# -*- coding: utf-8 -*-
"""
Test cases to cover account retirement views
"""
from __future__ import print_function

import datetime
import importlib
import json
import unittest

import ddt
import pytz
import mock
from consent.models import DataSharingConsent
from django.conf import settings
from django.contrib.auth.models import User
from django.contrib.sites.models import Site
from django.core import mail
from django.core.cache import cache
from django.core.urlresolvers import reverse, resolve
from django.test import TestCase
from enterprise.models import (
    EnterpriseCustomer,
    EnterpriseCustomerUser,
    EnterpriseCourseEnrollment,
    PendingEnterpriseCustomerUser,
)
from integrated_channels.sap_success_factors.models import (
    SapSuccessFactorsLearnerDataTransmissionAudit
)
from opaque_keys.edx.keys import CourseKey
<<<<<<< HEAD
import pytz
from rest_framework import status, permissions
=======
from rest_framework import status
>>>>>>> 441d6384
from six import iteritems, text_type
from social_django.models import UserSocialAuth
from wiki.models import ArticleRevision, Article
from wiki.models.pluginbase import RevisionPluginRevision, RevisionPlugin
from xmodule.modulestore.tests.factories import CourseFactory
from xmodule.modulestore.tests.django_utils import ModuleStoreTestCase

from entitlements.models import CourseEntitlementSupportDetail
from entitlements.tests.factories import CourseEntitlementFactory
from openedx.core.djangoapps.api_admin.models import ApiAccessRequest
from openedx.core.djangoapps.credit.models import (
    CreditRequirementStatus, CreditRequest, CreditCourse, CreditProvider, CreditRequirement
)
from openedx.core.djangoapps.course_groups.models import CourseUserGroup, UnregisteredLearnerCohortAssignments
from openedx.core.djangoapps.oauth_dispatch.jwt import create_jwt_for_user
from openedx.core.djangoapps.site_configuration.tests.factories import SiteFactory
from openedx.core.djangoapps.user_api.models import (
    RetirementState,
    UserRetirementStatus,
    UserRetirementPartnerReportingStatus,
    UserOrgTag
)
from openedx.core.djangoapps.user_api.accounts.views import AccountRetirementPartnerReportView
from student.models import (
    CourseEnrollment,
    CourseEnrollmentAllowed,
    ManualEnrollmentAudit,
    PendingEmailChange,
    PendingNameChange,
    Registration,
    SocialLink,
    UserProfile,
    get_retired_username_by_username,
    get_retired_email_by_email,
)
from student.tests.factories import (
    ContentTypeFactory,
    CourseEnrollmentAllowedFactory,
    PendingEmailChangeFactory,
    PermissionFactory,
    AdminFactory,
    SuperuserFactory,
    UserFactory
)

from ..permissions import CanRetireUser
from ..views import AccountRetirementView, USER_PROFILE_PII
from ...tests.factories import UserOrgTagFactory
<<<<<<< HEAD
from .retirement_helpers import RetirementTestCase, fake_retirement, RetirementTestUserMixin
=======
from .retirement_helpers import (  # pylint: disable=unused-import
    RetirementTestCase,
    fake_completed_retirement,
    create_retirement_status,
    setup_retirement_states
)
>>>>>>> 441d6384


def build_jwt_headers(user):
    """
    Helper function for creating headers for the JWT authentication.
    """
    token = create_jwt_for_user(user)
    headers = {
        'HTTP_AUTHORIZATION': 'JWT ' + token
    }
    return headers


def get_view_class_from_url(url):
    """
    Get the class view that will be resolved from a URL
    """
    view_func = resolve(url).func
    module = importlib.import_module(view_func.__module__)
    return getattr(module, view_func.__name__)


@unittest.skipUnless(settings.ROOT_URLCONF == 'lms.urls', 'Account APIs are only supported in LMS')
class TestAccountDeactivation(TestCase):
    """
    Tests the account deactivation endpoint.
    """

    def setUp(self):
        super(TestAccountDeactivation, self).setUp()
        self.test_user = UserFactory()
        self.url = reverse('accounts_deactivation', kwargs={'username': self.test_user.username})

    def assert_activation_status(self, headers, expected_status=status.HTTP_200_OK, expected_activation_status=False):
        """
        Helper function for making a request to the deactivation endpoint, and asserting the status.

        Args:
            expected_status(int): Expected request's response status.
            expected_activation_status(bool): Expected user has_usable_password attribute value.
        """
        self.assertTrue(self.test_user.has_usable_password())
        response = self.client.post(self.url, **headers)
        self.assertEqual(response.status_code, expected_status)
        self.test_user.refresh_from_db()
        self.assertEqual(self.test_user.has_usable_password(), expected_activation_status)

    def test_superuser_deactivates_user(self):
        """
        Verify a user is deactivated when a superuser posts to the deactivation endpoint.
        """
        superuser = SuperuserFactory()
        headers = build_jwt_headers(superuser)
        self.assert_activation_status(headers)

    def test_user_with_permission_deactivates_user(self):
        """
        Verify a user is deactivated when a user with permission posts to the deactivation endpoint.
        """
        user = UserFactory()
        permission = PermissionFactory(
            codename='can_deactivate_users',
            content_type=ContentTypeFactory(
                app_label='student'
            )
        )
        user.user_permissions.add(permission)
        headers = build_jwt_headers(user)
        self.assertTrue(self.test_user.has_usable_password())
        self.assert_activation_status(headers)

    def test_unauthorized_rejection(self):
        """
        Verify unauthorized users cannot deactivate accounts.
        """
        headers = build_jwt_headers(self.test_user)
        self.assert_activation_status(
            headers,
            expected_status=status.HTTP_403_FORBIDDEN,
            expected_activation_status=True
        )

    def test_on_jwt_headers_rejection(self):
        """
        Verify users who are not JWT authenticated are rejected.
        """
        UserFactory()
        self.assert_activation_status(
            {},
            expected_status=status.HTTP_401_UNAUTHORIZED,
            expected_activation_status=True
        )


@unittest.skipUnless(settings.ROOT_URLCONF == 'lms.urls', 'Account APIs are only supported in LMS')
class TestDeactivateLogout(RetirementTestUserMixin, RetirementTestCase):
    """
    Tests the account deactivation/logout endpoint.
    """
    def setUp(self):
        super(TestDeactivateLogout, self).setUp()

        self.url = reverse('deactivate_logout')

    def build_post(self, password):
        return {'password': password}

    @mock.patch('openedx.core.djangolib.oauth2_retirement_utils')
    def test_user_can_deactivate_self(self, retirement_utils_mock):
        """
        Verify a user calling the deactivation endpoint logs out the user, deletes all their SSO tokens,
        and creates a user retirement row.
        """
        self.client.login(username=self.test_user.username, password=self.test_password)
        headers = build_jwt_headers(self.test_user)
        response = self.client.post(self.url, self.build_post(self.test_password), **headers)
        self.assertEqual(response.status_code, status.HTTP_204_NO_CONTENT)
        # make sure the user model is as expected
        updated_user = User.objects.get(id=self.test_user.id)
        self.assertEqual(get_retired_email_by_email(self.test_user.email), updated_user.email)
        self.assertFalse(updated_user.has_usable_password())
        self.assertEqual(list(UserSocialAuth.objects.filter(user=self.test_user)), [])
        self.assertEqual(list(Registration.objects.filter(user=self.test_user)), [])
        self.assertEqual(len(UserRetirementStatus.objects.filter(user_id=self.test_user.id)), 1)
        # these retirement utils are tested elsewhere; just make sure we called them
        retirement_utils_mock.retire_dop_oauth2_models.assertCalledWith(self.test_user)
        retirement_utils_mock.retire_dot_oauth2_models.assertCalledWith(self.test_user)
        # make sure the user cannot log in
        self.assertFalse(self.client.login(username=self.test_user.username, password=self.test_password))
        # make sure that an email has been sent
        self.assertEqual(len(mail.outbox), 1)
        # ensure that it's been sent to the correct email address
        self.assertIn(self.test_user.email, mail.outbox[0].to)

    def test_password_mismatch(self):
        """
        Verify that the user submitting a mismatched password results in
        a rejection.
        """
        self.client.login(username=self.test_user.username, password=self.test_password)
        headers = build_jwt_headers(self.test_user)
        response = self.client.post(self.url, self.build_post(self.test_password + "xxxx"), **headers)
        self.assertEqual(response.status_code, status.HTTP_403_FORBIDDEN)

    def test_called_twice(self):
        """
        Verify a user calling the deactivation endpoint a second time results in a "forbidden"
        error, as the user will be logged out.
        """
        self.client.login(username=self.test_user.username, password=self.test_password)
        headers = build_jwt_headers(self.test_user)
        response = self.client.post(self.url, self.build_post(self.test_password), **headers)
        self.assertEqual(response.status_code, status.HTTP_204_NO_CONTENT)
        self.client.login(username=self.test_user.username, password=self.test_password)
        headers = build_jwt_headers(self.test_user)
        response = self.client.post(self.url, self.build_post(self.test_password), **headers)
        self.assertEqual(response.status_code, status.HTTP_403_FORBIDDEN)


@ddt.ddt
@unittest.skipUnless(settings.ROOT_URLCONF == 'lms.urls', 'Account APIs are only supported in LMS')
class TestDeactivateBySuperuser(RetirementTestUserMixin, RetirementTestCase):
    """
    Tests the account deactivation/logout endpoint used by Edraak admin.
    """
    def setUp(self):
        super(TestDeactivateBySuperuser, self).setUp()
        self.test_superuser_password = 'superuser_password'
        self.test_superuser = SuperuserFactory(password=self.test_superuser_password)

        self.url = reverse('deactivate')

    def _post(self, user, password, arguments):
        """
        Helper to post request using specific user login
        """
        self.client.login(username=user.username, password=password)
        headers = build_jwt_headers(user)
        return self.client.post(self.url, arguments, **headers)

    def test_deactivate_user(self):
        """
        Verify that calling the API will deactivate the user as expected. And don't double test the logic that is
        already tested in TestDeactivateLogout
        """
        response = self._post(
            user=self.test_superuser,
            password=self.test_superuser_password,
            arguments={'username': self.test_user.username}
        )
        # Verifying response
        self.assertEqual(response.status_code, status.HTTP_204_NO_CONTENT)
        # Verifying email sent (which indicates that everything went fine before that)
        self.assertIn(self.test_user.email, mail.outbox[0].to)

    def test_user_not_found(self):
        """
        Verify that a clear error will be returned if the provided username does not exist
        """
        response = self._post(
            user=self.test_superuser,
            password=self.test_superuser_password,
            arguments={'username': 'wrong'}
        )
        # Verifying response
        self.assertEqual(response.status_code, status.HTTP_404_NOT_FOUND)

    @ddt.data(SuperuserFactory, AdminFactory)
    def test_cannot_deactivate_superusers_or_staff(self, factory_class):
        """
        Verify that superusers cannot be deactivated
        """
        response = self._post(
            user=self.test_superuser,
            password=self.test_superuser_password,
            arguments={'username': factory_class().username}
        )
        # Verifying response
        self.assertEqual(response.status_code, status.HTTP_403_FORBIDDEN)

    def test_cannot_deactivate_retirement_worker(self):
        """
        Verify that superusers cannot be deactivated
        """
        with self.settings(RETIREMENT_SERVICE_WORKER_USERNAME=self.test_user.username):
            response = self._post(
                user=self.test_superuser,
                password=self.test_superuser_password,
                arguments={'username': self.test_user.username}
            )
        # Verifying response
        self.assertEqual(response.status_code, status.HTTP_403_FORBIDDEN)

    def test_permissions(self):
        """
        The view needs at least authentication and CanRetireUser
        """
        view_class = get_view_class_from_url(self.url)
        self.assertIn(permissions.IsAuthenticated, view_class.permission_classes)
        self.assertIn(CanRetireUser, view_class.permission_classes)


@unittest.skipUnless(settings.ROOT_URLCONF == 'lms.urls', 'Account APIs are only supported in LMS')
class TestPartnerReportingCleanup(ModuleStoreTestCase):
    """
    Tests the partner reporting cleanup endpoint.
    """

    def setUp(self):
        super(TestPartnerReportingCleanup, self).setUp()
        self.test_superuser = SuperuserFactory()
        self.course = CourseFactory()
        self.course_awesome_org = CourseFactory(org='awesome_org')
        self.headers = build_jwt_headers(self.test_superuser)
        self.headers['content_type'] = "application/json"
        self.url = reverse('accounts_retirement_partner_report_cleanup')
        self.maxDiff = None

    def create_partner_reporting_statuses(self, is_being_processed=True, num=2):
        """
        Creates and returnes the given number of test users and UserRetirementPartnerReportingStatuses
        with the given is_being_processed value.
        """
        statuses = []
        for _ in range(num):
            user = UserFactory()
            reporting_status = UserRetirementPartnerReportingStatus.objects.create(
                user=user,
                original_username=user.username,
                original_email=user.email,
                original_name=user.first_name + ' ' + user.last_name,
                is_being_processed=is_being_processed
            )

            statuses.append(reporting_status)

        return statuses

    def assert_status_and_count(self, statuses, remaining_count, expected_status=status.HTTP_204_NO_CONTENT):
        """
        Performs a test client POST against the retirement reporting cleanup endpoint. It generates
        the JSON of usernames to clean up based on the given list of UserRetirementPartnerReportingStatuses,
        asserts that the given number of UserRetirementPartnerReportingStatus rows are still in the database
        after the operation, and asserts that the given expected_status HTTP status code is returned.
        """
        usernames = [{'original_username': u.original_username} for u in statuses]

        data = json.dumps(usernames)
        response = self.client.post(self.url, data=data, **self.headers)
        print(response)
        print(response.content)

        self.assertEqual(response.status_code, expected_status)
        self.assertEqual(UserRetirementPartnerReportingStatus.objects.all().count(), remaining_count)

    def test_success(self):
        """
        A basic test that newly created UserRetirementPartnerReportingStatus rows are all deleted as expected.
        """
        statuses = self.create_partner_reporting_statuses()
        self.assert_status_and_count(statuses, remaining_count=0)

    def test_no_usernames(self):
        """
        Checks that if no usernames are passed in we will get a 400 back.
        """
        statuses = self.create_partner_reporting_statuses()
        self.assert_status_and_count([], len(statuses), expected_status=status.HTTP_400_BAD_REQUEST)

    def test_username_does_not_exist(self):
        """
        Checks that if a username is passed in that does not have a UserRetirementPartnerReportingStatus row
        we will get a 400 back.
        """
        statuses = self.create_partner_reporting_statuses()
        orig_count = len(statuses)

        # Create a bogus user that has a non-saved row. This user doesn't exist in the database, so
        # it should trigger the "incorrect number of rows" error.
        user = UserFactory()
        statuses.append(
            UserRetirementPartnerReportingStatus(
                user=user,
                original_username=user.username,
                original_email=user.email,
                original_name=user.first_name + ' ' + user.last_name,
                is_being_processed=True
            )
        )
        self.assert_status_and_count(statuses, orig_count, expected_status=status.HTTP_400_BAD_REQUEST)

    def test_username_in_wrong_status(self):
        """
        Checks that if an username passed in has the wrong "is_being_processed" value we will get a 400 error.
        """
        # Create some status rows in the expected status
        statuses = self.create_partner_reporting_statuses()

        # Create some users in the wrong processing status, should trigger the "incorrect number of rows" error.
        statuses += self.create_partner_reporting_statuses(is_being_processed=False)

        self.assert_status_and_count(statuses, len(statuses), expected_status=status.HTTP_400_BAD_REQUEST)

    def test_does_not_delete_users_in_process(self):
        """
        Checks that with mixed "is_being_processed" values in the table only the usernames passed in will
        be deleted.
        """
        statuses = self.create_partner_reporting_statuses()

        self.create_partner_reporting_statuses(is_being_processed=False)
        self.assert_status_and_count(statuses, len(statuses))


@unittest.skipUnless(settings.ROOT_URLCONF == 'lms.urls', 'Account APIs are only supported in LMS')
class TestPartnerReportingPut(RetirementTestCase, ModuleStoreTestCase):
    """
    Tests the partner reporting list endpoint
    """

    def setUp(self):
        super(TestPartnerReportingPut, self).setUp()
        self.test_superuser = SuperuserFactory()
        self.course = CourseFactory()
        self.course_awesome_org = CourseFactory(org='awesome_org')
        self.courses = (self.course, self.course_awesome_org)
        self.headers = build_jwt_headers(self.test_superuser)
        self.url = reverse('accounts_retirement_partner_report')
        self.headers['content_type'] = "application/json"
        self.maxDiff = None
        self.partner_queue_state = RetirementState.objects.get(state_name='ADDING_TO_PARTNER_QUEUE')

    def put_and_assert_status(self, data, expected_status=status.HTTP_204_NO_CONTENT):
        """
        Helper function for making a request to the retire subscriptions endpoint, and asserting the status.
        """
        response = self.client.put(self.url, json.dumps(data), **self.headers)
        self.assertEqual(response.status_code, expected_status)
        return response

    def test_success(self):
        """
        Checks the simple success case of creating a user, enrolling in a course, and doing the partner
        report PUT. User should then have the appropriate row in UserRetirementPartnerReportingStatus
        """
        retirement = create_retirement_status(UserFactory(), state=self.partner_queue_state)
        for course in self.courses:
            CourseEnrollment.enroll(user=retirement.user, course_key=course.id)

        self.put_and_assert_status({'username': retirement.original_username})
        self.assertTrue(UserRetirementPartnerReportingStatus.objects.filter(user=retirement.user).exists())

    def test_idempotent(self):
        """
        Runs the success test twice to make sure that re-running the step still succeeds.
        """
        retirement = create_retirement_status(UserFactory(), state=self.partner_queue_state)
        for course in self.courses:
            CourseEnrollment.enroll(user=retirement.user, course_key=course.id)

        # Do our step
        self.put_and_assert_status({'username': retirement.original_username})

        # Do our basic other retirement step fakery
        fake_completed_retirement(retirement.user)

        # Try running our step again
        self.put_and_assert_status({'username': retirement.original_username})
        self.assertTrue(UserRetirementPartnerReportingStatus.objects.filter(user=retirement.user).exists())

    def test_unknown_user(self):
        """
        Checks that a username with no active retirement generates a 404
        """
        user = UserFactory()
        for course in self.courses:
            CourseEnrollment.enroll(user=user, course_key=course.id)

        self.put_and_assert_status({'username': user.username}, status.HTTP_404_NOT_FOUND)

    def test_nonexistent_course(self):
        """
        Checks that if a user has been enrolled in a course that does not exist
        (we allow this!) we can still get their orgs for partner reporting. This
        prevents regressions of a bug we found in prod where users in this state
        were throwing 500 errors when _get_orgs_for_user hit the database to find
        the enrollment.course.org. We now just use the enrollment.course_id.org
        since for this purpose we don't care if the course exists.
        """
        retirement = create_retirement_status(UserFactory(), state=self.partner_queue_state)
        user = retirement.user
        enrollment = CourseEnrollment.enroll(user=user, course_key=CourseKey.from_string('edX/Test201/2018_Fall'))

        # Make sure the enrollment was created
        self.assertTrue(enrollment.is_active)

        # Make sure the correct org is found and returned from the low-level call. We don't get back
        # the orgs from our PUT operation, so this is the best way to make sure it's doing the right
        # thing.
        orgs = AccountRetirementPartnerReportView._get_orgs_for_user(user)  # pylint: disable=protected-access
        self.assertTrue(len(orgs) == 1)
        self.assertTrue('edX' in orgs)

        # PUT should succeed
        self.put_and_assert_status({'username': user.username})

        # Row should exist
        self.assertTrue(UserRetirementPartnerReportingStatus.objects.filter(user=retirement.user).exists())


@unittest.skipUnless(settings.ROOT_URLCONF == 'lms.urls', 'Account APIs are only supported in LMS')
class TestPartnerReportingList(ModuleStoreTestCase):
    """
    Tests the partner reporting list endpoint
    """

    def setUp(self):
        super(TestPartnerReportingList, self).setUp()
        self.test_superuser = SuperuserFactory()
        self.course = CourseFactory()
        self.course_awesome_org = CourseFactory(org='awesome_org')
        self.courses = (self.course, self.course_awesome_org)
        self.headers = build_jwt_headers(self.test_superuser)
        self.url = reverse('accounts_retirement_partner_report')
        self.maxDiff = None
        self.test_created_datetime = datetime.datetime(2018, 1, 1, tzinfo=pytz.UTC)

    def get_user_dict(self, user, enrollments):
        """
        Emulate the DRF serialization to create a dict we can compare against the partner
        reporting list endpoint results. If this breaks in testing the serialization will
        have changed and clients of this endpoint will need to be updates as well.
        """
        return {
            'user_id': user.pk,
            'original_username': user.username,
            'original_email': user.email,
            'original_name': user.first_name + ' ' + user.last_name,
            'orgs': [enrollment.course.org for enrollment in enrollments],
            # using ISO format with "Z" is the way DRF serializes datetimes by default
            'created': self.test_created_datetime.isoformat().replace('+00:00', 'Z'),
        }

    def create_partner_reporting_statuses(self, is_being_processed=False, num=2, courses=None):
        """
        Create the given number of test users and UserRetirementPartnerReportingStatus rows,
        enroll them in the given course (or the default test course if none given), and set
        their processing state to "is_being_processed".

        Returns a list of user dicts representing what we would expect back from the
        endpoint for the given user / enrollment.
        """
        user_dicts = []
        courses = self.courses if courses is None else courses

        for _ in range(num):
            user = UserFactory()
            UserRetirementPartnerReportingStatus.objects.create(
                user=user,
                original_username=user.username,
                original_email=user.email,
                original_name=user.first_name + ' ' + user.last_name,
                is_being_processed=is_being_processed,
                created=self.test_created_datetime,
            )

            enrollments = []
            for course in courses:
                enrollments.append(CourseEnrollment.enroll(user=user, course_key=course.id))

            user_dicts.append(
                self.get_user_dict(user, enrollments)
            )

        return user_dicts

    def assert_status_and_user_list(self, expected_users, expected_status=status.HTTP_200_OK):
        """
        Makes the partner reporting list POST and asserts that the given users are
        in the returned list, as well as asserting the expected HTTP status code
        is returned.
        """
        response = self.client.post(self.url, **self.headers)
        self.assertEqual(response.status_code, expected_status)

        returned_users = response.json()
        print(returned_users)
        print(expected_users)

        self.assertEqual(len(expected_users), len(returned_users))

        # These sub-lists will fail assertCountEqual if they're out of order
        for expected_user in expected_users:
            expected_user['orgs'].sort()

        for returned_user in returned_users:
            returned_user['orgs'].sort()

        self.assertCountEqual(returned_users, expected_users)

    def test_success(self):
        """
        Basic test to make sure that users in two different orgs are returned.
        """
        users = self.create_partner_reporting_statuses()
        users += self.create_partner_reporting_statuses(courses=(self.course_awesome_org,))

        self.assert_status_and_user_list(users)

    def test_success_multiple_statuses(self):
        """
        Checks that only users in the correct is_being_processed state (False) are returned.
        """
        users = self.create_partner_reporting_statuses()

        # These should not come back
        self.create_partner_reporting_statuses(courses=(self.course_awesome_org,), is_being_processed=True)

        self.assert_status_and_user_list(users)

    def test_no_users(self):
        """
        Checks that the call returns a success code and empty list if no users are found.
        """
        self.assert_status_and_user_list([])

    def test_only_users_in_processing(self):
        """
        Checks that the call returns a success code and empty list if only users with
        "is_being_processed=True" are in the database.
        """
        self.create_partner_reporting_statuses(is_being_processed=True)
        self.assert_status_and_user_list([])

    def test_state_update(self):
        """
        Checks that users are progressed to "is_being_processed" True upon being returned
        from this call.
        """
        users = self.create_partner_reporting_statuses()

        # First time through we should get the users
        self.assert_status_and_user_list(users)

        # Second time they should be updated to is_being_processed=True
        self.assert_status_and_user_list([])


@unittest.skipUnless(settings.ROOT_URLCONF == 'lms.urls', 'Account APIs are only supported in LMS')
class TestAccountRetirementList(RetirementTestCase):
    """
    Tests the account retirement endpoint.
    """

    def setUp(self):
        super(TestAccountRetirementList, self).setUp()
        self.test_superuser = SuperuserFactory()
        self.headers = build_jwt_headers(self.test_superuser)
        self.url = reverse('accounts_retirement_queue')
        self.maxDiff = None

    def assert_status_and_user_list(
            self,
            expected_data,
            expected_status=status.HTTP_200_OK,
            states_to_request=None,
            cool_off_days=7
    ):
        """
        Helper function for making a request to the retire subscriptions endpoint, asserting the status, and
        optionally asserting data returned.
        """
        if states_to_request is None:
            # These are just a couple of random states that should be used in any implementation
            states_to_request = ['PENDING', 'LOCKING_ACCOUNT']
        else:
            # Can pass in RetirementState objects or strings here
            try:
                states_to_request = [s.state_name for s in states_to_request]
            except AttributeError:
                states_to_request = states_to_request

        data = {'cool_off_days': cool_off_days, 'states': states_to_request}
        response = self.client.get(self.url, data, **self.headers)
        self.assertEqual(response.status_code, expected_status)
        response_data = response.json()

        if expected_data:
            # These datetimes won't match up due to serialization, but they're inherited fields tested elsewhere
            for data in (response_data, expected_data):
                for retirement in data:
                    del retirement['created']
                    del retirement['modified']

            self.assertItemsEqual(response_data, expected_data)

    def test_empty(self):
        """
        Verify that an empty array is returned if no users are awaiting retirement
        """
        self.assert_status_and_user_list([])

    def test_users_exist_none_in_correct_status(self):
        """
        Verify that users in dead end states are not returned
        """
        for state in self._get_dead_end_states():
            create_retirement_status(UserFactory(), state=state)
        self.assert_status_and_user_list([], states_to_request=self._get_non_dead_end_states())

    def test_users_retrieved_in_multiple_states(self):
        """
        Verify that if multiple states are requested, learners in each state are returned.
        """
        multiple_states = ['PENDING', 'FORUMS_COMPLETE']
        for state in multiple_states:
            create_retirement_status(UserFactory(), state=RetirementState.objects.get(state_name=state))
        data = {'cool_off_days': 0, 'states': multiple_states}
        response = self.client.get(self.url, data, **self.headers)
        self.assertEqual(response.status_code, status.HTTP_200_OK)
        self.assertEqual(len(response.json()), 2)

    def test_users_exist(self):
        """
        Verify users in different states are returned with correct data or filtered out
        """
        self.maxDiff = None
        retirement_values = []
        states_to_request = []

        dead_end_states = self._get_dead_end_states()

        for retirement in self._create_users_all_states():
            if retirement.current_state not in dead_end_states:
                states_to_request.append(retirement.current_state)
                retirement_values.append(self._retirement_to_dict(retirement))

        self.assert_status_and_user_list(retirement_values, states_to_request=self._get_non_dead_end_states())

    def test_date_filter(self):
        """
        Verifies the functionality of the `cool_off_days` parameter by creating 1 retirement per day for
        10 days. Then requests different 1-10 `cool_off_days` to confirm the correct retirements are returned.
        """
        retirements = []
        days_back_to_test = 10

        # Create a retirement per day for the last 10 days, from oldest date to newest. We want these all created
        # before we start checking, thus the two loops.
        # retirements = [2018-04-10..., 2018-04-09..., 2018-04-08...]
        pending_state = RetirementState.objects.get(state_name='PENDING')
        for days_back in range(1, days_back_to_test, -1):
            create_datetime = datetime.datetime.now(pytz.UTC) - datetime.timedelta(days=days_back)
            retirements.append(create_retirement_status(
                UserFactory(),
                state=pending_state,
                create_datetime=create_datetime
            ))

        # Confirm we get the correct number and data back for each day we add to cool off days
        # For each day we add to `cool_off_days` we expect to get one fewer retirement.
        for cool_off_days in range(1, days_back_to_test):
            # Start with 9 days back
            req_days_back = days_back_to_test - cool_off_days

            retirement_dicts = [self._retirement_to_dict(ret) for ret in retirements[:cool_off_days]]

            self.assert_status_and_user_list(
                retirement_dicts,
                cool_off_days=req_days_back
            )

    def test_bad_cool_off_days(self):
        """
        Check some bad inputs to make sure we get back the expected status
        """
        self.assert_status_and_user_list(None, expected_status=status.HTTP_400_BAD_REQUEST, cool_off_days=-1)
        self.assert_status_and_user_list(None, expected_status=status.HTTP_400_BAD_REQUEST, cool_off_days='ABCDERTP')

    def test_bad_states(self):
        """
        Check some bad inputs to make sure we get back the expected status
        """
        self.assert_status_and_user_list(
            None,
            expected_status=status.HTTP_400_BAD_REQUEST,
            states_to_request=['TUNA', 'TACO'])
        self.assert_status_and_user_list(None, expected_status=status.HTTP_400_BAD_REQUEST, states_to_request=[])

    def test_missing_params(self):
        """
        All params are required, make sure that is enforced
        """
        response = self.client.get(self.url, **self.headers)
        self.assertEqual(response.status_code, status.HTTP_400_BAD_REQUEST)

        response = self.client.get(self.url, {}, **self.headers)
        self.assertEqual(response.status_code, status.HTTP_400_BAD_REQUEST)

        response = self.client.get(self.url, {'cool_off_days': 7}, **self.headers)
        self.assertEqual(response.status_code, status.HTTP_400_BAD_REQUEST)

        RetirementState.objects.get(state_name='PENDING')
        response = self.client.get(self.url, {'states': ['PENDING']}, **self.headers)
        self.assertEqual(response.status_code, status.HTTP_400_BAD_REQUEST)


@ddt.ddt
@unittest.skipUnless(settings.ROOT_URLCONF == 'lms.urls', 'Account APIs are only supported in LMS')
class TestAccountRetirementsByStatusAndDate(RetirementTestCase):
    """
    Tests the retirements_by_status_and_date endpoint
    """

    def setUp(self):
        super(TestAccountRetirementsByStatusAndDate, self).setUp()
        self.test_superuser = SuperuserFactory()
        self.headers = build_jwt_headers(self.test_superuser)
        self.url = reverse('accounts_retirements_by_status_and_date')
        self.maxDiff = None

    def assert_status_and_user_list(
            self,
            expected_data,
            expected_status=status.HTTP_200_OK,
            state_to_request=None,
            start_date=None,
            end_date=None
    ):
        """
        Helper function for making a request to the endpoint, asserting the status, and
        optionally asserting data returned. Will try to convert datetime start and end dates
        to the correct string formatting.
        """
        if state_to_request is None:
            state_to_request = 'COMPLETE'

        if start_date is None:
            start_date = datetime.datetime.now().date().strftime('%Y-%m-%d')
        else:
            start_date = start_date.date().strftime('%Y-%m-%d')

        if end_date is None:
            end_date = datetime.datetime.now().date().strftime('%Y-%m-%d')
        else:
            end_date = end_date.date().strftime('%Y-%m-%d')

        data = {'start_date': start_date, 'end_date': end_date, 'state': state_to_request}
        response = self.client.get(self.url, data, **self.headers)

        print(response.status_code)
        print(response)

        self.assertEqual(response.status_code, expected_status)
        response_data = response.json()

        if expected_data:
            # These datetimes won't match up due to serialization, but they're inherited fields tested elsewhere
            for data in (response_data, expected_data):
                for retirement in data:
                    # These may have been deleted in a previous pass
                    try:
                        del retirement['created']
                        del retirement['modified']
                    except KeyError:
                        pass

            self.assertItemsEqual(response_data, expected_data)

    def test_empty(self):
        """
        Verify that an empty array is returned if no users are awaiting retirement
        """
        self.assert_status_and_user_list([])

    def test_users_exist_none_in_correct_state(self):
        """
        Verify that users in non-requested states are not returned
        """
        state = RetirementState.objects.get(state_name='PENDING')
        create_retirement_status(UserFactory(), state=state)
        self.assert_status_and_user_list([])

    def test_users_exist(self):
        """
        Verify correct user is returned when users in different states exist
        """
        # Stores the user we expect to get back
        retirement_values = None
        for retirement in self._create_users_all_states():
            if retirement.current_state == 'COMPLETE':
                retirement_values.append(self._retirement_to_dict(retirement))

        self.assert_status_and_user_list(retirement_values)

    def test_bad_states(self):
        """
        Check some bad inputs to make sure we get back the expected status
        """
        self.assert_status_and_user_list(None, expected_status=status.HTTP_400_BAD_REQUEST, state_to_request='TACO')

    def test_date_filter(self):
        """
        Verifies the functionality of the start and end date filters
        """
        retirements = []
        complete_state = RetirementState.objects.get(state_name='COMPLETE')

        # Create retirements for the last 10 days
        for days_back in range(0, 10):
            create_datetime = datetime.datetime.now(pytz.UTC) - datetime.timedelta(days=days_back)
            ret = create_retirement_status(UserFactory(), state=complete_state, create_datetime=create_datetime)
            retirements.append(self._retirement_to_dict(ret))

        # Go back in time adding days to the query, assert the correct retirements are present
        end_date = datetime.datetime.now(pytz.UTC)
        for days_back in range(1, 11):
            retirement_dicts = retirements[:days_back]
            start_date = end_date - datetime.timedelta(days=days_back - 1)
            self.assert_status_and_user_list(
                retirement_dicts,
                start_date=start_date,
                end_date=end_date
            )

    def test_bad_dates(self):
        """
        Check some bad inputs to make sure we get back the expected status
        """
        good_date = '2018-01-01'
        for bad_param, good_param in (('start_date', 'end_date'), ('end_date', 'start_date')):
            for bad_date in ('10/21/2001', '2118-01-01', '2018-14-25', 'toast', 5):
                data = {
                    bad_param: bad_date,
                    good_param: good_date,
                    'state': 'COMPLETE'
                }
                response = self.client.get(self.url, data, **self.headers)
                self.assertEqual(response.status_code, status.HTTP_400_BAD_REQUEST)

    @ddt.data(
        {},
        {'start_date': '2018-01-01'},
        {'end_date': '2018-01-01'},
        {'state': 'PENDING'},
        {'start_date': '2018-01-01', 'state': 'PENDING'},
        {'end_date': '2018-01-01', 'state': 'PENDING'},
    )
    def test_missing_params(self, request_data):
        """
        All params are required, make sure that is enforced
        """
        response = self.client.get(self.url, request_data, **self.headers)
        self.assertEqual(response.status_code, status.HTTP_400_BAD_REQUEST)


@unittest.skipUnless(settings.ROOT_URLCONF == 'lms.urls', 'Account APIs are only supported in LMS')
class TestAccountRetirementRetrieve(RetirementTestCase):
    """
    Tests the account retirement retrieval endpoint.
    """
    def setUp(self):
        super(TestAccountRetirementRetrieve, self).setUp()
        self.test_user = UserFactory()
        self.test_superuser = SuperuserFactory()
        self.url = reverse('accounts_retirement_retrieve', kwargs={'username': self.test_user.username})
        self.headers = build_jwt_headers(self.test_superuser)
        self.maxDiff = None

    def assert_status_and_user_data(self, expected_data, expected_status=status.HTTP_200_OK, username_to_find=None):
        """
        Helper function for making a request to the retire subscriptions endpoint, asserting the status,
        and optionally asserting the expected data.
        """
        if username_to_find is not None:
            self.url = reverse('accounts_retirement_retrieve', kwargs={'username': username_to_find})

        response = self.client.get(self.url, **self.headers)
        self.assertEqual(response.status_code, expected_status)

        if expected_data is not None:
            response_data = response.json()

            # These won't match up due to serialization, but they're inherited fields tested elsewhere
            for data in (expected_data, response_data):
                del data['created']
                del data['modified']

            self.assertDictEqual(response_data, expected_data)
            return response_data

    def test_no_retirement(self):
        """
        Confirm we get a 404 if a retirement for the user can be found
        """
        self.assert_status_and_user_data(None, status.HTTP_404_NOT_FOUND)

    def test_retirements_all_states(self):
        """
        Create a bunch of retirements and confirm we get back the correct data for each
        """
        retirements = []

        for state in RetirementState.objects.all():
            retirements.append(create_retirement_status(UserFactory(), state=state))

        for retirement in retirements:
            values = self._retirement_to_dict(retirement)
            self.assert_status_and_user_data(values, username_to_find=values['user']['username'])

    def test_retrieve_by_old_username(self):
        """
        Simulate retrieving a retirement by the old username, after the name has been changed to the hashed one
        """
        pending_state = RetirementState.objects.get(state_name='PENDING')
        retirement = create_retirement_status(UserFactory(), state=pending_state)
        original_username = retirement.user.username

        hashed_username = get_retired_username_by_username(original_username)

        retirement.user.username = hashed_username
        retirement.user.save()

        values = self._retirement_to_dict(retirement)
        self.assert_status_and_user_data(values, username_to_find=original_username)


@unittest.skipUnless(settings.ROOT_URLCONF == 'lms.urls', 'Account APIs are only supported in LMS')
class TestAccountRetirementCleanup(RetirementTestCase):
    """
    Tests the account retirement cleanup endpoint.
    """
    def setUp(self):
        super(TestAccountRetirementCleanup, self).setUp()
        self.pending_state = RetirementState.objects.get(state_name='PENDING')
        self.complete_state = RetirementState.objects.get(state_name='COMPLETE')
        self.retirements = []
        self.usernames = []

        for _ in range(1, 10):
            user = UserFactory()
            self.retirements.append(create_retirement_status(user, state=self.complete_state))
            self.usernames.append(user.username)

        self.test_superuser = SuperuserFactory()
        self.headers = build_jwt_headers(self.test_superuser)
        self.headers['content_type'] = "application/json"
        self.url = reverse('accounts_retirement_cleanup')

    def cleanup_and_assert_status(self, data=None, expected_status=status.HTTP_204_NO_CONTENT):
        """
        Helper function for making a request to the retirement cleanup endpoint, and asserting the status.
        """
        if data is None:
            data = {'usernames': self.usernames}

        response = self.client.post(self.url, json.dumps(data), **self.headers)
        print(response)
        self.assertEqual(response.status_code, expected_status)
        return response

    def test_simple_success(self):
        self.cleanup_and_assert_status()
        self.assertFalse(UserRetirementStatus.objects.all())

    def test_leaves_other_users(self):
        remaining_usernames = []

        # Create a bunch of local users in different states
        for state in (self.pending_state, self.complete_state):
            for _ in range(1, 3):
                user = UserFactory()
                remaining_usernames.append(create_retirement_status(user, state=state).user.username)

        # Call should succeed and leave behind the local users in both states
        self.cleanup_and_assert_status()
        self.assertEqual(
            UserRetirementStatus.objects.filter(user__username__in=remaining_usernames).count(),
            len(remaining_usernames)
        )

    def test_no_usernames(self):
        self.cleanup_and_assert_status(data={'usernames': []})

    def test_bad_usernames(self):
        self.cleanup_and_assert_status(data={'usernames': 'foo'}, expected_status=status.HTTP_400_BAD_REQUEST)

    def test_nonexistent_username(self):
        self.cleanup_and_assert_status(
            data={'usernames': self.usernames + ['does not exist']},
            expected_status=status.HTTP_400_BAD_REQUEST
        )

    def test_username_bad_state(self):
        # Set one of the users we're looking up to a non-COMPLETE state to
        # force the error
        retirement = UserRetirementStatus.objects.get(user__username=self.usernames[0])
        retirement.current_state = self.pending_state
        retirement.save()

        self.cleanup_and_assert_status(expected_status=status.HTTP_400_BAD_REQUEST)


@ddt.ddt
@unittest.skipUnless(settings.ROOT_URLCONF == 'lms.urls', 'Account APIs are only supported in LMS')
class TestAccountRetirementUpdate(RetirementTestCase):
    """
    Tests the account retirement endpoint.
    """
    def setUp(self):
        super(TestAccountRetirementUpdate, self).setUp()
        self.pending_state = RetirementState.objects.get(state_name='PENDING')
        self.locking_state = RetirementState.objects.get(state_name='LOCKING_ACCOUNT')

        self.retirement = create_retirement_status(UserFactory(), state=self.pending_state)
        self.test_user = self.retirement.user
        self.test_superuser = SuperuserFactory()
        self.headers = build_jwt_headers(self.test_superuser)
        self.headers['content_type'] = "application/json"
        self.url = reverse('accounts_retirement_update')

    def update_and_assert_status(self, data, expected_status=status.HTTP_204_NO_CONTENT):
        """
        Helper function for making a request to the retire subscriptions endpoint, and asserting the status.
        """
        if 'username' not in data:
            data['username'] = self.test_user.username

        response = self.client.patch(self.url, json.dumps(data), **self.headers)
        self.assertEqual(response.status_code, expected_status)

    def test_single_update(self):
        """
        Basic test to confirm changing state works and saves the given response
        """
        data = {'new_state': 'LOCKING_ACCOUNT', 'response': 'this should succeed'}
        self.update_and_assert_status(data)

        # Refresh the retirment object and confirm the messages and state are correct
        retirement = UserRetirementStatus.objects.get(id=self.retirement.id)
        self.assertEqual(retirement.current_state, RetirementState.objects.get(state_name='LOCKING_ACCOUNT'))
        self.assertEqual(retirement.last_state, RetirementState.objects.get(state_name='PENDING'))
        self.assertIn('this should succeed', retirement.responses)

    def test_move_through_process(self):
        """
        Simulate moving a retirement through the process and confirm they end up in the
        correct state, with all relevant response messages logged.
        """
        fake_retire_process = [
            {'new_state': 'LOCKING_ACCOUNT', 'response': 'accountlockstart'},
            {'new_state': 'LOCKING_COMPLETE', 'response': 'accountlockcomplete'},
            {'new_state': 'RETIRING_CREDENTIALS', 'response': 'retiringcredentials'},
            {'new_state': 'CREDENTIALS_COMPLETE', 'response': 'credentialsretired'},
            {'new_state': 'COMPLETE', 'response': 'accountretirementcomplete'},
        ]

        for update_data in fake_retire_process:
            self.update_and_assert_status(update_data)

        # Refresh the retirment object and confirm the messages and state are correct
        retirement = UserRetirementStatus.objects.get(id=self.retirement.id)
        self.assertEqual(retirement.current_state, RetirementState.objects.get(state_name='COMPLETE'))
        self.assertEqual(retirement.last_state, RetirementState.objects.get(state_name='CREDENTIALS_COMPLETE'))
        self.assertIn('accountlockstart', retirement.responses)
        self.assertIn('accountlockcomplete', retirement.responses)
        self.assertIn('retiringcredentials', retirement.responses)
        self.assertIn('credentialsretired', retirement.responses)
        self.assertIn('accountretirementcomplete', retirement.responses)

    def test_unknown_state(self):
        """
        Test that trying to set to an unknown state fails with a 400
        """
        data = {'new_state': 'BOGUS_STATE', 'response': 'this should fail'}
        self.update_and_assert_status(data, status.HTTP_400_BAD_REQUEST)

    def test_bad_vars(self):
        """
        Test various ways of sending the wrong variables to make sure they all fail correctly
        """
        # No `new_state`
        data = {'response': 'this should fail'}
        self.update_and_assert_status(data, status.HTTP_400_BAD_REQUEST)

        # No `response`
        data = {'new_state': 'COMPLETE'}
        self.update_and_assert_status(data, status.HTTP_400_BAD_REQUEST)

        # Unknown `new_state`
        data = {'new_state': 'BOGUS_STATE', 'response': 'this should fail'}
        self.update_and_assert_status(data, status.HTTP_400_BAD_REQUEST)

        # No `new_state` or `response`
        data = {}
        self.update_and_assert_status(data, status.HTTP_400_BAD_REQUEST)

        # Unexpected param `should_not_exist`
        data = {'should_not_exist': 'bad', 'new_state': 'COMPLETE', 'response': 'this should fail'}
        self.update_and_assert_status(data, status.HTTP_400_BAD_REQUEST)

    def test_no_retirement(self):
        """
        Confirm that trying to operate on a non-existent retirement for an existing user 404s
        """
        # Delete the only retirement, created in setUp
        UserRetirementStatus.objects.all().delete()
        data = {'new_state': 'LOCKING_ACCOUNT', 'response': 'this should fail'}
        self.update_and_assert_status(data, status.HTTP_404_NOT_FOUND)

    def test_no_user(self):
        """
        Confirm that trying to operate on a non-existent user 404s
        """
        data = {'new_state': 'LOCKING_ACCOUNT', 'response': 'this should fail', 'username': 'does not exist'}
        self.update_and_assert_status(data, status.HTTP_404_NOT_FOUND)

    @ddt.data(
        # Test moving backward from intermediate state
        ('LOCKING_ACCOUNT', 'PENDING', False, status.HTTP_400_BAD_REQUEST),
        ('LOCKING_ACCOUNT', 'PENDING', True, status.HTTP_204_NO_CONTENT),

        # Test moving backward from dead end state
        ('COMPLETE', 'PENDING', False, status.HTTP_400_BAD_REQUEST),
        ('COMPLETE', 'PENDING', True, status.HTTP_204_NO_CONTENT),

        # Test moving to the same state
        ('LOCKING_ACCOUNT', 'LOCKING_ACCOUNT', False, status.HTTP_400_BAD_REQUEST),
        ('LOCKING_ACCOUNT', 'LOCKING_ACCOUNT', True, status.HTTP_204_NO_CONTENT),
    )
    @ddt.unpack
    def test_moves(self, start_state, move_to_state, force, expected_response_code):
        retirement = UserRetirementStatus.objects.get(id=self.retirement.id)
        retirement.current_state = RetirementState.objects.get(state_name=start_state)
        retirement.save()

        data = {'new_state': move_to_state, 'response': 'foo'}

        if force:
            data['force'] = True

        self.update_and_assert_status(data, expected_response_code)


@unittest.skipUnless(settings.ROOT_URLCONF == 'lms.urls', 'Account APIs are only supported in LMS')
class TestAccountRetirementPost(RetirementTestCase):
    """
    Tests the account retirement endpoint.
    """
    def setUp(self):
        super(TestAccountRetirementPost, self).setUp()

        self.test_user = UserFactory()
        self.test_superuser = SuperuserFactory()
        self.original_username = self.test_user.username
        self.original_email = self.test_user.email
        self.retired_username = get_retired_username_by_username(self.original_username)
        self.retired_email = get_retired_email_by_email(self.original_email)

        retirement_state = RetirementState.objects.get(state_name='RETIRING_LMS')
        self.retirement_status = UserRetirementStatus.create_retirement(self.test_user)
        self.retirement_status.current_state = retirement_state
        self.retirement_status.last_state = retirement_state
        self.retirement_status.save()

        SocialLink.objects.create(
            user_profile=self.test_user.profile,
            platform='Facebook',
            social_link='www.facebook.com'
        ).save()

        self.cache_key = UserProfile.country_cache_key_name(self.test_user.id)
        cache.set(self.cache_key, 'Timor-leste')

        # Enterprise model setup
        self.course_id = 'course-v1:edX+DemoX.1+2T2017'
        self.enterprise_customer = EnterpriseCustomer.objects.create(
            name='test_enterprise_customer',
            site=SiteFactory.create()
        )
        self.enterprise_user = EnterpriseCustomerUser.objects.create(
            enterprise_customer=self.enterprise_customer,
            user_id=self.test_user.id,
        )
        self.enterprise_enrollment = EnterpriseCourseEnrollment.objects.create(
            enterprise_customer_user=self.enterprise_user,
            course_id=self.course_id
        )
        self.pending_enterprise_user = PendingEnterpriseCustomerUser.objects.create(
            enterprise_customer_id=self.enterprise_user.enterprise_customer_id,
            user_email=self.test_user.email
        )
        self.sapsf_audit = SapSuccessFactorsLearnerDataTransmissionAudit.objects.create(
            sapsf_user_id=self.test_user.id,
            enterprise_course_enrollment_id=self.enterprise_enrollment.id,
            completed_timestamp=1,
        )
        self.consent = DataSharingConsent.objects.create(
            username=self.test_user.username,
            enterprise_customer=self.enterprise_customer,
        )

        # Entitlement model setup
        self.entitlement = CourseEntitlementFactory.create(user=self.test_user)
        self.entitlement_support_detail = CourseEntitlementSupportDetail.objects.create(
            entitlement=self.entitlement,
            support_user=UserFactory(),
            comments='A comment containing potential PII.'
        )

        # Misc. setup
        PendingEmailChangeFactory.create(user=self.test_user)
        UserOrgTagFactory.create(user=self.test_user, key='foo', value='bar')
        UserOrgTagFactory.create(user=self.test_user, key='cat', value='dog')

        CourseEnrollmentAllowedFactory.create(email=self.original_email)

        self.course_key = CourseKey.from_string('course-v1:edX+DemoX+Demo_Course')
        self.cohort = CourseUserGroup.objects.create(
            name="TestCohort",
            course_id=self.course_key,
            group_type=CourseUserGroup.COHORT
        )
        self.cohort_assignment = UnregisteredLearnerCohortAssignments.objects.create(
            course_user_group=self.cohort,
            course_id=self.course_key,
            email=self.original_email
        )

        # setup for doing POST from test client
        self.headers = build_jwt_headers(self.test_superuser)
        self.headers['content_type'] = "application/json"
        self.url = reverse('accounts_retire')

    def post_and_assert_status(self, data, expected_status=status.HTTP_204_NO_CONTENT):
        """
        Helper function for making a request to the retire subscriptions endpoint, and asserting the status.
        """
        response = self.client.post(self.url, json.dumps(data), **self.headers)
        self.assertEqual(response.status_code, expected_status)
        return response

    def test_user_profile_pii_has_expected_values(self):
        expected_user_profile_pii = {
            'name': '',
            'meta': '',
            'location': '',
            'year_of_birth': None,
            'gender': None,
            'mailing_address': None,
            'city': None,
            'country': None,
            'bio': None,
        }
        self.assertEqual(expected_user_profile_pii, USER_PROFILE_PII)

    def test_retire_user_server_error_is_raised(self):
        path = 'openedx.core.djangoapps.user_api.models.UserRetirementStatus.get_retirement_for_retirement_action'
        with mock.patch(path, side_effect=Exception('Unexpected Exception')) as mock_get_retirement:
            data = {'username': self.test_user.username}
            response = self.post_and_assert_status(data, status.HTTP_500_INTERNAL_SERVER_ERROR)
            self.assertEqual('Unexpected Exception', text_type(response.json()))
            mock_get_retirement.assert_called_once_with(self.original_username)

    def test_retire_user_where_user_already_retired(self):
        path = 'openedx.core.djangoapps.user_api.accounts.views.is_username_retired'
        with mock.patch(path, return_value=True) as mock_is_username_retired:
            data = {'username': self.test_user.username}
            response = self.post_and_assert_status(data, status.HTTP_204_NO_CONTENT)
            self.assertFalse(response.content)
            mock_is_username_retired.assert_not_called()

    def test_retire_user_where_username_not_provided(self):
        response = self.post_and_assert_status({}, status.HTTP_404_NOT_FOUND)
        expected_response_message = {'message': text_type('The user was not specified.')}
        self.assertEqual(expected_response_message, response.json())

    @mock.patch('openedx.core.djangoapps.user_api.accounts.views.get_profile_image_names')
    @mock.patch('openedx.core.djangoapps.user_api.accounts.views.remove_profile_images')
    def test_retire_user(self, mock_remove_profile_images, mock_get_profile_image_names):
        data = {'username': self.original_username}
        self.post_and_assert_status(data)

        self.test_user.refresh_from_db()
        self.test_user.profile.refresh_from_db()  # pylint: disable=no-member

        expected_user_values = {
            'first_name': '',
            'last_name': '',
            'is_active': False,
            'username': self.retired_username,
        }
        for field, expected_value in iteritems(expected_user_values):
            self.assertEqual(expected_value, getattr(self.test_user, field))

        for field, expected_value in iteritems(USER_PROFILE_PII):
            self.assertEqual(expected_value, getattr(self.test_user.profile, field))

        self.assertIsNone(self.test_user.profile.profile_image_uploaded_at)
        mock_get_profile_image_names.assert_called_once_with(self.original_username)
        mock_remove_profile_images.assert_called_once_with(
            mock_get_profile_image_names.return_value
        )

        self.assertFalse(
            SocialLink.objects.filter(user_profile=self.test_user.profile).exists()
        )

        self.assertIsNone(cache.get(self.cache_key))

        self._data_sharing_consent_assertions()
        self._sapsf_audit_assertions()
        self._pending_enterprise_customer_user_assertions()
        self._entitlement_support_detail_assertions()

        self.assertFalse(PendingEmailChange.objects.filter(user=self.test_user).exists())
        self.assertFalse(UserOrgTag.objects.filter(user=self.test_user).exists())

        self.assertFalse(CourseEnrollmentAllowed.objects.filter(email=self.original_email).exists())
        self.assertFalse(UnregisteredLearnerCohortAssignments.objects.filter(email=self.original_email).exists())

    def test_retire_user_twice_idempotent(self):
        data = {'username': self.original_username}
        self.post_and_assert_status(data)
        fake_completed_retirement(self.test_user)
        self.post_and_assert_status(data)

    def test_deletes_pii_from_user_profile(self):
        for model_field, value_to_assign in iteritems(USER_PROFILE_PII):
            if value_to_assign == '':
                value = 'foo'
            else:
                value = mock.Mock()
            setattr(self.test_user.profile, model_field, value)

        AccountRetirementView.clear_pii_from_userprofile(self.test_user)

        for model_field, value_to_assign in iteritems(USER_PROFILE_PII):
            self.assertEqual(value_to_assign, getattr(self.test_user.profile, model_field))

        social_links = SocialLink.objects.filter(
            user_profile=self.test_user.profile
        )
        self.assertFalse(social_links.exists())

    @mock.patch('openedx.core.djangoapps.user_api.accounts.views.get_profile_image_names')
    @mock.patch('openedx.core.djangoapps.user_api.accounts.views.remove_profile_images')
    def test_removes_user_profile_images(
        self, mock_remove_profile_images, mock_get_profile_image_names
    ):
        test_datetime = datetime.datetime(2018, 1, 1)
        self.test_user.profile.profile_image_uploaded_at = test_datetime

        AccountRetirementView.delete_users_profile_images(self.test_user)

        self.test_user.profile.refresh_from_db()  # pylint: disable=no-member

        self.assertIsNone(self.test_user.profile.profile_image_uploaded_at)
        mock_get_profile_image_names.assert_called_once_with(self.test_user.username)
        mock_remove_profile_images.assert_called_once_with(
            mock_get_profile_image_names.return_value
        )

    def test_can_delete_user_profiles_country_cache(self):
        AccountRetirementView.delete_users_country_cache(self.test_user)
        self.assertIsNone(cache.get(self.cache_key))

    def test_can_retire_users_datasharingconsent(self):
        AccountRetirementView.retire_users_data_sharing_consent(self.test_user.username, self.retired_username)
        self._data_sharing_consent_assertions()

    def _data_sharing_consent_assertions(self):
        """
        Helper method for asserting that ``DataSharingConsent`` objects are retired.
        """
        self.consent.refresh_from_db()
        self.assertEqual(self.retired_username, self.consent.username)
        test_users_data_sharing_consent = DataSharingConsent.objects.filter(
            username=self.original_username
        )
        self.assertFalse(test_users_data_sharing_consent.exists())

    def test_can_retire_users_sap_success_factors_audits(self):
        AccountRetirementView.retire_sapsf_data_transmission(self.test_user)
        self._sapsf_audit_assertions()

    def _sapsf_audit_assertions(self):
        """
        Helper method for asserting that ``SapSuccessFactorsLearnerDataTransmissionAudit`` objects are retired.
        """
        self.sapsf_audit.refresh_from_db()
        self.assertEqual('', self.sapsf_audit.sapsf_user_id)
        audits_for_original_user_id = SapSuccessFactorsLearnerDataTransmissionAudit.objects.filter(
            sapsf_user_id=self.test_user.id,
        )
        self.assertFalse(audits_for_original_user_id.exists())

    def test_can_retire_user_from_pendingenterprisecustomeruser(self):
        AccountRetirementView.retire_user_from_pending_enterprise_customer_user(self.test_user, self.retired_email)
        self._pending_enterprise_customer_user_assertions()

    def _pending_enterprise_customer_user_assertions(self):
        """
        Helper method for asserting that ``PendingEnterpriseCustomerUser`` objects are retired.
        """
        self.pending_enterprise_user.refresh_from_db()
        self.assertEqual(self.retired_email, self.pending_enterprise_user.user_email)
        pending_enterprise_users = PendingEnterpriseCustomerUser.objects.filter(
            user_email=self.original_email
        )
        self.assertFalse(pending_enterprise_users.exists())

    def test_course_entitlement_support_detail_comments_are_retired(self):
        AccountRetirementView.retire_entitlement_support_detail(self.test_user)
        self._entitlement_support_detail_assertions()

    def _entitlement_support_detail_assertions(self):
        """
        Helper method for asserting that ``CourseEntitleSupportDetail`` objects are retired.
        """
        self.entitlement_support_detail.refresh_from_db()
        self.assertEqual('', self.entitlement_support_detail.comments)


@unittest.skipUnless(settings.ROOT_URLCONF == 'lms.urls', 'Account APIs are only supported in LMS')
class TestLMSAccountRetirementPost(RetirementTestCase, ModuleStoreTestCase):
    """
    Tests the LMS account retirement (GDPR P2) endpoint.
    """
    def setUp(self):
        super(TestLMSAccountRetirementPost, self).setUp()
        self.pii_standin = 'PII here'
        self.course = CourseFactory()
        self.test_user = UserFactory()
        self.test_superuser = SuperuserFactory()
        self.original_username = self.test_user.username
        self.original_email = self.test_user.email
        self.retired_username = get_retired_username_by_username(self.original_username)
        self.retired_email = get_retired_email_by_email(self.original_email)

        retirement_state = RetirementState.objects.get(state_name='RETIRING_LMS')
        self.retirement_status = UserRetirementStatus.create_retirement(self.test_user)
        self.retirement_status.current_state = retirement_state
        self.retirement_status.last_state = retirement_state
        self.retirement_status.save()

        # wiki data setup
        rp = RevisionPlugin.objects.create(article_id=0)
        RevisionPluginRevision.objects.create(
            revision_number=1,
            ip_address="ipaddresss",
            plugin=rp,
            user=self.test_user,
        )
        article = Article.objects.create()
        ArticleRevision.objects.create(ip_address="ipaddresss", user=self.test_user, article=article)

        # ManualEnrollmentAudit setup
        course_enrollment = CourseEnrollment.enroll(user=self.test_user, course_key=self.course.id)
        ManualEnrollmentAudit.objects.create(
            enrollment=course_enrollment, reason=self.pii_standin, enrolled_email=self.pii_standin
        )

        # CreditRequest and CreditRequirementStatus setup
        provider = CreditProvider.objects.create(provider_id="Hogwarts")
        credit_course = CreditCourse.objects.create(course_key=self.course.id)
        CreditRequest.objects.create(
            username=self.test_user.username,
            course=credit_course,
            provider_id=provider.id,
            parameters={self.pii_standin},
        )
        req = CreditRequirement.objects.create(course_id=credit_course.id)
        CreditRequirementStatus.objects.create(username=self.test_user.username, requirement=req)

        # ApiAccessRequest setup
        site = Site.objects.create()
        ApiAccessRequest.objects.create(
            user=self.test_user,
            site=site,
            website=self.pii_standin,
            company_address=self.pii_standin,
            company_name=self.pii_standin,
            reason=self.pii_standin,
        )

        # other setup
        PendingNameChange.objects.create(user=self.test_user, new_name=self.pii_standin, rationale=self.pii_standin)

        # setup for doing POST from test client
        self.headers = build_jwt_headers(self.test_superuser)
        self.headers['content_type'] = "application/json"
        self.url = reverse('accounts_retire_misc')

    def post_and_assert_status(self, data, expected_status=status.HTTP_204_NO_CONTENT):
        """
        Helper function for making a request to the retire subscriptions endpoint, and asserting the status.
        """
        response = self.client.post(self.url, json.dumps(data), **self.headers)
        self.assertEqual(response.status_code, expected_status)
        return response

    def test_retire_user(self):
        # check that rows that will not exist after retirement exist now
        self.assertTrue(CreditRequest.objects.filter(username=self.test_user.username).exists())
        self.assertTrue(CreditRequirementStatus.objects.filter(username=self.test_user.username).exists())
        self.assertTrue(PendingNameChange.objects.filter(user=self.test_user).exists())

        retirement = UserRetirementStatus.get_retirement_for_retirement_action(self.test_user.username)
        data = {'username': self.original_username}
        self.post_and_assert_status(data)

        self.test_user.refresh_from_db()
        self.test_user.profile.refresh_from_db()  # pylint: disable=no-member
        self.assertEqual(RevisionPluginRevision.objects.get(user=self.test_user).ip_address, None)
        self.assertEqual(ArticleRevision.objects.get(user=self.test_user).ip_address, None)
        self.assertFalse(PendingNameChange.objects.filter(user=self.test_user).exists())

        self.assertEqual(
            ManualEnrollmentAudit.objects.get(
                enrollment=CourseEnrollment.objects.get(user=self.test_user)
            ).enrolled_email,
            retirement.retired_email
        )
        self.assertFalse(CreditRequest.objects.filter(username=self.test_user.username).exists())
        self.assertTrue(CreditRequest.objects.filter(username=retirement.retired_username).exists())
        self.assertEqual(CreditRequest.objects.get(username=retirement.retired_username).parameters, {})

        self.assertFalse(CreditRequirementStatus.objects.filter(username=self.test_user.username).exists())
        self.assertTrue(CreditRequirementStatus.objects.filter(username=retirement.retired_username).exists())
        self.assertEqual(CreditRequirementStatus.objects.get(username=retirement.retired_username).reason, {})

        retired_api_access_request = ApiAccessRequest.objects.get(user=self.test_user)
        self.assertEqual(retired_api_access_request.website, '')
        self.assertEqual(retired_api_access_request.company_address, '')
        self.assertEqual(retired_api_access_request.company_name, '')
        self.assertEqual(retired_api_access_request.reason, '')

    def test_retire_user_twice_idempotent(self):
        # check that a second call to the retire_misc endpoint will work
        data = {'username': self.original_username}
        self.post_and_assert_status(data)
        fake_completed_retirement(self.test_user)
        self.post_and_assert_status(data)<|MERGE_RESOLUTION|>--- conflicted
+++ resolved
@@ -30,12 +30,8 @@
     SapSuccessFactorsLearnerDataTransmissionAudit
 )
 from opaque_keys.edx.keys import CourseKey
-<<<<<<< HEAD
 import pytz
 from rest_framework import status, permissions
-=======
-from rest_framework import status
->>>>>>> 441d6384
 from six import iteritems, text_type
 from social_django.models import UserSocialAuth
 from wiki.models import ArticleRevision, Article
@@ -84,16 +80,13 @@
 from ..permissions import CanRetireUser
 from ..views import AccountRetirementView, USER_PROFILE_PII
 from ...tests.factories import UserOrgTagFactory
-<<<<<<< HEAD
-from .retirement_helpers import RetirementTestCase, fake_retirement, RetirementTestUserMixin
-=======
 from .retirement_helpers import (  # pylint: disable=unused-import
     RetirementTestCase,
+    RetirementTestUserMixin,
     fake_completed_retirement,
     create_retirement_status,
     setup_retirement_states
 )
->>>>>>> 441d6384
 
 
 def build_jwt_headers(user):
