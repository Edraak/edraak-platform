"""
Helpers for testing retirement functionality
"""
import datetime

import pytest
import pytz
from django.test import TestCase
from social_django.models import UserSocialAuth

from enrollment import api
from openedx.core.djangoapps.user_api.models import (
    RetirementState,
    UserRetirementStatus
)
from student.models import (
    get_retired_username_by_username,
    get_retired_email_by_email,
    Registration,
)
from student.tests.factories import UserFactory

from ..views import AccountRetirementView


@pytest.fixture
def setup_retirement_states(scope="module"):  # pylint: disable=unused-argument
    """
    Create basic states that mimic the retirement process.
    """
    default_states = [
        ('PENDING', 1, False, True),
        ('LOCKING_ACCOUNT', 20, False, False),
        ('LOCKING_COMPLETE', 30, False, False),
        ('RETIRING_CREDENTIALS', 40, False, False),
        ('CREDENTIALS_COMPLETE', 50, False, False),
        ('RETIRING_ECOM', 60, False, False),
        ('ECOM_COMPLETE', 70, False, False),
        ('RETIRING_FORUMS', 80, False, False),
        ('FORUMS_COMPLETE', 90, False, False),
        ('RETIRING_EMAIL_LISTS', 100, False, False),
        ('EMAIL_LISTS_COMPLETE', 110, False, False),
        ('RETIRING_ENROLLMENTS', 120, False, False),
        ('ENROLLMENTS_COMPLETE', 130, False, False),
        ('RETIRING_NOTES', 140, False, False),
        ('NOTES_COMPLETE', 150, False, False),
        ('RETIRING_LMS', 160, False, False),
        ('LMS_COMPLETE', 170, False, False),
        ('ADDING_TO_PARTNER_QUEUE', 180, False, False),
        ('PARTNER_QUEUE_COMPLETE', 190, False, False),
        ('ERRORED', 200, True, True),
        ('ABORTED', 210, True, True),
        ('COMPLETE', 220, True, True),
    ]

    for name, ex, dead, req in default_states:
        RetirementState.objects.create(
            state_name=name,
            state_execution_order=ex,
            is_dead_end_state=dead,
            required=req
        )

    yield

    RetirementState.objects.all().delete()


def create_retirement_status(user, state=None, create_datetime=None):
    """
    Helper method to create a RetirementStatus with useful defaults.
    Assumes that retirement states have been setup before calling.
    """
    if create_datetime is None:
        create_datetime = datetime.datetime.now(pytz.UTC) - datetime.timedelta(days=8)

    retirement = UserRetirementStatus.create_retirement(user)
    if state:
        retirement.current_state = state
        retirement.last_state = state
    retirement.created = create_datetime
    retirement.modified = create_datetime
    retirement.save()
    return retirement


def _fake_logged_out_user(user, retire_username=False):
    """
    Simulate the initial logout retirement endpoint.
    """
    # By default, do not change the username to the retired hash version because
    # that is not what happens upon actual retirement requests immediately after
    # logout.
    if retire_username:
        user.username = get_retired_username_by_username(user.username)
    user.email = get_retired_email_by_email(user.email)
    user.set_unusable_password()
    user.save()


@pytest.fixture
def logged_out_retirement_request():
    """
    Returns a UserRetirementStatus test fixture object that has been logged out and email-changed,
    which is the first step which happens to a user being added to the retirement queue.
    """
    retirement = fake_requested_retirement(UserFactory())
    return retirement


@pytest.mark.usefixtures("setup_retirement_states")
class RetirementTestCase(TestCase):
    """
    Test case with a helper methods for retirement
    """
    def _retirement_to_dict(self, retirement, all_fields=False):
        """
        Return a dict format of this model to a consistent format for serialization, removing the long text field
        `responses` for performance reasons.
        """
        retirement_dict = {
            u'id': retirement.id,
            u'user': {
                u'id': retirement.user.id,
                u'username': retirement.user.username,
                u'email': retirement.user.email,
                u'profile': {
                    u'id': retirement.user.profile.id,
                    u'name': retirement.user.profile.name
                },
            },
            u'original_username': retirement.original_username,
            u'original_email': retirement.original_email,
            u'original_name': retirement.original_name,
            u'retired_username': retirement.retired_username,
            u'retired_email': retirement.retired_email,
            u'current_state': {
                u'id': retirement.current_state.id,
                u'state_name': retirement.current_state.state_name,
                u'state_execution_order': retirement.current_state.state_execution_order,
            },
            u'last_state': {
                u'id': retirement.last_state.id,
                u'state_name': retirement.last_state.state_name,
                u'state_execution_order': retirement.last_state.state_execution_order,
            },
            u'created': retirement.created,
            u'modified': retirement.modified
        }

        if all_fields:
            retirement_dict['responses'] = retirement.responses

        return retirement_dict

    def _create_users_all_states(self):
        return [create_retirement_status(UserFactory(), state=state) for state in RetirementState.objects.all()]

    def _get_non_dead_end_states(self):
        return [state for state in RetirementState.objects.filter(is_dead_end_state=False)]

    def _get_dead_end_states(self):
        return [state for state in RetirementState.objects.filter(is_dead_end_state=True)]


<<<<<<< HEAD
class RetirementTestUserMixin(object):
    """
    Create a test user for retirement
    """
    def setUp(self):
        self.test_password = 'password'
        self.test_user = UserFactory(password=self.test_password)
        UserSocialAuth.objects.create(
            user=self.test_user,
            provider='some_provider_name',
            uid='xyz@gmail.com'
        )
        UserSocialAuth.objects.create(
            user=self.test_user,
            provider='some_other_provider_name',
            uid='xyz@gmail.com'
        )

        Registration().register(self.test_user)


def fake_retirement(user):
=======
def fake_requested_retirement(user):
    """
    Attempt to make the given user appear to have requested retirement, and
    nothing more.  Among other things, this will only land the user in PENDING.
    """
    _fake_logged_out_user(user, retire_username=False)
    retirement = create_retirement_status(user)
    return retirement


def fake_completed_retirement(user):
>>>>>>> 441d6384
    """
    Makes an attempt to put user for the given user into a "COMPLETED"
    retirement state by faking important parts of retirement.

    Use to test idempotency for retirement API calls. Since there are many
    configurable retirement steps this is only a "best guess" and may need
    additional changes added to more accurately reflect post-retirement state.
    """
    # Deactivate / logout and hash username & email
    UserSocialAuth.objects.filter(user_id=user.id).delete()
    _fake_logged_out_user(user, retire_username=True)
    user.first_name = ''
    user.last_name = ''
    user.is_active = False
    user.save()

    # Clear profile
    AccountRetirementView.clear_pii_from_userprofile(user)

    # Unenroll from all courses
    api.unenroll_user_from_all_courses(user.username)<|MERGE_RESOLUTION|>--- conflicted
+++ resolved
@@ -163,7 +163,6 @@
         return [state for state in RetirementState.objects.filter(is_dead_end_state=True)]
 
 
-<<<<<<< HEAD
 class RetirementTestUserMixin(object):
     """
     Create a test user for retirement
@@ -185,8 +184,6 @@
         Registration().register(self.test_user)
 
 
-def fake_retirement(user):
-=======
 def fake_requested_retirement(user):
     """
     Attempt to make the given user appear to have requested retirement, and
@@ -198,7 +195,6 @@
 
 
 def fake_completed_retirement(user):
->>>>>>> 441d6384
     """
     Makes an attempt to put user for the given user into a "COMPLETED"
     retirement state by faking important parts of retirement.
