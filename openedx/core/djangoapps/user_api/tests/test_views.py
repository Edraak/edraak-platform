--- conflicted
+++ resolved
@@ -1102,15 +1102,9 @@
                 "label": "Gender",
                 "options": [
                     {"value": "", "name": "--", "default": True},
-<<<<<<< HEAD
-                    {"value": "m", "name": "Male"},
-                    {"value": "f", "name": "Female"},
-                    {"value": "o", "name": "Prefer Not to Say"},
-=======
                     {"value": "m", "name": "Male", "default": False},
                     {"value": "f", "name": "Female", "default": False},
-                    {"value": "o", "name": "Other/Prefer Not to Say", "default": False},
->>>>>>> e4c8ff3a
+                    {"value": "o", "name": "Prefer Not to Say", "default": False},
                 ],
             }
         )
@@ -1128,15 +1122,9 @@
                 "label": "Gender TRANSLATED",
                 "options": [
                     {"value": "", "name": "--", "default": True},
-<<<<<<< HEAD
-                    {"value": "m", "name": "Male TRANSLATED"},
-                    {"value": "f", "name": "Female TRANSLATED"},
-                    {"value": "o", "name": "Prefer Not to Say TRANSLATED"},
-=======
                     {"value": "m", "name": "Male TRANSLATED", "default": False},
                     {"value": "f", "name": "Female TRANSLATED", "default": False},
-                    {"value": "o", "name": "Other/Prefer Not to Say TRANSLATED", "default": False},
->>>>>>> e4c8ff3a
+                    {"value": "o", "name": "Prefer Not to Say TRANSLATED", "default": False},
                 ],
             }
         )
@@ -1227,29 +1215,25 @@
         # Edraak (countries): Updated tests to match Edraak's settings
         country_options = (
             [
-<<<<<<< HEAD
-                # Show the Arabic countries first
-                {"value": country_code, "name": unicode(country_name)}
-                for country_code, country_name in SORTED_COUNTRIES
-                if country_code in settings.COUNTRIES_FIRST
-            ] +
-            [{"name": "--", "value": ""}] +
-            [
-                # Show the rest of the countries
-                {"value": country_code, "name": unicode(country_name)}
-=======
                 {
                     "name": "--",
                     "value": "",
                     "default": True
                 }
             ] + [
+                {  # Show the Arabic countries first
+                    "value": country_code,
+                    "name": unicode(country_name),
+                    "default": False
+                }
+                for country_code, country_name in SORTED_COUNTRIES
+                if country_code in settings.COUNTRIES_FIRST
+            ] + [
                 {
                     "value": country_code,
                     "name": unicode(country_name),
                     "default": False
                 }
->>>>>>> e4c8ff3a
                 for country_code, country_name in SORTED_COUNTRIES
                 if country_code not in settings.COUNTRIES_FIRST
             ]
