--- conflicted
+++ resolved
@@ -133,11 +133,7 @@
             'lang_edx': 'js/src/lang_edx',
 
             // externally hosted files
-<<<<<<< HEAD
             mathjax: '//cdnjs.cloudflare.com/ajax/libs/mathjax/2.7.1/MathJax.js?config=TeX-MML-AM_HTMLorMML-full&delayStartupUntil=configured',  // eslint-disable-line max-len
-=======
-            mathjax: 'https://cdn.jsdelivr.net/npm/mathjax@2.7.5/MathJax.js?config=TeX-MML-AM_SVG&delayStartupUntil=configured',  // eslint-disable-line max-len
->>>>>>> 441d6384
             'youtube': [
                 // youtube URL does not end in '.js'. We add '?noext' to the path so
                 // that require.js adds the '.js' to the query component of the URL,
