--- conflicted
+++ resolved
@@ -153,11 +153,7 @@
             // end of Annotation tool files
 
             // externally hosted files
-<<<<<<< HEAD
-            mathjax: '//cdnjs.cloudflare.com/ajax/libs/mathjax/2.7.0/MathJax.js?config=TeX-MML-AM_HTMLorMML-full&delayStartupUntil=configured',  // eslint-disable-line max-len
-=======
-            mathjax: '//cdnjs.cloudflare.com/ajax/libs/mathjax/2.7.1/MathJax.js?config=TeX-MML-AM_SVG&delayStartupUntil=configured',  // eslint-disable-line max-len
->>>>>>> e4c8ff3a
+            mathjax: '//cdnjs.cloudflare.com/ajax/libs/mathjax/2.7.1/MathJax.js?config=TeX-MML-AM_HTMLorMML-full&delayStartupUntil=configured',  // eslint-disable-line max-len
             'youtube': [
                 // youtube URL does not end in '.js'. We add '?noext' to the path so
                 // that require.js adds the '.js' to the query component of the URL,
