# -*- coding: utf-8 -*-
"""
This config file runs the simplest dev environment using sqlite, and db-based
sessions. Assumes structure:

/envroot/
        /db   # This is where it'll write the database file
        /edx-platform  # The location of this repo
        /log  # Where we're going to write log files
"""

# We intentionally define lots of variables that aren't used, and
# want to import all variables from base settings files
# pylint: disable=wildcard-import, unused-wildcard-import

# Pylint gets confused by path.py instances, which report themselves as class
# objects. As a result, pylint applies the wrong regex in validating names,
# and throws spurious errors. Therefore, we disable invalid-name checking.
# pylint: disable=invalid-name

from .common import *
import os
from path import Path as path
from warnings import filterwarnings, simplefilter
from uuid import uuid4
from util.db import NoOpMigrationModules

# import settings from LMS for consistent behavior with CMS
# pylint: disable=unused-import
from lms.envs.test import (
    WIKI_ENABLED,
    PLATFORM_NAME,
    SITE_NAME,
    DEFAULT_FILE_STORAGE,
    MEDIA_ROOT,
    MEDIA_URL,
    COMPREHENSIVE_THEME_DIRS,
    JWT_AUTH,
)

# mongo connection settings
MONGO_PORT_NUM = int(os.environ.get('EDXAPP_TEST_MONGO_PORT', '27017'))
MONGO_HOST = os.environ.get('EDXAPP_TEST_MONGO_HOST', 'localhost')

THIS_UUID = uuid4().hex[:5]

# Nose Test Runner
TEST_RUNNER = 'openedx.core.djangolib.nose.NoseTestSuiteRunner'

_SYSTEM = 'cms'

_REPORT_DIR = REPO_ROOT / 'reports' / _SYSTEM
_REPORT_DIR.makedirs_p()
_NOSEID_DIR = REPO_ROOT / '.testids' / _SYSTEM
_NOSEID_DIR.makedirs_p()

NOSE_ARGS = [
    '--id-file', _NOSEID_DIR / 'noseids',
]

NOSE_PLUGINS = [
    'openedx.core.djangolib.testing.utils.NoseDatabaseIsolation'
]

TEST_ROOT = path('test_root')

# Want static files in the same dir for running on jenkins.
STATIC_ROOT = TEST_ROOT / "staticfiles"

GITHUB_REPO_ROOT = TEST_ROOT / "data"
DATA_DIR = TEST_ROOT / "data"
COMMON_TEST_DATA_ROOT = COMMON_ROOT / "test" / "data"

# For testing "push to lms"
FEATURES['ENABLE_EXPORT_GIT'] = True
GIT_REPO_EXPORT_DIR = TEST_ROOT / "export_course_repos"

# Makes the tests run much faster...
SOUTH_TESTS_MIGRATE = False  # To disable migrations and use syncdb instead

# TODO (cpennington): We need to figure out how envs/test.py can inject things into common.py so that we don't have to repeat this sort of thing
STATICFILES_DIRS = [
    COMMON_ROOT / "static",
    PROJECT_ROOT / "static",
]
STATICFILES_DIRS += [
    (course_dir, COMMON_TEST_DATA_ROOT / course_dir)
    for course_dir in os.listdir(COMMON_TEST_DATA_ROOT)
    if os.path.isdir(COMMON_TEST_DATA_ROOT / course_dir)
]

# Avoid having to run collectstatic before the unit test suite
# If we don't add these settings, then Django templates that can't
# find pipelined assets will raise a ValueError.
# http://stackoverflow.com/questions/12816941/unit-testing-with-django-pipeline
STATICFILES_STORAGE = 'pipeline.storage.NonPackagingPipelineStorage'
STATIC_URL = "/static/"

# Update module store settings per defaults for tests
update_module_store_settings(
    MODULESTORE,
    module_store_options={
        'default_class': 'xmodule.raw_module.RawDescriptor',
        'fs_root': TEST_ROOT / "data",
    },
    doc_store_settings={
        'db': 'test_xmodule',
        'host': MONGO_HOST,
        'port': MONGO_PORT_NUM,
        'collection': 'test_modulestore{0}'.format(THIS_UUID),
    },
)

CONTENTSTORE = {
    'ENGINE': 'xmodule.contentstore.mongo.MongoContentStore',
    'DOC_STORE_CONFIG': {
        'host': MONGO_HOST,
        'db': 'test_xcontent',
        'port': MONGO_PORT_NUM,
        'collection': 'dont_trip',
    },
    # allow for additional options that can be keyed on a name, e.g. 'trashcan'
    'ADDITIONAL_OPTIONS': {
        'trashcan': {
            'bucket': 'trash_fs'
        }
    }
}

DATABASES = {
    'default': {
        'ENGINE': 'django.db.backends.sqlite3',
        'NAME': TEST_ROOT / "db" / "cms.db",
        'ATOMIC_REQUESTS': True,
    },
}

if os.environ.get('DISABLE_MIGRATIONS'):
    # Create tables directly from apps' models. This can be removed once we upgrade
    # to Django 1.9, which allows setting MIGRATION_MODULES to None in order to skip migrations.
    MIGRATION_MODULES = NoOpMigrationModules()

LMS_BASE = "localhost:8000"
LMS_ROOT_URL = "http://{}".format(LMS_BASE)
FEATURES['PREVIEW_LMS_BASE'] = "preview.localhost"


CACHES = {
    # This is the cache used for most things. Askbot will not work without a
    # functioning cache -- it relies on caching to load its settings in places.
    # In staging/prod envs, the sessions also live here.
    'default': {
        'BACKEND': 'django.core.cache.backends.locmem.LocMemCache',
        'LOCATION': 'edx_loc_mem_cache',
        'KEY_FUNCTION': 'util.memcache.safe_key',
    },

    # The general cache is what you get if you use our util.cache. It's used for
    # things like caching the course.xml file for different A/B test groups.
    # We set it to be a DummyCache to force reloading of course.xml in dev.
    # In staging environments, we would grab VERSION from data uploaded by the
    # push process.
    'general': {
        'BACKEND': 'django.core.cache.backends.dummy.DummyCache',
        'KEY_PREFIX': 'general',
        'VERSION': 4,
        'KEY_FUNCTION': 'util.memcache.safe_key',
    },

    'mongo_metadata_inheritance': {
        'BACKEND': 'django.core.cache.backends.locmem.LocMemCache',
        'LOCATION': os.path.join(tempfile.gettempdir(), 'mongo_metadata_inheritance'),
        'TIMEOUT': 300,
        'KEY_FUNCTION': 'util.memcache.safe_key',
    },
    'loc_cache': {
        'BACKEND': 'django.core.cache.backends.locmem.LocMemCache',
        'LOCATION': 'edx_location_mem_cache',
    },
    'course_structure_cache': {
        'BACKEND': 'django.core.cache.backends.dummy.DummyCache',
    },
}

# hide ratelimit warnings while running tests
filterwarnings('ignore', message='No request passed to the backend, unable to rate-limit')

# Ignore deprecation warnings (so we don't clutter Jenkins builds/production)
# https://docs.python.org/2/library/warnings.html#the-warnings-filter
# Change to "default" to see the first instance of each hit
# or "error" to convert all into errors
simplefilter('ignore')

################################# CELERY ######################################

CELERY_ALWAYS_EAGER = True
CELERY_RESULT_BACKEND = 'djcelery.backends.cache:CacheBackend'

########################### Server Ports ###################################

# These ports are carefully chosen so that if the browser needs to
# access them, they will be available through the SauceLabs SSH tunnel
LETTUCE_SERVER_PORT = 8003
XQUEUE_PORT = 8040
YOUTUBE_PORT = 8031
LTI_PORT = 8765
VIDEO_SOURCE_PORT = 8777


################### Make tests faster
# http://slacy.com/blog/2012/04/make-your-tests-faster-in-django-1-4/
PASSWORD_HASHERS = (
    'django.contrib.auth.hashers.SHA1PasswordHasher',
    'django.contrib.auth.hashers.MD5PasswordHasher',
)

# No segment key
CMS_SEGMENT_KEY = None

FEATURES['ENABLE_SERVICE_STATUS'] = True

# Toggles embargo on for testing
FEATURES['EMBARGO'] = True

# set up some testing for microsites
FEATURES['USE_MICROSITES'] = True
MICROSITE_ROOT_DIR = COMMON_ROOT / 'test' / 'test_sites'
MICROSITE_CONFIGURATION = {
    "test_site": {
        "domain_prefix": "test-site",
        "university": "test_site",
        "platform_name": "Test Site",
        "logo_image_url": "test_site/images/header-logo.png",
        "email_from_address": "test_site@edx.org",
        "payment_support_email": "test_site@edx.org",
        "ENABLE_MKTG_SITE": False,
        "SITE_NAME": "test_site.localhost",
        "course_org_filter": "TestSiteX",
        "course_about_show_social_links": False,
        "css_overrides_file": "test_site/css/test_site.css",
        "show_partners": False,
        "show_homepage_promo_video": False,
        "course_index_overlay_text": "This is a Test Site Overlay Text.",
        "course_index_overlay_logo_file": "test_site/images/header-logo.png",
        "homepage_overlay_html": "<h1>This is a Test Site Overlay HTML</h1>",
        "ALWAYS_REDIRECT_HOMEPAGE_TO_DASHBOARD_FOR_AUTHENTICATED_USER": False,
        "COURSE_CATALOG_VISIBILITY_PERMISSION": "see_in_catalog",
        "COURSE_ABOUT_VISIBILITY_PERMISSION": "see_about_page",
        "ENABLE_SHOPPING_CART": True,
        "ENABLE_PAID_COURSE_REGISTRATION": True,
        "SESSION_COOKIE_DOMAIN": "test_site.localhost",
        "urls": {
            'ABOUT': 'test-site/about',
            'PRIVACY': 'test-site/privacy',
            'TOS_AND_HONOR': 'test-site/tos-and-honor',
        },
    },
    "site_with_logistration": {
        "domain_prefix": "logistration",
        "university": "logistration",
        "platform_name": "Test logistration",
        "logo_image_url": "test_site/images/header-logo.png",
        "email_from_address": "test_site@edx.org",
        "payment_support_email": "test_site@edx.org",
        "ENABLE_MKTG_SITE": False,
        "ENABLE_COMBINED_LOGIN_REGISTRATION": True,
        "SITE_NAME": "test_site.localhost",
        "course_org_filter": "LogistrationX",
        "course_about_show_social_links": False,
        "css_overrides_file": "test_site/css/test_site.css",
        "show_partners": False,
        "show_homepage_promo_video": False,
        "course_index_overlay_text": "Logistration.",
        "course_index_overlay_logo_file": "test_site/images/header-logo.png",
        "homepage_overlay_html": "<h1>This is a Logistration HTML</h1>",
        "ALWAYS_REDIRECT_HOMEPAGE_TO_DASHBOARD_FOR_AUTHENTICATED_USER": False,
        "COURSE_CATALOG_VISIBILITY_PERMISSION": "see_in_catalog",
        "COURSE_ABOUT_VISIBILITY_PERMISSION": "see_about_page",
        "ENABLE_SHOPPING_CART": True,
        "ENABLE_PAID_COURSE_REGISTRATION": True,
        "SESSION_COOKIE_DOMAIN": "test_logistration.localhost",
    },
    "default": {
        "university": "default_university",
        "domain_prefix": "www",
    }
}
MICROSITE_TEST_HOSTNAME = 'test-site.testserver'
MICROSITE_LOGISTRATION_HOSTNAME = 'logistration.testserver'

TEST_THEME = COMMON_ROOT / "test" / "test-theme"

# For consistency in user-experience, keep the value of this setting in sync with
# the one in lms/envs/test.py
FEATURES['ENABLE_DISCUSSION_SERVICE'] = False

# Enable a parental consent age limit for testing
PARENTAL_CONSENT_AGE_LIMIT = 13

# Enable content libraries code for the tests
FEATURES['ENABLE_CONTENT_LIBRARIES'] = True

FEATURES['ENABLE_EDXNOTES'] = True

# MILESTONES
FEATURES['MILESTONES_APP'] = True

# ENTRANCE EXAMS
FEATURES['ENTRANCE_EXAMS'] = True
ENTRANCE_EXAM_MIN_SCORE_PCT = 50

VIDEO_CDN_URL = {
    'CN': 'http://api.xuetangx.com/edx/video?s3_url='
}

# Courseware Search Index
FEATURES['ENABLE_COURSEWARE_INDEX'] = True
FEATURES['ENABLE_LIBRARY_INDEX'] = True
SEARCH_ENGINE = "search.tests.mock_search_engine.MockSearchEngine"


# teams feature
FEATURES['ENABLE_TEAMS'] = True

# Dummy secret key for dev/test
SECRET_KEY = '85920908f28904ed733fe576320db18cabd7b6cd'

######### Edraak Apps #########

# Keep in sync with {cms,lms}/envs/{test,aws}.py
INSTALLED_APPS += ('edraak_ratelimit',)
# Unlike the production apps, the AUTHENTICATION_BACKENDS is only enabled on per-test-case basis to avoid
# unnecessary conflicts with edX tests.


# Keep it in sync with {lms,cms}/envs/{test,aws}.py
import edraak_i18n.helpers
INSTALLED_APPS += (
    'edraak_i18n',
)

MIDDLEWARE_CLASSES = edraak_i18n.helpers.add_locale_middleware(MIDDLEWARE_CLASSES)


######### custom courses #########
INSTALLED_APPS += ('openedx.core.djangoapps.ccxcon',)
FEATURES['CUSTOM_COURSES_EDX'] = True

# API access management -- needed for simple-history to run.
<<<<<<< HEAD
INSTALLED_APPS += ('openedx.core.djangoapps.api_admin',)


# Set the default Oauth2 Provider Model so that migrations can run in
# verbose mode
OAUTH2_PROVIDER_APPLICATION_MODEL = 'oauth2_provider.Application'
=======
INSTALLED_APPS += ('openedx.core.djangoapps.api_admin',)
>>>>>>> 420ed091
<|MERGE_RESOLUTION|>--- conflicted
+++ resolved
@@ -347,13 +347,4 @@
 FEATURES['CUSTOM_COURSES_EDX'] = True
 
 # API access management -- needed for simple-history to run.
-<<<<<<< HEAD
-INSTALLED_APPS += ('openedx.core.djangoapps.api_admin',)
-
-
-# Set the default Oauth2 Provider Model so that migrations can run in
-# verbose mode
-OAUTH2_PROVIDER_APPLICATION_MODEL = 'oauth2_provider.Application'
-=======
-INSTALLED_APPS += ('openedx.core.djangoapps.api_admin',)
->>>>>>> 420ed091
+INSTALLED_APPS += ('openedx.core.djangoapps.api_admin',)