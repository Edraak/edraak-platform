--- conflicted
+++ resolved
@@ -159,13 +159,8 @@
         'course_url': course_url,
         'course_image_url': image_url,
         'course_end_date': course_end_date,
-<<<<<<< HEAD
-        'account_settings_url': 'https://{}{}'.format(settings.SITE_NAME, reverse('dashboard')),
-        'platform_name': unicode(settings.PLATFORM_NAME),
-=======
         'account_settings_url': 'https://{}{}'.format(settings.SITE_NAME, reverse('account_settings')),
         'platform_name': settings.PLATFORM_NAME,
->>>>>>> cf24d4d7
     }
     return email_context
 
