"""
Tests for instructor_task/models.py.
"""
import copy
from cStringIO import StringIO
import time

import boto
from django.conf import settings
from django.test import SimpleTestCase, override_settings, TestCase
from mock import patch
from unittest import skip

from common.test.utils import MockS3Mixin
from lms.djangoapps.instructor_task.models import ReportStore
from lms.djangoapps.instructor_task.tests.test_base import TestReportMixin
from opaque_keys.edx.locator import CourseLocator


class ReportStoreTestMixin(object):
    """
    Mixin for report store tests.
    """
    def setUp(self):
        super(ReportStoreTestMixin, self).setUp()
        self.course_id = CourseLocator(org="testx", course="coursex", run="runx")

    def create_report_store(self):
        """
        Subclasses should override this and return their report store.
        """
        pass

    def test_links_for_order(self):
        """
        Test that ReportStore.links_for() returns file download links
        in reverse chronological order.
        """
        report_store = self.create_report_store()
        self.assertEqual(report_store.links_for(self.course_id), [])

        report_store.store(self.course_id, 'old_file', StringIO())
        time.sleep(1)  # Ensure we have a unique timestamp.
        report_store.store(self.course_id, 'middle_file', StringIO())
        time.sleep(1)  # Ensure we have a unique timestamp.
        report_store.store(self.course_id, 'new_file', StringIO())

        self.assertEqual(
            [link[0] for link in report_store.links_for(self.course_id)],
            ['new_file', 'middle_file', 'old_file']
        )


@skip('Edraak: Very flaky, discarded at Edraak.')
class LocalFSReportStoreTestCase(ReportStoreTestMixin, TestReportMixin, SimpleTestCase):
    """
    Test the old LocalFSReportStore configuration.
    """
    def create_report_store(self):
        """
        Create and return a DjangoStorageReportStore using the old
        LocalFSReportStore configuration.
        """
        return ReportStore.from_config(config_name='GRADES_DOWNLOAD')


@patch.dict(settings.GRADES_DOWNLOAD, {'STORAGE_TYPE': 's3'})
class S3ReportStoreTestCase(MockS3Mixin, ReportStoreTestMixin, TestReportMixin, SimpleTestCase):
    """
    Test the old S3ReportStore configuration.
    """
    def create_report_store(self):
        """
        Create and return a DjangoStorageReportStore using the old
        S3ReportStore configuration.
        """
        connection = boto.connect_s3()
        connection.create_bucket(settings.GRADES_DOWNLOAD['BUCKET'])
        return ReportStore.from_config(config_name='GRADES_DOWNLOAD')


<<<<<<< HEAD
@skip('Edraak: Very flaky, discarded at Edraak.')
@override_settings(GRADES_DOWNLOAD=LOCAL_SETTINGS)
=======
>>>>>>> 420ed091
class DjangoStorageReportStoreLocalTestCase(ReportStoreTestMixin, TestReportMixin, SimpleTestCase):
    """
    Test the DjangoStorageReportStore implementation using the local
    filesystem.
    """
    def create_report_store(self):
        """
        Create and return a DjangoStorageReportStore configured to use the
        local filesystem for storage.
        """
        test_settings = copy.deepcopy(settings.GRADES_DOWNLOAD)
        test_settings['STORAGE_KWARGS'] = {'location': settings.GRADES_DOWNLOAD['ROOT_PATH']}
        with override_settings(GRADES_DOWNLOAD=test_settings):
            return ReportStore.from_config(config_name='GRADES_DOWNLOAD')


class DjangoStorageReportStoreS3TestCase(MockS3Mixin, ReportStoreTestMixin, TestReportMixin, SimpleTestCase):
    """
    Test the DjangoStorageReportStore implementation using S3 stubs.
    """
    def create_report_store(self):
        """
        Create and return a DjangoStorageReportStore configured to use S3 for
        storage.
        """
        test_settings = copy.deepcopy(settings.GRADES_DOWNLOAD)
        test_settings['STORAGE_CLASS'] = 'openedx.core.storage.S3ReportStorage'
        test_settings['STORAGE_KWARGS'] = {
            'bucket': settings.GRADES_DOWNLOAD['BUCKET'],
            'location': settings.GRADES_DOWNLOAD['ROOT_PATH'],
        }
        with override_settings(GRADES_DOWNLOAD=test_settings):
            connection = boto.connect_s3()
            connection.create_bucket(settings.GRADES_DOWNLOAD['STORAGE_KWARGS']['bucket'])
            return ReportStore.from_config(config_name='GRADES_DOWNLOAD')


class TestS3ReportStorage(MockS3Mixin, TestCase):
    """
    Test the S3ReportStorage to make sure that configuration overrides from settings.FINANCIAL_REPORTS
    are used instead of default ones.
    """
    def test_financial_report_overrides(self):
        """
        Test that CUSTOM_DOMAIN from FINANCIAL_REPORTS is used to construct file url. instead of domain defined via
        AWS_S3_CUSTOM_DOMAIN setting.
        """
        with override_settings(FINANCIAL_REPORTS={
            'STORAGE_TYPE': 's3',
            'BUCKET': 'edx-financial-reports',
            'CUSTOM_DOMAIN': 'edx-financial-reports.s3.amazonaws.com',
            'ROOT_PATH': 'production',
        }):
            report_store = ReportStore.from_config(config_name="FINANCIAL_REPORTS")
            # Make sure CUSTOM_DOMAIN from FINANCIAL_REPORTS is used to construct file url
            self.assertIn("edx-financial-reports.s3.amazonaws.com", report_store.storage.url(""))<|MERGE_RESOLUTION|>--- conflicted
+++ resolved
@@ -79,11 +79,7 @@
         return ReportStore.from_config(config_name='GRADES_DOWNLOAD')
 
 
-<<<<<<< HEAD
 @skip('Edraak: Very flaky, discarded at Edraak.')
-@override_settings(GRADES_DOWNLOAD=LOCAL_SETTINGS)
-=======
->>>>>>> 420ed091
 class DjangoStorageReportStoreLocalTestCase(ReportStoreTestMixin, TestReportMixin, SimpleTestCase):
     """
     Test the DjangoStorageReportStore implementation using the local
