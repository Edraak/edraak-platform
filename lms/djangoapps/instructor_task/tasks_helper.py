"""
This file contains tasks that are designed to perform background operations on the
running state of a course.

"""
import json
import logging
from StringIO import StringIO
from collections import OrderedDict
from datetime import datetime
from itertools import chain
from time import time

import dogstats_wrapper as dog_stats_api
import re
import unicodecsv
from celery import Task, current_task
from celery.states import SUCCESS, FAILURE
from django.conf import settings
from django.contrib.auth.models import User
from django.core.files.storage import DefaultStorage
from django.db import reset_queries
from django.db.models import Q
from django.utils.translation import ugettext as _
from eventtracking import tracker
from lms.djangoapps.grades.scores import weighted_score
from lms.djangoapps.instructor.paidcourse_enrollment_report import PaidCourseEnrollmentReportProvider
from lms.djangoapps.teams.models import CourseTeamMembership
from lms.djangoapps.verify_student.models import SoftwareSecurePhotoVerification
from pytz import UTC
from track import contexts
from xmodule.modulestore.django import modulestore
from xmodule.split_test_module import get_split_user_partitions

from certificates.api import generate_user_certificates
from certificates.models import (
    CertificateWhitelist,
    certificate_info_for_user,
    CertificateStatuses,
    GeneratedCertificate
)
from courseware.courses import get_course_by_id, get_problems_in_section
from lms.djangoapps.grades.context import grading_context_for_course
from lms.djangoapps.grades.new.course_grade import CourseGradeFactory
from courseware.model_data import DjangoKeyValueStore, FieldDataCache
from courseware.models import StudentModule
from courseware.module_render import get_module_for_descriptor_internal
from edxmako.shortcuts import render_to_string
from instructor_analytics.basic import (
    enrolled_students_features,
    get_proctored_exam_results,
    list_may_enroll,
    list_problem_responses
)
from instructor_analytics.csvs import format_dictlist
from shoppingcart.models import (
    PaidCourseRegistration, CourseRegCodeItem, InvoiceTransaction,
    Invoice, CouponRedemption, RegistrationCodeRedemption, CourseRegistrationCode
)
from openassessment.data import OraAggregateData
from lms.djangoapps.instructor_task.models import ReportStore, InstructorTask, PROGRESS
from lms.djangoapps.lms_xblock.runtime import LmsPartitionService
from openedx.core.djangoapps.course_groups.cohorts import get_cohort
from openedx.core.djangoapps.course_groups.models import CourseUserGroup
from opaque_keys.edx.keys import UsageKey
from openedx.core.djangoapps.course_groups.cohorts import add_user_to_cohort, is_course_cohorted
from student.models import CourseEnrollment, CourseAccessRole
from survey.models import SurveyAnswer
from track.event_transaction_utils import set_event_transaction_type, create_new_event_transaction_id
from track.views import task_track
from util.db import outer_atomic
from util.file import course_filename_prefix_generator, UniversalNewlineIterator
from xblock.runtime import KvsFieldData

from edraak_university.models import UniversityID
from edraak_university.helpers import is_csv_export_enabled_on_course
from student.models import UserProfile

# define different loggers for use within tasks and on client side
TASK_LOG = logging.getLogger('edx.celery.task')

# define value to use when no task_id is provided:
UNKNOWN_TASK_ID = 'unknown-task_id'
FILTERED_OUT_ROLES = ['staff', 'instructor', 'finance_admin', 'sales_admin']
# define values for update functions to use to return status to perform_module_state_update
UPDATE_STATUS_SUCCEEDED = 'succeeded'
UPDATE_STATUS_FAILED = 'failed'
UPDATE_STATUS_SKIPPED = 'skipped'

# define value to be used in grading events
GRADES_RESCORE_EVENT_TYPE = 'edx.grades.problem.rescored'

# The setting name used for events when "settings" (account settings, preferences, profile information) change.
REPORT_REQUESTED_EVENT_NAME = u'edx.instructor.report.requested'


class BaseInstructorTask(Task):
    """
    Base task class for use with InstructorTask models.

    Permits updating information about task in corresponding InstructorTask for monitoring purposes.

    Assumes that the entry_id of the InstructorTask model is the first argument to the task.

    The `entry_id` is the primary key for the InstructorTask entry representing the task.  This class
    updates the entry on success and failure of the task it wraps.  It is setting the entry's value
    for task_state based on what Celery would set it to once the task returns to Celery:
    FAILURE if an exception is encountered, and SUCCESS if it returns normally.
    Other arguments are pass-throughs to perform_module_state_update, and documented there.
    """
    abstract = True

    def on_success(self, task_progress, task_id, args, kwargs):
        """
        Update InstructorTask object corresponding to this task with info about success.

        Updates task_output and task_state.  But it shouldn't actually do anything
        if the task is only creating subtasks to actually do the work.

        Assumes `task_progress` is a dict containing the task's result, with the following keys:

          'attempted': number of attempts made
          'succeeded': number of attempts that "succeeded"
          'skipped': number of attempts that "skipped"
          'failed': number of attempts that "failed"
          'total': number of possible subtasks to attempt
          'action_name': user-visible verb to use in status messages.  Should be past-tense.
              Pass-through of input `action_name`.
          'duration_ms': how long the task has (or had) been running.

        This is JSON-serialized and stored in the task_output column of the InstructorTask entry.

        """
        TASK_LOG.debug('Task %s: success returned with progress: %s', task_id, task_progress)
        # We should be able to find the InstructorTask object to update
        # based on the task_id here, without having to dig into the
        # original args to the task.  On the other hand, the entry_id
        # is the first value passed to all such args, so we'll use that.
        # And we assume that it exists, else we would already have had a failure.
        entry_id = args[0]
        entry = InstructorTask.objects.get(pk=entry_id)
        # Check to see if any subtasks had been defined as part of this task.
        # If not, then we know that we're done.  (If so, let the subtasks
        # handle updating task_state themselves.)
        if len(entry.subtasks) == 0:
            entry.task_output = InstructorTask.create_output_for_success(task_progress)
            entry.task_state = SUCCESS
            entry.save_now()

    def on_failure(self, exc, task_id, args, kwargs, einfo):
        """
        Update InstructorTask object corresponding to this task with info about failure.

        Fetches and updates exception and traceback information on failure.

        If an exception is raised internal to the task, it is caught by celery and provided here.
        The information is recorded in the InstructorTask object as a JSON-serialized dict
        stored in the task_output column.  It contains the following keys:

               'exception':  type of exception object
               'message': error message from exception object
               'traceback': traceback information (truncated if necessary)

        Note that there is no way to record progress made within the task (e.g. attempted,
        succeeded, etc.) when such failures occur.
        """
        TASK_LOG.debug(u'Task %s: failure returned', task_id)
        entry_id = args[0]
        try:
            entry = InstructorTask.objects.get(pk=entry_id)
        except InstructorTask.DoesNotExist:
            # if the InstructorTask object does not exist, then there's no point
            # trying to update it.
            TASK_LOG.error(u"Task (%s) has no InstructorTask object for id %s", task_id, entry_id)
        else:
            TASK_LOG.warning(u"Task (%s) failed", task_id, exc_info=True)
            entry.task_output = InstructorTask.create_output_for_failure(einfo.exception, einfo.traceback)
            entry.task_state = FAILURE
            entry.save_now()


class UpdateProblemModuleStateError(Exception):
    """
    Error signaling a fatal condition while updating problem modules.

    Used when the current module cannot be processed and no more
    modules should be attempted.
    """
    pass


def _get_current_task():
    """
    Stub to make it easier to test without actually running Celery.

    This is a wrapper around celery.current_task, which provides access
    to the top of the stack of Celery's tasks.  When running tests, however,
    it doesn't seem to work to mock current_task directly, so this wrapper
    is used to provide a hook to mock in tests, while providing the real
    `current_task` in production.
    """
    return current_task


class TaskProgress(object):
    """
    Encapsulates the current task's progress by keeping track of
    'attempted', 'succeeded', 'skipped', 'failed', 'total',
    'action_name', and 'duration_ms' values.
    """
    def __init__(self, action_name, total, start_time):
        self.action_name = action_name
        self.total = total
        self.start_time = start_time
        self.attempted = 0
        self.succeeded = 0
        self.skipped = 0
        self.failed = 0

    def update_task_state(self, extra_meta=None):
        """
        Update the current celery task's state to the progress state
        specified by the current object.  Returns the progress
        dictionary for use by `run_main_task` and
        `BaseInstructorTask.on_success`.

        Arguments:
            extra_meta (dict): Extra metadata to pass to `update_state`

        Returns:
            dict: The current task's progress dict
        """
        progress_dict = {
            'action_name': self.action_name,
            'attempted': self.attempted,
            'succeeded': self.succeeded,
            'skipped': self.skipped,
            'failed': self.failed,
            'total': self.total,
            'duration_ms': int((time() - self.start_time) * 1000),
        }
        if extra_meta is not None:
            progress_dict.update(extra_meta)
        _get_current_task().update_state(state=PROGRESS, meta=progress_dict)
        return progress_dict


def run_main_task(entry_id, task_fcn, action_name):
    """
    Applies the `task_fcn` to the arguments defined in `entry_id` InstructorTask.

    Arguments passed to `task_fcn` are:

     `entry_id` : the primary key for the InstructorTask entry representing the task.
     `course_id` : the id for the course.
     `task_input` : dict containing task-specific arguments, JSON-decoded from InstructorTask's task_input.
     `action_name` : past-tense verb to use for constructing status messages.

    If no exceptions are raised, the `task_fcn` should return a dict containing
    the task's result with the following keys:

          'attempted': number of attempts made
          'succeeded': number of attempts that "succeeded"
          'skipped': number of attempts that "skipped"
          'failed': number of attempts that "failed"
          'total': number of possible subtasks to attempt
          'action_name': user-visible verb to use in status messages.
              Should be past-tense.  Pass-through of input `action_name`.
          'duration_ms': how long the task has (or had) been running.

    """

    # Get the InstructorTask to be updated. If this fails then let the exception return to Celery.
    # There's no point in catching it here.
    with outer_atomic():
        entry = InstructorTask.objects.get(pk=entry_id)
        entry.task_state = PROGRESS
        entry.save_now()

    # Get inputs to use in this task from the entry
    task_id = entry.task_id
    course_id = entry.course_id
    task_input = json.loads(entry.task_input)

    # Construct log message
    fmt = u'Task: {task_id}, InstructorTask ID: {entry_id}, Course: {course_id}, Input: {task_input}'
    task_info_string = fmt.format(task_id=task_id, entry_id=entry_id, course_id=course_id, task_input=task_input)
    TASK_LOG.info(u'%s, Starting update (nothing %s yet)', task_info_string, action_name)

    # Check that the task_id submitted in the InstructorTask matches the current task
    # that is running.
    request_task_id = _get_current_task().request.id
    if task_id != request_task_id:
        fmt = u'{task_info}, Requested task did not match actual task "{actual_id}"'
        message = fmt.format(task_info=task_info_string, actual_id=request_task_id)
        TASK_LOG.error(message)
        raise ValueError(message)

    # Now do the work
    with dog_stats_api.timer('instructor_tasks.time.overall', tags=[u'action:{name}'.format(name=action_name)]):
        task_progress = task_fcn(entry_id, course_id, task_input, action_name)

    # Release any queries that the connection has been hanging onto
    reset_queries()

    # Log and exit, returning task_progress info as task result
    TASK_LOG.info(u'%s, Task type: %s, Finishing task: %s', task_info_string, action_name, task_progress)
    return task_progress


def perform_module_state_update(update_fcn, filter_fcn, _entry_id, course_id, task_input, action_name):
    """
    Performs generic update by visiting StudentModule instances with the update_fcn provided.

    StudentModule instances are those that match the specified `course_id` and `module_state_key`.
    If `student_identifier` is not None, it is used as an additional filter to limit the modules to those belonging
    to that student. If `student_identifier` is None, performs update on modules for all students on the specified problem.

    If a `filter_fcn` is not None, it is applied to the query that has been constructed.  It takes one
    argument, which is the query being filtered, and returns the filtered version of the query.

    The `update_fcn` is called on each StudentModule that passes the resulting filtering.
    It is passed four arguments:  the module_descriptor for the module pointed to by the
    module_state_key, the particular StudentModule to update, the xmodule_instance_args, and the task_input
    being passed through.  If the value returned by the update function evaluates to a boolean True,
    the update is successful; False indicates the update on the particular student module failed.
    A raised exception indicates a fatal condition -- that no other student modules should be considered.

    The return value is a dict containing the task's results, with the following keys:

          'attempted': number of attempts made
          'succeeded': number of attempts that "succeeded"
          'skipped': number of attempts that "skipped"
          'failed': number of attempts that "failed"
          'total': number of possible updates to attempt
          'action_name': user-visible verb to use in status messages.  Should be past-tense.
              Pass-through of input `action_name`.
          'duration_ms': how long the task has (or had) been running.

    Because this is run internal to a task, it does not catch exceptions.  These are allowed to pass up to the
    next level, so that it can set the failure modes and capture the error trace in the InstructorTask and the
    result object.

    """
    start_time = time()
    usage_keys = []
    problem_url = task_input.get('problem_url')
    entrance_exam_url = task_input.get('entrance_exam_url')
    student_identifier = task_input.get('student')
    problems = {}

    # if problem_url is present make a usage key from it
    if problem_url:
        usage_key = course_id.make_usage_key_from_deprecated_string(problem_url)
        usage_keys.append(usage_key)

        # find the problem descriptor:
        problem_descriptor = modulestore().get_item(usage_key)
        problems[unicode(usage_key)] = problem_descriptor

    # if entrance_exam is present grab all problems in it
    if entrance_exam_url:
        problems = get_problems_in_section(entrance_exam_url)
        usage_keys = [UsageKey.from_string(location) for location in problems.keys()]

    # find the modules in question
    modules_to_update = StudentModule.objects.filter(course_id=course_id, module_state_key__in=usage_keys)

    # give the option of updating an individual student. If not specified,
    # then updates all students who have responded to a problem so far
    student = None
    if student_identifier is not None:
        # if an identifier is supplied, then look for the student,
        # and let it throw an exception if none is found.
        if "@" in student_identifier:
            student = User.objects.get(email=student_identifier)
        elif student_identifier is not None:
            student = User.objects.get(username=student_identifier)

    if student is not None:
        modules_to_update = modules_to_update.filter(student_id=student.id)

    if filter_fcn is not None:
        modules_to_update = filter_fcn(modules_to_update)

    task_progress = TaskProgress(action_name, modules_to_update.count(), start_time)
    task_progress.update_task_state()

    for module_to_update in modules_to_update:
        task_progress.attempted += 1
        module_descriptor = problems[unicode(module_to_update.module_state_key)]
        # There is no try here:  if there's an error, we let it throw, and the task will
        # be marked as FAILED, with a stack trace.
        with dog_stats_api.timer('instructor_tasks.module.time.step', tags=[u'action:{name}'.format(name=action_name)]):
            update_status = update_fcn(module_descriptor, module_to_update, task_input)
            if update_status == UPDATE_STATUS_SUCCEEDED:
                # If the update_fcn returns true, then it performed some kind of work.
                # Logging of failures is left to the update_fcn itself.
                task_progress.succeeded += 1
            elif update_status == UPDATE_STATUS_FAILED:
                task_progress.failed += 1
            elif update_status == UPDATE_STATUS_SKIPPED:
                task_progress.skipped += 1
            else:
                raise UpdateProblemModuleStateError("Unexpected update_status returned: {}".format(update_status))

    return task_progress.update_task_state()


def _get_task_id_from_xmodule_args(xmodule_instance_args):
    """Gets task_id from `xmodule_instance_args` dict, or returns default value if missing."""
    return xmodule_instance_args.get('task_id', UNKNOWN_TASK_ID) if xmodule_instance_args is not None else UNKNOWN_TASK_ID


def _get_xqueue_callback_url_prefix(xmodule_instance_args):
    """Gets prefix to use when constructing xqueue_callback_url."""
    return xmodule_instance_args.get('xqueue_callback_url_prefix', '') if xmodule_instance_args is not None else ''


def _get_track_function_for_task(student, xmodule_instance_args=None, source_page='x_module_task'):
    """
    Make a tracking function that logs what happened.

    For insertion into ModuleSystem, and used by CapaModule, which will
    provide the event_type (as string) and event (as dict) as arguments.
    The request_info and task_info (and page) are provided here.
    """
    # get request-related tracking information from args passthrough, and supplement with task-specific
    # information:
    request_info = xmodule_instance_args.get('request_info', {}) if xmodule_instance_args is not None else {}
    task_info = {'student': student.username, 'task_id': _get_task_id_from_xmodule_args(xmodule_instance_args)}

    return lambda event_type, event: task_track(request_info, task_info, event_type, event, page=source_page)


def _get_module_instance_for_task(course_id, student, module_descriptor, xmodule_instance_args=None,
                                  grade_bucket_type=None, course=None):
    """
    Fetches a StudentModule instance for a given `course_id`, `student` object, and `module_descriptor`.

    `xmodule_instance_args` is used to provide information for creating a track function and an XQueue callback.
    These are passed, along with `grade_bucket_type`, to get_module_for_descriptor_internal, which sidesteps
    the need for a Request object when instantiating an xmodule instance.
    """
    # reconstitute the problem's corresponding XModule:
    field_data_cache = FieldDataCache.cache_for_descriptor_descendents(course_id, student, module_descriptor)
    student_data = KvsFieldData(DjangoKeyValueStore(field_data_cache))

    # get request-related tracking information from args passthrough, and supplement with task-specific
    # information:
    request_info = xmodule_instance_args.get('request_info', {}) if xmodule_instance_args is not None else {}
    task_info = {"student": student.username, "task_id": _get_task_id_from_xmodule_args(xmodule_instance_args)}

    def make_track_function():
        '''
        Make a tracking function that logs what happened.

        For insertion into ModuleSystem, and used by CapaModule, which will
        provide the event_type (as string) and event (as dict) as arguments.
        The request_info and task_info (and page) are provided here.
        '''
        return lambda event_type, event: task_track(request_info, task_info, event_type, event, page='x_module_task')

    xqueue_callback_url_prefix = xmodule_instance_args.get('xqueue_callback_url_prefix', '') \
        if xmodule_instance_args is not None else ''

    return get_module_for_descriptor_internal(
        user=student,
        descriptor=module_descriptor,
        student_data=student_data,
        course_id=course_id,
        track_function=make_track_function(),
        xqueue_callback_url_prefix=xqueue_callback_url_prefix,
        grade_bucket_type=grade_bucket_type,
        # This module isn't being used for front-end rendering
        request_token=None,
        # pass in a loaded course for override enabling
        course=course
    )


@outer_atomic
def rescore_problem_module_state(xmodule_instance_args, module_descriptor, student_module, task_input):
    '''
    Takes an XModule descriptor and a corresponding StudentModule object, and
    performs rescoring on the student's problem submission.

    Throws exceptions if the rescoring is fatal and should be aborted if in a loop.
    In particular, raises UpdateProblemModuleStateError if module fails to instantiate,
    or if the module doesn't support rescoring.

    Returns True if problem was successfully rescored for the given student, and False
    if problem encountered some kind of error in rescoring.
    '''
    # unpack the StudentModule:
    course_id = student_module.course_id
    student = student_module.student
    usage_key = student_module.module_state_key

    with modulestore().bulk_operations(course_id):
        course = get_course_by_id(course_id)
        # TODO: Here is a call site where we could pass in a loaded course.  I
        # think we certainly need it since grading is happening here, and field
        # overrides would be important in handling that correctly
        instance = _get_module_instance_for_task(
            course_id,
            student,
            module_descriptor,
            xmodule_instance_args,
            grade_bucket_type='rescore',
            course=course
        )

        if instance is None:
            # Either permissions just changed, or someone is trying to be clever
            # and load something they shouldn't have access to.
            msg = "No module {loc} for student {student}--access denied?".format(
                loc=usage_key,
                student=student
            )
            TASK_LOG.warning(msg)
            return UPDATE_STATUS_FAILED

        if not hasattr(instance, 'rescore_problem'):
            # This should also not happen, since it should be already checked in the caller,
            # but check here to be sure.
            msg = "Specified problem does not support rescoring."
            raise UpdateProblemModuleStateError(msg)

        # Set the tracking info before this call, because
        # it makes downstream calls that create events.
        # We retrieve and store the id here because
        # the request cache will be erased during downstream calls.
        event_transaction_id = create_new_event_transaction_id()
        set_event_transaction_type(GRADES_RESCORE_EVENT_TYPE)

        result = instance.rescore_problem(only_if_higher=task_input['only_if_higher'])
        instance.save()

        if 'success' not in result:
            # don't consider these fatal, but false means that the individual call didn't complete:
            TASK_LOG.warning(
                u"error processing rescore call for course %(course)s, problem %(loc)s "
                u"and student %(student)s: unexpected response %(msg)s",
                dict(
                    msg=result,
                    course=course_id,
                    loc=usage_key,
                    student=student
                )
            )
            return UPDATE_STATUS_FAILED
        elif result['success'] not in ['correct', 'incorrect']:
            TASK_LOG.warning(
                u"error processing rescore call for course %(course)s, problem %(loc)s "
                u"and student %(student)s: %(msg)s",
                dict(
                    msg=result['success'],
                    course=course_id,
                    loc=usage_key,
                    student=student
                )
            )
            return UPDATE_STATUS_FAILED
        else:
            TASK_LOG.debug(
                u"successfully processed rescore call for course %(course)s, problem %(loc)s "
                u"and student %(student)s: %(msg)s",
                dict(
                    msg=result['success'],
                    course=course_id,
                    loc=usage_key,
                    student=student
                )
            )
            new_weighted_earned, new_weighted_possible = weighted_score(
                result['new_raw_earned'],
                result['new_raw_possible'],
                module_descriptor.weight,
            )

            # TODO: remove this context manager after completion of AN-6134
            context = contexts.course_context_from_course_id(course_id)
            with tracker.get_tracker().context(GRADES_RESCORE_EVENT_TYPE, context):
                tracker.emit(
                    unicode(GRADES_RESCORE_EVENT_TYPE),
                    {
                        'course_id': unicode(course_id),
                        'user_id': unicode(student.id),
                        'problem_id': unicode(usage_key),
                        'new_weighted_earned': new_weighted_earned,
                        'new_weighted_possible': new_weighted_possible,
                        'only_if_higher': task_input['only_if_higher'],
                        'instructor_id': unicode(xmodule_instance_args['request_info']['user_id']),
                        'event_transaction_id': unicode(event_transaction_id),
                        'event_transaction_type': unicode(GRADES_RESCORE_EVENT_TYPE),
                    }
                )

        return UPDATE_STATUS_SUCCEEDED


@outer_atomic
def reset_attempts_module_state(xmodule_instance_args, _module_descriptor, student_module, _task_input):
    """
    Resets problem attempts to zero for specified `student_module`.

    Returns a status of UPDATE_STATUS_SUCCEEDED if a problem has non-zero attempts
    that are being reset, and UPDATE_STATUS_SKIPPED otherwise.
    """
    update_status = UPDATE_STATUS_SKIPPED
    problem_state = json.loads(student_module.state) if student_module.state else {}
    if 'attempts' in problem_state:
        old_number_of_attempts = problem_state["attempts"]
        if old_number_of_attempts > 0:
            problem_state["attempts"] = 0
            # convert back to json and save
            student_module.state = json.dumps(problem_state)
            student_module.save()
            # get request-related tracking information from args passthrough,
            # and supplement with task-specific information:
            track_function = _get_track_function_for_task(student_module.student, xmodule_instance_args)
            event_info = {"old_attempts": old_number_of_attempts, "new_attempts": 0}
            track_function('problem_reset_attempts', event_info)
            update_status = UPDATE_STATUS_SUCCEEDED

    return update_status


@outer_atomic
def delete_problem_module_state(xmodule_instance_args, _module_descriptor, student_module, _task_input):
    """
    Delete the StudentModule entry.

    Always returns UPDATE_STATUS_SUCCEEDED, indicating success, if it doesn't raise an exception due to database error.
    """
    student_module.delete()
    # get request-related tracking information from args passthrough,
    # and supplement with task-specific information:
    track_function = _get_track_function_for_task(student_module.student, xmodule_instance_args)
    track_function('problem_delete_state', {})
    return UPDATE_STATUS_SUCCEEDED


def upload_csv_to_report_store(rows, csv_name, course_id, timestamp, config_name='GRADES_DOWNLOAD'):
    """
    Upload data as a CSV using ReportStore.

    Arguments:
        rows: CSV data in the following format (first column may be a
            header):
            [
                [row1_colum1, row1_colum2, ...],
                ...
            ]
        csv_name: Name of the resulting CSV
        course_id: ID of the course
    """
    report_store = ReportStore.from_config(config_name)
    report_store.store_rows(
        course_id,
        u"{course_prefix}_{csv_name}_{timestamp_str}.csv".format(
            course_prefix=course_filename_prefix_generator(course_id),
            csv_name=csv_name,
            timestamp_str=timestamp.strftime("%Y-%m-%d-%H%M")
        ),
        rows
    )
    tracker.emit(REPORT_REQUESTED_EVENT_NAME, {"report_type": csv_name, })


def upload_exec_summary_to_store(data_dict, report_name, course_id, generated_at, config_name='FINANCIAL_REPORTS'):
    """
    Upload Executive Summary Html file using ReportStore.

    Arguments:
        data_dict: containing executive report data.
        report_name: Name of the resulting Html File.
        course_id: ID of the course
    """
    report_store = ReportStore.from_config(config_name)

    # Use the data dict and html template to generate the output buffer
    output_buffer = StringIO(render_to_string("instructor/instructor_dashboard_2/executive_summary.html", data_dict))

    report_store.store(
        course_id,
        u"{course_prefix}_{report_name}_{timestamp_str}.html".format(
            course_prefix=course_filename_prefix_generator(course_id),
            report_name=report_name,
            timestamp_str=generated_at.strftime("%Y-%m-%d-%H%M")
        ),
        output_buffer,
    )
    tracker.emit(REPORT_REQUESTED_EVENT_NAME, {"report_type": report_name})


def upload_grades_csv(_xmodule_instance_args, _entry_id, course_id, _task_input, action_name):  # pylint: disable=too-many-statements
    """
    For a given `course_id`, generate a grades CSV file for all students that
    are enrolled, and store using a `ReportStore`. Once created, the files can
    be accessed by instantiating another `ReportStore` (via
    `ReportStore.from_config()`) and calling `link_for()` on it. Writes are
    buffered, so we'll never write part of a CSV file to S3 -- i.e. any files
    that are visible in ReportStore will be complete ones.

    As we start to add more CSV downloads, it will probably be worthwhile to
    make a more general CSVDoc class instead of building out the rows like we
    do here.
    """
    start_time = time()
    start_date = datetime.now(UTC)
    status_interval = 100
    enrolled_students = CourseEnrollment.objects.users_enrolled_in(course_id)
    total_enrolled_students = enrolled_students.count()
    task_progress = TaskProgress(action_name, total_enrolled_students, start_time)

    fmt = u'Task: {task_id}, InstructorTask ID: {entry_id}, Course: {course_id}, Input: {task_input}'
    task_info_string = fmt.format(
        task_id=_xmodule_instance_args.get('task_id') if _xmodule_instance_args is not None else None,
        entry_id=_entry_id,
        course_id=course_id,
        task_input=_task_input
    )
    TASK_LOG.info(u'%s, Task type: %s, Starting task execution', task_info_string, action_name)

    course = get_course_by_id(course_id)
    course_is_cohorted = is_course_cohorted(course.id)
    teams_enabled = course.teams_enabled
    cohorts_header = ['Cohort Name'] if course_is_cohorted else []
    teams_header = ['Team Name'] if teams_enabled else []

    experiment_partitions = get_split_user_partitions(course.user_partitions)
    group_configs_header = [u'Experiment Group ({})'.format(partition.name) for partition in experiment_partitions]

    certificate_info_header = ['Certificate Eligible', 'Certificate Delivered', 'Certificate Type']
    certificate_whitelist = CertificateWhitelist.objects.filter(course_id=course_id, whitelist=True)
    whitelisted_user_ids = [entry.user_id for entry in certificate_whitelist]

    # Loop over all our students and build our CSV lists in memory
    rows = []
    err_rows = [["id", "username", "error_msg"]]
    current_step = {'step': 'Calculating Grades'}

    student_counter = 0
    TASK_LOG.info(
        u'%s, Task type: %s, Current step: %s, Starting grade calculation for total students: %s',
        task_info_string,
        action_name,
        current_step,
        total_enrolled_students,
    )

    graded_assignments = _graded_assignments(course_id)
    grade_header = []
    for assignment_info in graded_assignments.itervalues():
        if assignment_info['use_subsection_headers']:
            grade_header.extend(assignment_info['subsection_headers'].itervalues())
        grade_header.append(assignment_info['average_header'])

    rows.append(
        ["Student ID", "Email", "Username", "Grade"] +
        grade_header +
        cohorts_header +
        group_configs_header +
        teams_header +
        ['Enrollment Track', 'Verification Status'] +
        certificate_info_header
    )

    for student, course_grade, err_msg in CourseGradeFactory().iter(course, enrolled_students):
        # Periodically update task status (this is a cache write)
        if task_progress.attempted % status_interval == 0:
            task_progress.update_task_state(extra_meta=current_step)
        task_progress.attempted += 1

        # Now add a log entry after each student is graded to get a sense
        # of the task's progress
        student_counter += 1
        TASK_LOG.info(
            u'%s, Task type: %s, Current step: %s, Grade calculation in-progress for students: %s/%s',
            task_info_string,
            action_name,
            current_step,
            student_counter,
            total_enrolled_students
        )

<<<<<<< HEAD
        if gradeset:
            # We were able to successfully grade this student for this course.
            task_progress.succeeded += 1
            if not header:
                header = [section['label'] for section in gradeset[u'section_breakdown']]

                edraak_university_header = []
                if is_csv_export_enabled_on_course(course):
                    edraak_university_header = ['Full Name', 'University ID', 'University Section']

                rows.append(
                    ["id", "email", "username", "grade"] + header + cohorts_header +
                    group_configs_header + teams_header +
                    edraak_university_header +
                    ['Enrollment Track', 'Verification Status'] + certificate_info_header
                )
=======
        if not course_grade:
            # An empty gradeset means we failed to grade a student.
            task_progress.failed += 1
            err_rows.append([student.id, student.username, err_msg])
            continue
>>>>>>> 420ed091

        # We were able to successfully grade this student for this course.
        task_progress.succeeded += 1

        cohorts_group_name = []
        if course_is_cohorted:
            group = get_cohort(student, course_id, assign=False)
            cohorts_group_name.append(group.name if group else '')

        group_configs_group_names = []
        for partition in experiment_partitions:
            group = LmsPartitionService(student, course_id).get_group(partition, assign=False)
            group_configs_group_names.append(group.name if group else '')

        team_name = []
        if teams_enabled:
            try:
                membership = CourseTeamMembership.objects.get(user=student, team__course_id=course_id)
                team_name.append(membership.team.name)
            except CourseTeamMembership.DoesNotExist:
                team_name.append('')

<<<<<<< HEAD
            # Not everybody has the same gradable items. If the item is not
            # found in the user's gradeset, just assume it's a 0. The aggregated
            # grades for their sections and overall course will be calculated
            # without regard for the item they didn't have access to, so it's
            # possible for a student to have a 0.0 show up in their row but
            # still have 100% for the course.
            row_percents = [percents.get(label, 0.0) for label in header]

            edraak_university_data = []
            if is_csv_export_enabled_on_course(course):
                try:
                    user_profile = UserProfile.objects.get(user=student)
                    edraak_university_data.append(user_profile.name)
                except UserProfile.DoesNotExist:
                    edraak_university_data.append('N/A')

                try:
                    university_id = UniversityID.objects.get(user=student, course_key=course_id)
                    edraak_university_data.extend([university_id.university_id, university_id.section_number])
                except UniversityID.DoesNotExist:
                    edraak_university_data.extend(['N/A', 'N/A'])

            rows.append(
                [student.id, student.email, student.username, gradeset['percent']] +
                row_percents + cohorts_group_name + group_configs_group_names + team_name +
                edraak_university_data +
                [enrollment_mode] + [verification_status] + certificate_info
            )
        else:
            # An empty gradeset means we failed to grade a student.
            task_progress.failed += 1
            err_rows.append([student.id, student.username, err_msg])
=======
        enrollment_mode = CourseEnrollment.enrollment_mode_for_user(student, course_id)[0]
        verification_status = SoftwareSecurePhotoVerification.verification_status_for_user(
            student,
            course_id,
            enrollment_mode
        )
        certificate_info = certificate_info_for_user(
            student,
            course_id,
            course_grade.letter_grade,
            student.id in whitelisted_user_ids
        )

        grade_results = []
        for assignment_type, assignment_info in graded_assignments.iteritems():
            for subsection_location in assignment_info['subsection_headers']:
                try:
                    subsection_grade = course_grade.graded_subsections_by_format[assignment_type][subsection_location]
                except KeyError:
                    grade_results.append([u'Not Available'])
                else:
                    if subsection_grade.graded_total.attempted:
                        grade_results.append(
                            [subsection_grade.graded_total.earned / subsection_grade.graded_total.possible]
                        )
                    else:
                        grade_results.append([u'Not Attempted'])
            if assignment_info['use_subsection_headers']:
                assignment_average = course_grade.grade_value['grade_breakdown'].get(assignment_type, {}).get('percent')
                grade_results.append([assignment_average])

        grade_results = list(chain.from_iterable(grade_results))

        rows.append(
            [student.id, student.email, student.username, course_grade.percent] +
            grade_results + cohorts_group_name + group_configs_group_names + team_name +
            [enrollment_mode] + [verification_status] + certificate_info
        )
>>>>>>> 420ed091

    TASK_LOG.info(
        u'%s, Task type: %s, Current step: %s, Grade calculation completed for students: %s/%s',
        task_info_string,
        action_name,
        current_step,
        student_counter,
        total_enrolled_students
    )

    # By this point, we've got the rows we're going to stuff into our CSV files.
    current_step = {'step': 'Uploading CSVs'}
    task_progress.update_task_state(extra_meta=current_step)
    TASK_LOG.info(u'%s, Task type: %s, Current step: %s', task_info_string, action_name, current_step)

    # Perform the actual upload
    upload_csv_to_report_store(rows, 'grade_report', course_id, start_date)

    # If there are any error rows (don't count the header), write them out as well
    if len(err_rows) > 1:
        upload_csv_to_report_store(err_rows, 'grade_report_err', course_id, start_date)

    # One last update before we close out...
    TASK_LOG.info(u'%s, Task type: %s, Finalizing grade task', task_info_string, action_name)
    return task_progress.update_task_state(extra_meta=current_step)


def _graded_assignments(course_key):
    """
    Returns an OrderedDict that maps an assignment type to a dict of subsection-headers and average-header.
    """
    grading_context = grading_context_for_course(course_key)
    graded_assignments_map = OrderedDict()
    for assignment_type_name, subsection_infos in grading_context['all_graded_subsections_by_type'].iteritems():
        graded_subsections_map = OrderedDict()

        for subsection_index, subsection_info in enumerate(subsection_infos, start=1):
            subsection = subsection_info['subsection_block']
            header_name = u"{assignment_type} {subsection_index}: {subsection_name}".format(
                assignment_type=assignment_type_name,
                subsection_index=subsection_index,
                subsection_name=subsection.display_name,
            )
            graded_subsections_map[subsection.location] = header_name

        average_header = u"{assignment_type}".format(assignment_type=assignment_type_name)

        # Use separate subsection and average columns only if
        # there's more than one subsection.
        use_subsection_headers = len(subsection_infos) > 1
        if use_subsection_headers:
            average_header += u" (Avg)"

        graded_assignments_map[assignment_type_name] = {
            'subsection_headers': graded_subsections_map,
            'average_header': average_header,
            'use_subsection_headers': use_subsection_headers
        }
    return graded_assignments_map


def _graded_scorable_blocks_to_header(course_key):
    """
    Returns an OrderedDict that maps a scorable block's id to its
    headers in the final report.
    """
    scorable_blocks_map = OrderedDict()
    grading_context = grading_context_for_course(course_key)
    for assignment_type_name, subsection_infos in grading_context['all_graded_subsections_by_type'].iteritems():
        for subsection_index, subsection_info in enumerate(subsection_infos, start=1):
            for scorable_block in subsection_info['scored_descendants']:
                header_name = (
                    u"{assignment_type} {subsection_index}: "
                    u"{subsection_name} - {scorable_block_name}"
                ).format(
                    scorable_block_name=scorable_block.display_name,
                    assignment_type=assignment_type_name,
                    subsection_index=subsection_index,
                    subsection_name=subsection_info['subsection_block'].display_name,
                )
                scorable_blocks_map[scorable_block.location] = [header_name + " (Earned)", header_name + " (Possible)"]
    return scorable_blocks_map


def upload_problem_responses_csv(_xmodule_instance_args, _entry_id, course_id, task_input, action_name):
    """
    For a given `course_id`, generate a CSV file containing
    all student answers to a given problem, and store using a `ReportStore`.
    """
    start_time = time()
    start_date = datetime.now(UTC)
    num_reports = 1
    task_progress = TaskProgress(action_name, num_reports, start_time)
    current_step = {'step': 'Calculating students answers to problem'}
    task_progress.update_task_state(extra_meta=current_step)

    # Compute result table and format it
    problem_location = task_input.get('problem_location')
    student_data = list_problem_responses(course_id, problem_location)
    features = ['username', 'state']
    header, rows = format_dictlist(student_data, features)

    task_progress.attempted = task_progress.succeeded = len(rows)
    task_progress.skipped = task_progress.total - task_progress.attempted

    rows.insert(0, header)

    current_step = {'step': 'Uploading CSV'}
    task_progress.update_task_state(extra_meta=current_step)

    # Perform the upload
    problem_location = re.sub(r'[:/]', '_', problem_location)
    csv_name = 'student_state_from_{}'.format(problem_location)
    upload_csv_to_report_store(rows, csv_name, course_id, start_date)

    return task_progress.update_task_state(extra_meta=current_step)


def upload_problem_grade_report(_xmodule_instance_args, _entry_id, course_id, _task_input, action_name):
    """
    Generate a CSV containing all students' problem grades within a given
    `course_id`.
    """
    start_time = time()
    start_date = datetime.now(UTC)
    status_interval = 100
    enrolled_students = CourseEnrollment.objects.users_enrolled_in(course_id)
    task_progress = TaskProgress(action_name, enrolled_students.count(), start_time)

    # This struct encapsulates both the display names of each static item in the
    # header row as values as well as the django User field names of those items
    # as the keys.  It is structured in this way to keep the values related.
    header_row = OrderedDict([('id', 'Student ID'), ('email', 'Email'), ('username', 'Username')])

    graded_scorable_blocks = _graded_scorable_blocks_to_header(course_id)

    # Just generate the static fields for now.
    rows = [list(header_row.values()) + ['Grade'] + list(chain.from_iterable(graded_scorable_blocks.values()))]
    error_rows = [list(header_row.values()) + ['error_msg']]
    current_step = {'step': 'Calculating Grades'}

    course = get_course_by_id(course_id)
    for student, course_grade, err_msg in CourseGradeFactory().iter(course, enrolled_students):
        student_fields = [getattr(student, field_name) for field_name in header_row]
        task_progress.attempted += 1

        if not course_grade:
            # There was an error grading this student.
            if not err_msg:
                err_msg = u'Unknown error'
            error_rows.append(student_fields + [err_msg])
            task_progress.failed += 1
            continue

        earned_possible_values = []
        for block_location in graded_scorable_blocks:
            try:
                problem_score = course_grade.locations_to_scores[block_location]
            except KeyError:
                earned_possible_values.append([u'Not Available', u'Not Available'])
            else:
                if problem_score.attempted:
                    earned_possible_values.append([problem_score.earned, problem_score.possible])
                else:
                    earned_possible_values.append([u'Not Attempted', problem_score.possible])

        rows.append(student_fields + [course_grade.percent] + list(chain.from_iterable(earned_possible_values)))

        task_progress.succeeded += 1
        if task_progress.attempted % status_interval == 0:
            task_progress.update_task_state(extra_meta=current_step)

    # Perform the upload if any students have been successfully graded
    if len(rows) > 1:
        upload_csv_to_report_store(rows, 'problem_grade_report', course_id, start_date)
    # If there are any error rows, write them out as well
    if len(error_rows) > 1:
        upload_csv_to_report_store(error_rows, 'problem_grade_report_err', course_id, start_date)

    return task_progress.update_task_state(extra_meta={'step': 'Uploading CSV'})


def upload_students_csv(_xmodule_instance_args, _entry_id, course_id, task_input, action_name):
    """
    For a given `course_id`, generate a CSV file containing profile
    information for all students that are enrolled, and store using a
    `ReportStore`.
    """
    start_time = time()
    start_date = datetime.now(UTC)
    enrolled_students = CourseEnrollment.objects.users_enrolled_in(course_id)
    task_progress = TaskProgress(action_name, enrolled_students.count(), start_time)

    current_step = {'step': 'Calculating Profile Info'}
    task_progress.update_task_state(extra_meta=current_step)

    # compute the student features table and format it
    query_features = task_input
    student_data = enrolled_students_features(course_id, query_features)
    header, rows = format_dictlist(student_data, query_features)

    task_progress.attempted = task_progress.succeeded = len(rows)
    task_progress.skipped = task_progress.total - task_progress.attempted

    rows.insert(0, header)

    current_step = {'step': 'Uploading CSV'}
    task_progress.update_task_state(extra_meta=current_step)

    # Perform the upload
    upload_csv_to_report_store(rows, 'student_profile_info', course_id, start_date)

    return task_progress.update_task_state(extra_meta=current_step)


def upload_enrollment_report(_xmodule_instance_args, _entry_id, course_id, _task_input, action_name):
    """
    For a given `course_id`, generate a CSV file containing profile
    information for all students that are enrolled, and store using a
    `ReportStore`.
    """
    start_time = time()
    start_date = datetime.now(UTC)
    status_interval = 100
    students_in_course = CourseEnrollment.objects.enrolled_and_dropped_out_users(course_id)
    task_progress = TaskProgress(action_name, students_in_course.count(), start_time)

    fmt = u'Task: {task_id}, InstructorTask ID: {entry_id}, Course: {course_id}, Input: {task_input}'
    task_info_string = fmt.format(
        task_id=_xmodule_instance_args.get('task_id') if _xmodule_instance_args is not None else None,
        entry_id=_entry_id,
        course_id=course_id,
        task_input=_task_input
    )
    TASK_LOG.info(u'%s, Task type: %s, Starting task execution', task_info_string, action_name)

    # Loop over all our students and build our CSV lists in memory
    rows = []
    header = None
    current_step = {'step': 'Gathering Profile Information'}
    enrollment_report_provider = PaidCourseEnrollmentReportProvider()
    total_students = students_in_course.count()
    student_counter = 0
    TASK_LOG.info(
        u'%s, Task type: %s, Current step: %s, generating detailed enrollment report for total students: %s',
        task_info_string,
        action_name,
        current_step,
        total_students
    )

    for student in students_in_course:
        # Periodically update task status (this is a cache write)
        if task_progress.attempted % status_interval == 0:
            task_progress.update_task_state(extra_meta=current_step)
        task_progress.attempted += 1

        # Now add a log entry after certain intervals to get a hint that task is in progress
        student_counter += 1
        if student_counter % 100 == 0:
            TASK_LOG.info(
                u'%s, Task type: %s, Current step: %s, gathering enrollment profile for students in progress: %s/%s',
                task_info_string,
                action_name,
                current_step,
                student_counter,
                total_students
            )

        user_data = enrollment_report_provider.get_user_profile(student.id)
        course_enrollment_data = enrollment_report_provider.get_enrollment_info(student, course_id)
        payment_data = enrollment_report_provider.get_payment_info(student, course_id)

        # display name map for the column headers
        enrollment_report_headers = {
            'User ID': _('User ID'),
            'Username': _('Username'),
            'Full Name': _('Full Name'),
            'First Name': _('First Name'),
            'Last Name': _('Last Name'),
            'Company Name': _('Company Name'),
            'Title': _('Title'),
            'Language': _('Language'),
            'Year of Birth': _('Year of Birth'),
            'Gender': _('Gender'),
            'Level of Education': _('Level of Education'),
            'Mailing Address': _('Mailing Address'),
            'Goals': _('Goals'),
            'City': _('City'),
            'Country': _('Country'),
            'Enrollment Date': _('Enrollment Date'),
            'Currently Enrolled': _('Currently Enrolled'),
            'Enrollment Source': _('Enrollment Source'),
            'Manual (Un)Enrollment Reason': _('Manual (Un)Enrollment Reason'),
            'Enrollment Role': _('Enrollment Role'),
            'List Price': _('List Price'),
            'Payment Amount': _('Payment Amount'),
            'Coupon Codes Used': _('Coupon Codes Used'),
            'Registration Code Used': _('Registration Code Used'),
            'Payment Status': _('Payment Status'),
            'Transaction Reference Number': _('Transaction Reference Number')
        }

        if not header:
            header = user_data.keys() + course_enrollment_data.keys() + payment_data.keys()
            display_headers = []
            for header_element in header:
                # translate header into a localizable display string
                display_headers.append(enrollment_report_headers.get(header_element, header_element))
            rows.append(display_headers)

        rows.append(user_data.values() + course_enrollment_data.values() + payment_data.values())
        task_progress.succeeded += 1

    TASK_LOG.info(
        u'%s, Task type: %s, Current step: %s, Detailed enrollment report generated for students: %s/%s',
        task_info_string,
        action_name,
        current_step,
        student_counter,
        total_students
    )

    # By this point, we've got the rows we're going to stuff into our CSV files.
    current_step = {'step': 'Uploading CSVs'}
    task_progress.update_task_state(extra_meta=current_step)
    TASK_LOG.info(u'%s, Task type: %s, Current step: %s', task_info_string, action_name, current_step)

    # Perform the actual upload
    upload_csv_to_report_store(rows, 'enrollment_report', course_id, start_date, config_name='FINANCIAL_REPORTS')

    # One last update before we close out...
    TASK_LOG.info(u'%s, Task type: %s, Finalizing detailed enrollment task', task_info_string, action_name)
    return task_progress.update_task_state(extra_meta=current_step)


def upload_may_enroll_csv(_xmodule_instance_args, _entry_id, course_id, task_input, action_name):
    """
    For a given `course_id`, generate a CSV file containing
    information about students who may enroll but have not done so
    yet, and store using a `ReportStore`.
    """
    start_time = time()
    start_date = datetime.now(UTC)
    num_reports = 1
    task_progress = TaskProgress(action_name, num_reports, start_time)
    current_step = {'step': 'Calculating info about students who may enroll'}
    task_progress.update_task_state(extra_meta=current_step)

    # Compute result table and format it
    query_features = task_input.get('features')
    student_data = list_may_enroll(course_id, query_features)
    header, rows = format_dictlist(student_data, query_features)

    task_progress.attempted = task_progress.succeeded = len(rows)
    task_progress.skipped = task_progress.total - task_progress.attempted

    rows.insert(0, header)

    current_step = {'step': 'Uploading CSV'}
    task_progress.update_task_state(extra_meta=current_step)

    # Perform the upload
    upload_csv_to_report_store(rows, 'may_enroll_info', course_id, start_date)

    return task_progress.update_task_state(extra_meta=current_step)


def get_executive_report(course_id):
    """
    Returns dict containing information about the course executive summary.
    """
    single_purchase_total = PaidCourseRegistration.get_total_amount_of_purchased_item(course_id)
    bulk_purchase_total = CourseRegCodeItem.get_total_amount_of_purchased_item(course_id)
    paid_invoices_total = InvoiceTransaction.get_total_amount_of_paid_course_invoices(course_id)
    gross_paid_revenue = single_purchase_total + bulk_purchase_total + paid_invoices_total

    all_invoices_total = Invoice.get_invoice_total_amount_for_course(course_id)
    gross_pending_revenue = all_invoices_total - float(paid_invoices_total)

    gross_revenue = float(gross_paid_revenue) + float(gross_pending_revenue)

    refunded_self_purchased_seats = PaidCourseRegistration.get_self_purchased_seat_count(
        course_id, status='refunded'
    )
    refunded_bulk_purchased_seats = CourseRegCodeItem.get_bulk_purchased_seat_count(
        course_id, status='refunded'
    )
    total_seats_refunded = refunded_self_purchased_seats + refunded_bulk_purchased_seats

    self_purchased_refunds = PaidCourseRegistration.get_total_amount_of_purchased_item(
        course_id,
        status='refunded'
    )
    bulk_purchase_refunds = CourseRegCodeItem.get_total_amount_of_purchased_item(course_id, status='refunded')
    total_amount_refunded = self_purchased_refunds + bulk_purchase_refunds

    top_discounted_codes = CouponRedemption.get_top_discount_codes_used(course_id)
    total_coupon_codes_purchases = CouponRedemption.get_total_coupon_code_purchases(course_id)

    bulk_purchased_codes = CourseRegistrationCode.order_generated_registration_codes(course_id)

    unused_registration_codes = 0
    for registration_code in bulk_purchased_codes:
        if not RegistrationCodeRedemption.is_registration_code_redeemed(registration_code.code):
            unused_registration_codes += 1

    self_purchased_seat_count = PaidCourseRegistration.get_self_purchased_seat_count(course_id)
    bulk_purchased_seat_count = CourseRegCodeItem.get_bulk_purchased_seat_count(course_id)
    total_invoiced_seats = CourseRegistrationCode.invoice_generated_registration_codes(course_id).count()

    total_seats = self_purchased_seat_count + bulk_purchased_seat_count + total_invoiced_seats

    self_purchases_percentage = 0.0
    bulk_purchases_percentage = 0.0
    invoice_purchases_percentage = 0.0
    avg_price_paid = 0.0

    if total_seats != 0:
        self_purchases_percentage = (float(self_purchased_seat_count) / float(total_seats)) * 100
        bulk_purchases_percentage = (float(bulk_purchased_seat_count) / float(total_seats)) * 100
        invoice_purchases_percentage = (float(total_invoiced_seats) / float(total_seats)) * 100
        avg_price_paid = gross_revenue / total_seats

    course = get_course_by_id(course_id, depth=0)
    currency = settings.PAID_COURSE_REGISTRATION_CURRENCY[1]

    return {
        'display_name': course.display_name,
        'start_date': course.start.strftime("%Y-%m-%d") if course.start is not None else 'N/A',
        'end_date': course.end.strftime("%Y-%m-%d") if course.end is not None else 'N/A',
        'total_seats': total_seats,
        'currency': currency,
        'gross_revenue': float(gross_revenue),
        'gross_paid_revenue': float(gross_paid_revenue),
        'gross_pending_revenue': gross_pending_revenue,
        'total_seats_refunded': total_seats_refunded,
        'total_amount_refunded': float(total_amount_refunded),
        'average_paid_price': float(avg_price_paid),
        'discount_codes_data': top_discounted_codes,
        'total_seats_using_discount_codes': total_coupon_codes_purchases,
        'total_self_purchase_seats': self_purchased_seat_count,
        'total_bulk_purchase_seats': bulk_purchased_seat_count,
        'total_invoiced_seats': total_invoiced_seats,
        'unused_bulk_purchase_code_count': unused_registration_codes,
        'self_purchases_percentage': self_purchases_percentage,
        'bulk_purchases_percentage': bulk_purchases_percentage,
        'invoice_purchases_percentage': invoice_purchases_percentage,
    }


def upload_exec_summary_report(_xmodule_instance_args, _entry_id, course_id, _task_input, action_name):
    """
    For a given `course_id`, generate a html report containing information,
    which provides a snapshot of how the course is doing.
    """
    start_time = time()
    report_generation_date = datetime.now(UTC)
    status_interval = 100

    enrolled_users = CourseEnrollment.objects.users_enrolled_in(course_id)
    true_enrollment_count = 0
    for user in enrolled_users:
        if not user.is_staff and not CourseAccessRole.objects.filter(
                user=user, course_id=course_id, role__in=FILTERED_OUT_ROLES
        ).exists():
            true_enrollment_count += 1

    task_progress = TaskProgress(action_name, true_enrollment_count, start_time)

    fmt = u'Task: {task_id}, InstructorTask ID: {entry_id}, Course: {course_id}, Input: {task_input}'
    task_info_string = fmt.format(
        task_id=_xmodule_instance_args.get('task_id') if _xmodule_instance_args is not None else None,
        entry_id=_entry_id,
        course_id=course_id,
        task_input=_task_input
    )

    TASK_LOG.info(u'%s, Task type: %s, Starting task execution', task_info_string, action_name)
    current_step = {'step': 'Gathering executive summary report information'}

    TASK_LOG.info(
        u'%s, Task type: %s, Current step: %s, generating executive summary report',
        task_info_string,
        action_name,
        current_step
    )

    if task_progress.attempted % status_interval == 0:
        task_progress.update_task_state(extra_meta=current_step)
    task_progress.attempted += 1

    # get the course executive summary report information.
    data_dict = get_executive_report(course_id)
    data_dict.update(
        {
            'total_enrollments': true_enrollment_count,
            'report_generation_date': report_generation_date.strftime("%Y-%m-%d"),
        }
    )

    # By this point, we've got the data that we need to generate html report.
    current_step = {'step': 'Uploading executive summary report HTML file'}
    task_progress.update_task_state(extra_meta=current_step)
    TASK_LOG.info(u'%s, Task type: %s, Current step: %s', task_info_string, action_name, current_step)

    # Perform the actual upload
    upload_exec_summary_to_store(data_dict, 'executive_report', course_id, report_generation_date)
    task_progress.succeeded += 1
    # One last update before we close out...
    TASK_LOG.info(u'%s, Task type: %s, Finalizing executive summary report task', task_info_string, action_name)
    return task_progress.update_task_state(extra_meta=current_step)


def upload_course_survey_report(_xmodule_instance_args, _entry_id, course_id, _task_input, action_name):
    """
    For a given `course_id`, generate a html report containing the survey results for a course.
    """
    start_time = time()
    start_date = datetime.now(UTC)
    num_reports = 1
    task_progress = TaskProgress(action_name, num_reports, start_time)

    current_step = {'step': 'Gathering course survey report information'}
    task_progress.update_task_state(extra_meta=current_step)

    distinct_survey_fields_queryset = SurveyAnswer.objects.filter(course_key=course_id).values('field_name').distinct()
    survey_fields = []
    for unique_field_row in distinct_survey_fields_queryset:
        survey_fields.append(unique_field_row['field_name'])
    survey_fields.sort()

    user_survey_answers = OrderedDict()
    survey_answers_for_course = SurveyAnswer.objects.filter(course_key=course_id).select_related('user')

    for survey_field_record in survey_answers_for_course:
        user_id = survey_field_record.user.id
        if user_id not in user_survey_answers.keys():
            user_survey_answers[user_id] = {
                'username': survey_field_record.user.username,
                'email': survey_field_record.user.email
            }

        user_survey_answers[user_id][survey_field_record.field_name] = survey_field_record.field_value

    header = ["User ID", "User Name", "Email"]
    header.extend(survey_fields)
    csv_rows = []

    for user_id in user_survey_answers.keys():
        row = []
        row.append(user_id)
        row.append(user_survey_answers[user_id].get('username', ''))
        row.append(user_survey_answers[user_id].get('email', ''))
        for survey_field in survey_fields:
            row.append(user_survey_answers[user_id].get(survey_field, ''))
        csv_rows.append(row)

    task_progress.attempted = task_progress.succeeded = len(csv_rows)
    task_progress.skipped = task_progress.total - task_progress.attempted

    csv_rows.insert(0, header)

    current_step = {'step': 'Uploading CSV'}
    task_progress.update_task_state(extra_meta=current_step)

    # Perform the upload
    upload_csv_to_report_store(csv_rows, 'course_survey_results', course_id, start_date)

    return task_progress.update_task_state(extra_meta=current_step)


def upload_proctored_exam_results_report(_xmodule_instance_args, _entry_id, course_id, _task_input, action_name):  # pylint: disable=invalid-name
    """
    For a given `course_id`, generate a CSV file containing
    information about proctored exam results, and store using a `ReportStore`.
    """
    start_time = time()
    start_date = datetime.now(UTC)
    num_reports = 1
    task_progress = TaskProgress(action_name, num_reports, start_time)
    current_step = {'step': 'Calculating info about proctored exam results in a course'}
    task_progress.update_task_state(extra_meta=current_step)

    # Compute result table and format it
    query_features = _task_input.get('features')
    student_data = get_proctored_exam_results(course_id, query_features)
    header, rows = format_dictlist(student_data, query_features)

    task_progress.attempted = task_progress.succeeded = len(rows)
    task_progress.skipped = task_progress.total - task_progress.attempted

    rows.insert(0, header)

    current_step = {'step': 'Uploading CSV'}
    task_progress.update_task_state(extra_meta=current_step)

    # Perform the upload
    upload_csv_to_report_store(rows, 'proctored_exam_results_report', course_id, start_date)

    return task_progress.update_task_state(extra_meta=current_step)


def generate_students_certificates(
        _xmodule_instance_args, _entry_id, course_id, task_input, action_name):
    """
    For a given `course_id`, generate certificates for only students present in 'students' key in task_input
    json column, otherwise generate certificates for all enrolled students.
    """
    start_time = time()
    students_to_generate_certs_for = CourseEnrollment.objects.users_enrolled_in(course_id)

    student_set = task_input.get('student_set')
    if student_set == 'all_whitelisted':
        # Generate Certificates for all white listed students.
        students_to_generate_certs_for = students_to_generate_certs_for.filter(
            certificatewhitelist__course_id=course_id,
            certificatewhitelist__whitelist=True
        )

    elif student_set == 'whitelisted_not_generated':
        # Whitelist students who did not get certificates already.
        students_to_generate_certs_for = students_to_generate_certs_for.filter(
            certificatewhitelist__course_id=course_id,
            certificatewhitelist__whitelist=True
        ).exclude(
            generatedcertificate__course_id=course_id,
            generatedcertificate__status__in=CertificateStatuses.PASSED_STATUSES
        )

    elif student_set == "specific_student":
        specific_student_id = task_input.get('specific_student_id')
        students_to_generate_certs_for = students_to_generate_certs_for.filter(id=specific_student_id)

    task_progress = TaskProgress(action_name, students_to_generate_certs_for.count(), start_time)

    current_step = {'step': 'Calculating students already have certificates'}
    task_progress.update_task_state(extra_meta=current_step)

    statuses_to_regenerate = task_input.get('statuses_to_regenerate', [])
    if student_set is not None and not statuses_to_regenerate:
        # We want to skip 'filtering students' only when students are given and statuses to regenerate are not
        students_require_certs = students_to_generate_certs_for
    else:
        students_require_certs = students_require_certificate(
            course_id, students_to_generate_certs_for, statuses_to_regenerate
        )

    if statuses_to_regenerate:
        # Mark existing generated certificates as 'unavailable' before regenerating
        # We need to call this method after "students_require_certificate" otherwise "students_require_certificate"
        # would return no results.
        invalidate_generated_certificates(course_id, students_to_generate_certs_for, statuses_to_regenerate)

    task_progress.skipped = task_progress.total - len(students_require_certs)

    current_step = {'step': 'Generating Certificates'}
    task_progress.update_task_state(extra_meta=current_step)

    course = modulestore().get_course(course_id, depth=0)
    # Generate certificate for each student
    for student in students_require_certs:
        task_progress.attempted += 1
        status = generate_user_certificates(
            student,
            course_id,
            course=course
        )

        if CertificateStatuses.is_passing_status(status):
            task_progress.succeeded += 1
        else:
            task_progress.failed += 1

    return task_progress.update_task_state(extra_meta=current_step)


def cohort_students_and_upload(_xmodule_instance_args, _entry_id, course_id, task_input, action_name):
    """
    Within a given course, cohort students in bulk, then upload the results
    using a `ReportStore`.
    """
    start_time = time()
    start_date = datetime.now(UTC)

    # Iterate through rows to get total assignments for task progress
    with DefaultStorage().open(task_input['file_name']) as f:
        total_assignments = 0
        for _line in unicodecsv.DictReader(UniversalNewlineIterator(f)):
            total_assignments += 1

    task_progress = TaskProgress(action_name, total_assignments, start_time)
    current_step = {'step': 'Cohorting Students'}
    task_progress.update_task_state(extra_meta=current_step)

    # cohorts_status is a mapping from cohort_name to metadata about
    # that cohort.  The metadata will include information about users
    # successfully added to the cohort, users not found, and a cached
    # reference to the corresponding cohort object to prevent
    # redundant cohort queries.
    cohorts_status = {}

    with DefaultStorage().open(task_input['file_name']) as f:
        for row in unicodecsv.DictReader(UniversalNewlineIterator(f), encoding='utf-8'):
            # Try to use the 'email' field to identify the user.  If it's not present, use 'username'.
            username_or_email = row.get('email') or row.get('username')
            cohort_name = row.get('cohort') or ''
            task_progress.attempted += 1

            if not cohorts_status.get(cohort_name):
                cohorts_status[cohort_name] = {
                    'Cohort Name': cohort_name,
                    'Students Added': 0,
                    'Students Not Found': set()
                }
                try:
                    cohorts_status[cohort_name]['cohort'] = CourseUserGroup.objects.get(
                        course_id=course_id,
                        group_type=CourseUserGroup.COHORT,
                        name=cohort_name
                    )
                    cohorts_status[cohort_name]["Exists"] = True
                except CourseUserGroup.DoesNotExist:
                    cohorts_status[cohort_name]["Exists"] = False

            if not cohorts_status[cohort_name]['Exists']:
                task_progress.failed += 1
                continue

            try:
                add_user_to_cohort(cohorts_status[cohort_name]['cohort'], username_or_email)
                cohorts_status[cohort_name]['Students Added'] += 1
                task_progress.succeeded += 1
            except User.DoesNotExist:
                cohorts_status[cohort_name]['Students Not Found'].add(username_or_email)
                task_progress.failed += 1
            except ValueError:
                # Raised when the user is already in the given cohort
                task_progress.skipped += 1

            task_progress.update_task_state(extra_meta=current_step)

    current_step['step'] = 'Uploading CSV'
    task_progress.update_task_state(extra_meta=current_step)

    # Filter the output of `add_users_to_cohorts` in order to upload the result.
    output_header = ['Cohort Name', 'Exists', 'Students Added', 'Students Not Found']
    output_rows = [
        [
            ','.join(status_dict.get(column_name, '')) if column_name == 'Students Not Found'
            else status_dict[column_name]
            for column_name in output_header
        ]
        for _cohort_name, status_dict in cohorts_status.iteritems()
    ]
    output_rows.insert(0, output_header)
    upload_csv_to_report_store(output_rows, 'cohort_results', course_id, start_date)

    return task_progress.update_task_state(extra_meta=current_step)


def students_require_certificate(course_id, enrolled_students, statuses_to_regenerate=None):
    """
    Returns list of students where certificates needs to be generated.
    if 'statuses_to_regenerate' is given then return students that have Generated Certificates
    and the generated certificate status lies in 'statuses_to_regenerate'

    if 'statuses_to_regenerate' is not given then return all the enrolled student skipping the ones
    whose certificates have already been generated.

    :param course_id:
    :param enrolled_students:
    :param statuses_to_regenerate:
    """
    if statuses_to_regenerate:
        # Return Students that have Generated Certificates and the generated certificate status
        # lies in 'statuses_to_regenerate'
        students_require_certificates = enrolled_students.filter(
            generatedcertificate__course_id=course_id,
            generatedcertificate__status__in=statuses_to_regenerate
        )
        # Fetch results otherwise subsequent operations on table cause wrong data fetch
        return list(students_require_certificates)
    else:
        # compute those students whose certificates are already generated
        students_already_have_certs = User.objects.filter(
            ~Q(generatedcertificate__status=CertificateStatuses.unavailable),
            generatedcertificate__course_id=course_id)

        # Return all the enrolled student skipping the ones whose certificates have already been generated
        return list(set(enrolled_students) - set(students_already_have_certs))


def invalidate_generated_certificates(course_id, enrolled_students, certificate_statuses):  # pylint: disable=invalid-name
    """
    Invalidate generated certificates for all enrolled students in the given course having status in
    'certificate_statuses'.

    Generated Certificates are invalidated by marking its status 'unavailable' and updating verify_uuid, download_uuid,
    download_url and grade with empty string.

    :param course_id: Course Key for the course whose generated certificates need to be removed
    :param enrolled_students: (queryset or list) students enrolled in the course
    :param certificate_statuses: certificates statuses for whom to remove generated certificate
    """
    certificates = GeneratedCertificate.objects.filter(  # pylint: disable=no-member
        user__in=enrolled_students,
        course_id=course_id,
        status__in=certificate_statuses,
    )

    # Mark generated certificates as 'unavailable' and update download_url, download_uui, verify_uuid and
    # grade with empty string for each row
    certificates.update(
        status=CertificateStatuses.unavailable,
        verify_uuid='',
        download_uuid='',
        download_url='',
        grade='',
    )


def upload_ora2_data(
        _xmodule_instance_args, _entry_id, course_id, _task_input, action_name
):
    """
    Collect ora2 responses and upload them to S3 as a CSV
    """

    start_date = datetime.now(UTC)
    start_time = time()

    num_attempted = 1
    num_total = 1

    fmt = u'Task: {task_id}, InstructorTask ID: {entry_id}, Course: {course_id}, Input: {task_input}'
    task_info_string = fmt.format(
        task_id=_xmodule_instance_args.get('task_id') if _xmodule_instance_args is not None else None,
        entry_id=_entry_id,
        course_id=course_id,
        task_input=_task_input
    )
    TASK_LOG.info(u'%s, Task type: %s, Starting task execution', task_info_string, action_name)

    task_progress = TaskProgress(action_name, num_total, start_time)
    task_progress.attempted = num_attempted

    curr_step = {'step': "Collecting responses"}
    TASK_LOG.info(
        u'%s, Task type: %s, Current step: %s for all submissions',
        task_info_string,
        action_name,
        curr_step,
    )

    task_progress.update_task_state(extra_meta=curr_step)

    try:
        header, datarows = OraAggregateData.collect_ora2_data(course_id)
        rows = [header] + [row for row in datarows]
    # Update progress to failed regardless of error type
    except Exception:  # pylint: disable=broad-except
        TASK_LOG.exception('Failed to get ORA data.')
        task_progress.failed = 1
        curr_step = {'step': "Error while collecting data"}

        task_progress.update_task_state(extra_meta=curr_step)

        return UPDATE_STATUS_FAILED

    task_progress.succeeded = 1
    curr_step = {'step': "Uploading CSV"}
    TASK_LOG.info(
        u'%s, Task type: %s, Current step: %s',
        task_info_string,
        action_name,
        curr_step,
    )
    task_progress.update_task_state(extra_meta=curr_step)

    upload_csv_to_report_store(rows, 'ORA_data', course_id, start_date)

    curr_step = {'step': 'Finalizing ORA data report'}
    task_progress.update_task_state(extra_meta=curr_step)
    TASK_LOG.info(u'%s, Task type: %s, Upload complete.', task_info_string, action_name)

    return UPDATE_STATUS_SUCCEEDED<|MERGE_RESOLUTION|>--- conflicted
+++ resolved
@@ -758,12 +758,17 @@
             grade_header.extend(assignment_info['subsection_headers'].itervalues())
         grade_header.append(assignment_info['average_header'])
 
+    edraak_university_header = []
+    if is_csv_export_enabled_on_course(course):
+        edraak_university_header = ['Full Name', 'University ID', 'University Section']
+
     rows.append(
         ["Student ID", "Email", "Username", "Grade"] +
         grade_header +
         cohorts_header +
         group_configs_header +
         teams_header +
+        edraak_university_header +
         ['Enrollment Track', 'Verification Status'] +
         certificate_info_header
     )
@@ -786,30 +791,11 @@
             total_enrolled_students
         )
 
-<<<<<<< HEAD
-        if gradeset:
-            # We were able to successfully grade this student for this course.
-            task_progress.succeeded += 1
-            if not header:
-                header = [section['label'] for section in gradeset[u'section_breakdown']]
-
-                edraak_university_header = []
-                if is_csv_export_enabled_on_course(course):
-                    edraak_university_header = ['Full Name', 'University ID', 'University Section']
-
-                rows.append(
-                    ["id", "email", "username", "grade"] + header + cohorts_header +
-                    group_configs_header + teams_header +
-                    edraak_university_header +
-                    ['Enrollment Track', 'Verification Status'] + certificate_info_header
-                )
-=======
         if not course_grade:
             # An empty gradeset means we failed to grade a student.
             task_progress.failed += 1
             err_rows.append([student.id, student.username, err_msg])
             continue
->>>>>>> 420ed091
 
         # We were able to successfully grade this student for this course.
         task_progress.succeeded += 1
@@ -832,40 +818,6 @@
             except CourseTeamMembership.DoesNotExist:
                 team_name.append('')
 
-<<<<<<< HEAD
-            # Not everybody has the same gradable items. If the item is not
-            # found in the user's gradeset, just assume it's a 0. The aggregated
-            # grades for their sections and overall course will be calculated
-            # without regard for the item they didn't have access to, so it's
-            # possible for a student to have a 0.0 show up in their row but
-            # still have 100% for the course.
-            row_percents = [percents.get(label, 0.0) for label in header]
-
-            edraak_university_data = []
-            if is_csv_export_enabled_on_course(course):
-                try:
-                    user_profile = UserProfile.objects.get(user=student)
-                    edraak_university_data.append(user_profile.name)
-                except UserProfile.DoesNotExist:
-                    edraak_university_data.append('N/A')
-
-                try:
-                    university_id = UniversityID.objects.get(user=student, course_key=course_id)
-                    edraak_university_data.extend([university_id.university_id, university_id.section_number])
-                except UniversityID.DoesNotExist:
-                    edraak_university_data.extend(['N/A', 'N/A'])
-
-            rows.append(
-                [student.id, student.email, student.username, gradeset['percent']] +
-                row_percents + cohorts_group_name + group_configs_group_names + team_name +
-                edraak_university_data +
-                [enrollment_mode] + [verification_status] + certificate_info
-            )
-        else:
-            # An empty gradeset means we failed to grade a student.
-            task_progress.failed += 1
-            err_rows.append([student.id, student.username, err_msg])
-=======
         enrollment_mode = CourseEnrollment.enrollment_mode_for_user(student, course_id)[0]
         verification_status = SoftwareSecurePhotoVerification.verification_status_for_user(
             student,
@@ -899,12 +851,26 @@
 
         grade_results = list(chain.from_iterable(grade_results))
 
+        edraak_university_data = []
+        if is_csv_export_enabled_on_course(course):
+            try:
+                user_profile = UserProfile.objects.get(user=student)
+                edraak_university_data.append(user_profile.name)
+            except UserProfile.DoesNotExist:
+                edraak_university_data.append('N/A')
+
+            try:
+                university_id = UniversityID.objects.get(user=student, course_key=course_id)
+                edraak_university_data.extend([university_id.university_id, university_id.section_number])
+            except UniversityID.DoesNotExist:
+                edraak_university_data.extend(['N/A', 'N/A'])
+
         rows.append(
             [student.id, student.email, student.username, course_grade.percent] +
             grade_results + cohorts_group_name + group_configs_group_names + team_name +
+            edraak_university_data +
             [enrollment_mode] + [verification_status] + certificate_info
         )
->>>>>>> 420ed091
 
     TASK_LOG.info(
         u'%s, Task type: %s, Current step: %s, Grade calculation completed for students: %s/%s',
