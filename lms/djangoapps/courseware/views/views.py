--- conflicted
+++ resolved
@@ -7,10 +7,6 @@
 from collections import OrderedDict, namedtuple
 from datetime import datetime
 
-<<<<<<< HEAD
-import analytics
-=======
->>>>>>> 441d6384
 import bleach
 from django.conf import settings
 from django.contrib.auth.decorators import login_required
@@ -31,11 +27,7 @@
 from django.views.decorators.csrf import ensure_csrf_cookie
 from django.views.decorators.http import require_GET, require_http_methods, require_POST
 from django.views.generic import View
-<<<<<<< HEAD
-from eventtracking import tracker
-=======
 from edx_django_utils.monitoring import set_custom_metrics_for_course_key
->>>>>>> 441d6384
 from markupsafe import escape
 from opaque_keys import InvalidKeyError
 from opaque_keys.edx.keys import CourseKey, UsageKey
@@ -115,11 +107,8 @@
 from util.db import outer_atomic
 from util.milestones_helpers import get_prerequisite_courses_display
 from util.views import _record_feedback_in_zendesk, ensure_valid_course_key, ensure_valid_usage_key
-<<<<<<< HEAD
-=======
+from web_fragments.fragment import Fragment
 from xmodule.course_module import COURSE_VISIBILITY_PUBLIC, COURSE_VISIBILITY_PUBLIC_OUTLINE
->>>>>>> 441d6384
-from web_fragments.fragment import Fragment
 from xmodule.modulestore.django import modulestore
 from xmodule.modulestore.exceptions import ItemNotFoundError, NoPathToItem
 from xmodule.tabs import CourseTabList
@@ -149,8 +138,6 @@
     cert_web_view_url=None
 )
 
-<<<<<<< HEAD
-=======
 HONOR_PASSING_CERT_DATA = CertData(
     CertificateStatuses.honor_passing,
     _('Your enrollment: Honor track'),
@@ -164,7 +151,6 @@
     CourseMode.HONOR: HONOR_PASSING_CERT_DATA
 }
 
->>>>>>> 441d6384
 GENERATING_CERT_DATA = CertData(
     CertificateStatuses.generating,
     _("We're working on it..."),
@@ -1108,11 +1094,7 @@
         returns dict if course certificate is available else None.
     """
     if not CourseMode.is_eligible_for_certificate(enrollment_mode):
-<<<<<<< HEAD
-        return AUDIT_PASSING_CERT_DATA
-=======
         return INELIGIBLE_PASSING_CERT_DATA.get(enrollment_mode)
->>>>>>> 441d6384
 
     certificates_enabled_for_course = certs_api.cert_generation_enabled(course.id)
     if course_grade is None:
