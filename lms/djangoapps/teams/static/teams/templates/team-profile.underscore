--- conflicted
+++ resolved
@@ -5,11 +5,7 @@
                 data-user-create-comment="<%= !readOnly %>"
                 data-user-create-subcomment="<%= !readOnly %>">
             <% if ( !readOnly) { %>
-<<<<<<< HEAD
-                <button type="button" class="btn new-post-btn"><i class="icon fa fa-edit new-post-icon" aria-hidden="true"></i><%= gettext("New Post") %></button>
-=======
                 <button type="button" class="btn new-post-btn"><i class="icon fa fa-edit new-post-icon" aria-hidden="true"></i><%- gettext("New Post") %></button>
->>>>>>> bf999634
             <% } %>
         </div>
     </div>
