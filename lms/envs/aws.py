# -*- coding: utf-8 -*-

"""
This is the default template for our main set of AWS servers.

Common traits:
* Use memcached, and cache-backed sessions
* Use a MySQL 5.1 database
"""

# We intentionally define lots of variables that aren't used, and
# want to import all variables from base settings files
# pylint: disable=wildcard-import, unused-wildcard-import

# Pylint gets confused by path.py instances, which report themselves as class
# objects. As a result, pylint applies the wrong regex in validating names,
# and throws spurious errors. Therefore, we disable invalid-name checking.
# pylint: disable=invalid-name

import datetime
import json
import os
import logging
import dateutil

from corsheaders.defaults import default_headers as corsheaders_default_headers
from path import Path as path
from xmodule.modulestore.modulestore_settings import convert_module_store_setting_if_needed

from .common import *

from openedx.core.lib.derived import derive_settings  # pylint: disable=wrong-import-order
from openedx.core.lib.logsettings import get_logger_config  # pylint: disable=wrong-import-order

# SERVICE_VARIANT specifies name of the variant used, which decides what JSON
# configuration files are read during startup.
SERVICE_VARIANT = os.environ.get('SERVICE_VARIANT', None)

# CONFIG_ROOT specifies the directory where the JSON configuration
# files are expected to be found. If not specified, use the project
# directory.
CONFIG_ROOT = path(os.environ.get('CONFIG_ROOT', ENV_ROOT))

# CONFIG_PREFIX specifies the prefix of the JSON configuration files,
# based on the service variant. If no variant is use, don't use a
# prefix.
CONFIG_PREFIX = SERVICE_VARIANT + "." if SERVICE_VARIANT else ""

################################ ALWAYS THE SAME ##############################

DEBUG = False
DEFAULT_TEMPLATE_ENGINE['OPTIONS']['debug'] = False

EMAIL_BACKEND = 'django_ses.SESBackend'
SESSION_ENGINE = 'django.contrib.sessions.backends.cache'

# IMPORTANT: With this enabled, the server must always be behind a proxy that
# strips the header HTTP_X_FORWARDED_PROTO from client requests. Otherwise,
# a user can fool our server into thinking it was an https connection.
# See
# https://docs.djangoproject.com/en/dev/ref/settings/#secure-proxy-ssl-header
# for other warnings.
SECURE_PROXY_SSL_HEADER = ('HTTP_X_FORWARDED_PROTO', 'https')

###################################### CELERY  ################################

# Don't use a connection pool, since connections are dropped by ELB.
BROKER_POOL_LIMIT = 0
BROKER_CONNECTION_TIMEOUT = 1

# For the Result Store, use the django cache named 'celery'
CELERY_RESULT_BACKEND = 'djcelery.backends.cache:CacheBackend'

# When the broker is behind an ELB, use a heartbeat to refresh the
# connection and to detect if it has been dropped.
BROKER_HEARTBEAT = 60.0
BROKER_HEARTBEAT_CHECKRATE = 2

# Each worker should only fetch one message at a time
CELERYD_PREFETCH_MULTIPLIER = 1

# Rename the exchange and queues for each variant

QUEUE_VARIANT = CONFIG_PREFIX.lower()

CELERY_DEFAULT_EXCHANGE = 'edx.{0}core'.format(QUEUE_VARIANT)

HIGH_PRIORITY_QUEUE = 'edx.{0}core.high'.format(QUEUE_VARIANT)
DEFAULT_PRIORITY_QUEUE = 'edx.{0}core.default'.format(QUEUE_VARIANT)
HIGH_MEM_QUEUE = 'edx.{0}core.high_mem'.format(QUEUE_VARIANT)

CELERY_DEFAULT_QUEUE = DEFAULT_PRIORITY_QUEUE
CELERY_DEFAULT_ROUTING_KEY = DEFAULT_PRIORITY_QUEUE

CELERY_QUEUES = {
    HIGH_PRIORITY_QUEUE: {},
    DEFAULT_PRIORITY_QUEUE: {},
    HIGH_MEM_QUEUE: {},
}

CELERY_ROUTES = "{}celery.Router".format(QUEUE_VARIANT)
CELERYBEAT_SCHEDULE = {}  # For scheduling tasks, entries can be added to this dict

########################## NON-SECURE ENV CONFIG ##############################
# Things like server locations, ports, etc.

with open(CONFIG_ROOT / CONFIG_PREFIX + "env.json") as env_file:
    ENV_TOKENS = json.load(env_file)

# STATIC_ROOT specifies the directory where static files are
# collected
STATIC_ROOT_BASE = ENV_TOKENS.get('STATIC_ROOT_BASE', None)
if STATIC_ROOT_BASE:
    STATIC_ROOT = path(STATIC_ROOT_BASE)
    WEBPACK_LOADER['DEFAULT']['STATS_FILE'] = STATIC_ROOT / "webpack-stats.json"


# STATIC_URL_BASE specifies the base url to use for static files
STATIC_URL_BASE = ENV_TOKENS.get('STATIC_URL_BASE', None)
if STATIC_URL_BASE:
    # collectstatic will fail if STATIC_URL is a unicode string
    STATIC_URL = STATIC_URL_BASE.encode('ascii')
    if not STATIC_URL.endswith("/"):
        STATIC_URL += "/"

# DEFAULT_COURSE_ABOUT_IMAGE_URL specifies the default image to show for courses that don't provide one
DEFAULT_COURSE_ABOUT_IMAGE_URL = ENV_TOKENS.get('DEFAULT_COURSE_ABOUT_IMAGE_URL', DEFAULT_COURSE_ABOUT_IMAGE_URL)

# COURSE_MODE_DEFAULTS specifies the course mode to use for courses that do not set one
COURSE_MODE_DEFAULTS = ENV_TOKENS.get('COURSE_MODE_DEFAULTS', COURSE_MODE_DEFAULTS)

# MEDIA_ROOT specifies the directory where user-uploaded files are stored.
MEDIA_ROOT = ENV_TOKENS.get('MEDIA_ROOT', MEDIA_ROOT)
MEDIA_URL = ENV_TOKENS.get('MEDIA_URL', MEDIA_URL)

PLATFORM_NAME = ENV_TOKENS.get('PLATFORM_NAME', PLATFORM_NAME)
PLATFORM_DESCRIPTION = ENV_TOKENS.get('PLATFORM_DESCRIPTION', PLATFORM_DESCRIPTION)
# For displaying on the receipt. At Stanford PLATFORM_NAME != MERCHANT_NAME, but PLATFORM_NAME is a fine default
PLATFORM_TWITTER_ACCOUNT = ENV_TOKENS.get('PLATFORM_TWITTER_ACCOUNT', PLATFORM_TWITTER_ACCOUNT)
PLATFORM_FACEBOOK_ACCOUNT = ENV_TOKENS.get('PLATFORM_FACEBOOK_ACCOUNT', PLATFORM_FACEBOOK_ACCOUNT)

SOCIAL_SHARING_SETTINGS = ENV_TOKENS.get('SOCIAL_SHARING_SETTINGS', SOCIAL_SHARING_SETTINGS)

# Social media links for the page footer
SOCIAL_MEDIA_FOOTER_URLS = ENV_TOKENS.get('SOCIAL_MEDIA_FOOTER_URLS', SOCIAL_MEDIA_FOOTER_URLS)

CC_MERCHANT_NAME = ENV_TOKENS.get('CC_MERCHANT_NAME', PLATFORM_NAME)
EMAIL_BACKEND = ENV_TOKENS.get('EMAIL_BACKEND', EMAIL_BACKEND)
EMAIL_FILE_PATH = ENV_TOKENS.get('EMAIL_FILE_PATH', None)
EMAIL_HOST = ENV_TOKENS.get('EMAIL_HOST', 'localhost')  # django default is localhost
EMAIL_PORT = ENV_TOKENS.get('EMAIL_PORT', 25)  # django default is 25
EMAIL_USE_TLS = ENV_TOKENS.get('EMAIL_USE_TLS', False)  # django default is False
SITE_NAME = ENV_TOKENS['SITE_NAME']
HTTPS = ENV_TOKENS.get('HTTPS', HTTPS)
SESSION_ENGINE = ENV_TOKENS.get('SESSION_ENGINE', SESSION_ENGINE)
SESSION_COOKIE_DOMAIN = ENV_TOKENS.get('SESSION_COOKIE_DOMAIN')
SESSION_COOKIE_HTTPONLY = ENV_TOKENS.get('SESSION_COOKIE_HTTPONLY', True)
SESSION_COOKIE_SECURE = ENV_TOKENS.get('SESSION_COOKIE_SECURE', SESSION_COOKIE_SECURE)
SESSION_SAVE_EVERY_REQUEST = ENV_TOKENS.get('SESSION_SAVE_EVERY_REQUEST', SESSION_SAVE_EVERY_REQUEST)

AWS_SES_REGION_NAME = ENV_TOKENS.get('AWS_SES_REGION_NAME', 'us-east-1')
AWS_SES_REGION_ENDPOINT = ENV_TOKENS.get('AWS_SES_REGION_ENDPOINT', 'email.us-east-1.amazonaws.com')

REGISTRATION_EXTRA_FIELDS = ENV_TOKENS.get('REGISTRATION_EXTRA_FIELDS', REGISTRATION_EXTRA_FIELDS)
REGISTRATION_EXTENSION_FORM = ENV_TOKENS.get('REGISTRATION_EXTENSION_FORM', REGISTRATION_EXTENSION_FORM)
REGISTRATION_EMAIL_PATTERNS_ALLOWED = ENV_TOKENS.get('REGISTRATION_EMAIL_PATTERNS_ALLOWED')
REGISTRATION_FIELD_ORDER = ENV_TOKENS.get('REGISTRATION_FIELD_ORDER', REGISTRATION_FIELD_ORDER)

# Set the names of cookies shared with the marketing site
# These have the same cookie domain as the session, which in production
# usually includes subdomains.
EDXMKTG_LOGGED_IN_COOKIE_NAME = ENV_TOKENS.get('EDXMKTG_LOGGED_IN_COOKIE_NAME', EDXMKTG_LOGGED_IN_COOKIE_NAME)
EDXMKTG_USER_INFO_COOKIE_NAME = ENV_TOKENS.get('EDXMKTG_USER_INFO_COOKIE_NAME', EDXMKTG_USER_INFO_COOKIE_NAME)

LMS_ROOT_URL = ENV_TOKENS.get('LMS_ROOT_URL')
LMS_INTERNAL_ROOT_URL = ENV_TOKENS.get('LMS_INTERNAL_ROOT_URL', LMS_ROOT_URL)

# List of logout URIs for each IDA that the learner should be logged out of when they logout of the LMS. Only applies to
# IDA for which the social auth flow uses DOT (Django OAuth Toolkit).
IDA_LOGOUT_URI_LIST = ENV_TOKENS.get('IDA_LOGOUT_URI_LIST', [])

ENV_FEATURES = ENV_TOKENS.get('FEATURES', {})
for feature, value in ENV_FEATURES.items():
    FEATURES[feature] = value

CMS_BASE = ENV_TOKENS.get('CMS_BASE', 'studio.edx.org')

ALLOWED_HOSTS = [
    # TODO: bbeggs remove this before prod, temp fix to get load testing running
    "*",
    ENV_TOKENS.get('LMS_BASE'),
    FEATURES['PREVIEW_LMS_BASE'],
]

# allow for environments to specify what cookie name our login subsystem should use
# this is to fix a bug regarding simultaneous logins between edx.org and edge.edx.org which can
# happen with some browsers (e.g. Firefox)
if ENV_TOKENS.get('SESSION_COOKIE_NAME', None):
    # NOTE, there's a bug in Django (http://bugs.python.org/issue18012) which necessitates this being a str()
    SESSION_COOKIE_NAME = str(ENV_TOKENS.get('SESSION_COOKIE_NAME'))

CACHES = ENV_TOKENS['CACHES']
# Cache used for location mapping -- called many times with the same key/value
# in a given request.
if 'loc_cache' not in CACHES:
    CACHES['loc_cache'] = {
        'BACKEND': 'django.core.cache.backends.locmem.LocMemCache',
        'LOCATION': 'edx_location_mem_cache',
    }

# Email overrides
DEFAULT_FROM_EMAIL = ENV_TOKENS.get('DEFAULT_FROM_EMAIL', DEFAULT_FROM_EMAIL)
DEFAULT_FEEDBACK_EMAIL = ENV_TOKENS.get('DEFAULT_FEEDBACK_EMAIL', DEFAULT_FEEDBACK_EMAIL)
ADMINS = ENV_TOKENS.get('ADMINS', ADMINS)
SERVER_EMAIL = ENV_TOKENS.get('SERVER_EMAIL', SERVER_EMAIL)
TECH_SUPPORT_EMAIL = ENV_TOKENS.get('TECH_SUPPORT_EMAIL', TECH_SUPPORT_EMAIL)
CONTACT_EMAIL = ENV_TOKENS.get('CONTACT_EMAIL', CONTACT_EMAIL)
BUGS_EMAIL = ENV_TOKENS.get('BUGS_EMAIL', BUGS_EMAIL)
PAYMENT_SUPPORT_EMAIL = ENV_TOKENS.get('PAYMENT_SUPPORT_EMAIL', PAYMENT_SUPPORT_EMAIL)
FINANCE_EMAIL = ENV_TOKENS.get('FINANCE_EMAIL', FINANCE_EMAIL)
UNIVERSITY_EMAIL = ENV_TOKENS.get('UNIVERSITY_EMAIL', UNIVERSITY_EMAIL)
PRESS_EMAIL = ENV_TOKENS.get('PRESS_EMAIL', PRESS_EMAIL)

CONTACT_MAILING_ADDRESS = ENV_TOKENS.get('CONTACT_MAILING_ADDRESS', CONTACT_MAILING_ADDRESS)

# Account activation email sender address
ACTIVATION_EMAIL_FROM_ADDRESS = ENV_TOKENS.get('ACTIVATION_EMAIL_FROM_ADDRESS', ACTIVATION_EMAIL_FROM_ADDRESS)

# Currency
PAID_COURSE_REGISTRATION_CURRENCY = ENV_TOKENS.get('PAID_COURSE_REGISTRATION_CURRENCY',
                                                   PAID_COURSE_REGISTRATION_CURRENCY)

# Payment Report Settings
PAYMENT_REPORT_GENERATOR_GROUP = ENV_TOKENS.get('PAYMENT_REPORT_GENERATOR_GROUP', PAYMENT_REPORT_GENERATOR_GROUP)

# Bulk Email overrides
BULK_EMAIL_DEFAULT_FROM_EMAIL = ENV_TOKENS.get('BULK_EMAIL_DEFAULT_FROM_EMAIL', BULK_EMAIL_DEFAULT_FROM_EMAIL)
BULK_EMAIL_EMAILS_PER_TASK = ENV_TOKENS.get('BULK_EMAIL_EMAILS_PER_TASK', BULK_EMAIL_EMAILS_PER_TASK)
BULK_EMAIL_DEFAULT_RETRY_DELAY = ENV_TOKENS.get('BULK_EMAIL_DEFAULT_RETRY_DELAY', BULK_EMAIL_DEFAULT_RETRY_DELAY)
BULK_EMAIL_MAX_RETRIES = ENV_TOKENS.get('BULK_EMAIL_MAX_RETRIES', BULK_EMAIL_MAX_RETRIES)
BULK_EMAIL_INFINITE_RETRY_CAP = ENV_TOKENS.get('BULK_EMAIL_INFINITE_RETRY_CAP', BULK_EMAIL_INFINITE_RETRY_CAP)
BULK_EMAIL_LOG_SENT_EMAILS = ENV_TOKENS.get('BULK_EMAIL_LOG_SENT_EMAILS', BULK_EMAIL_LOG_SENT_EMAILS)
BULK_EMAIL_RETRY_DELAY_BETWEEN_SENDS = ENV_TOKENS.get(
    'BULK_EMAIL_RETRY_DELAY_BETWEEN_SENDS',
    BULK_EMAIL_RETRY_DELAY_BETWEEN_SENDS
)
# We want Bulk Email running on the high-priority queue, so we define the
# routing key that points to it. At the moment, the name is the same.
# We have to reset the value here, since we have changed the value of the queue name.
BULK_EMAIL_ROUTING_KEY = ENV_TOKENS.get('BULK_EMAIL_ROUTING_KEY', HIGH_PRIORITY_QUEUE)

# We can run smaller jobs on the low priority queue. See note above for why
# we have to reset the value here.
BULK_EMAIL_ROUTING_KEY_SMALL_JOBS = ENV_TOKENS.get('BULK_EMAIL_ROUTING_KEY_SMALL_JOBS', DEFAULT_PRIORITY_QUEUE)

# Queue to use for expiring old entitlements
ENTITLEMENTS_EXPIRATION_ROUTING_KEY = ENV_TOKENS.get('ENTITLEMENTS_EXPIRATION_ROUTING_KEY', DEFAULT_PRIORITY_QUEUE)

# Message expiry time in seconds
CELERY_EVENT_QUEUE_TTL = ENV_TOKENS.get('CELERY_EVENT_QUEUE_TTL', None)

# Allow CELERY_QUEUES to be overwritten by ENV_TOKENS,
ENV_CELERY_QUEUES = ENV_TOKENS.get('CELERY_QUEUES', None)
if ENV_CELERY_QUEUES:
    CELERY_QUEUES = {queue: {} for queue in ENV_CELERY_QUEUES}

# Then add alternate environment queues
ALTERNATE_QUEUE_ENVS = ENV_TOKENS.get('ALTERNATE_WORKER_QUEUES', '').split()
ALTERNATE_QUEUES = [
    DEFAULT_PRIORITY_QUEUE.replace(QUEUE_VARIANT, alternate + '.')
    for alternate in ALTERNATE_QUEUE_ENVS
]
CELERY_QUEUES.update(
    {
        alternate: {}
        for alternate in ALTERNATE_QUEUES
        if alternate not in CELERY_QUEUES.keys()
    }
)

# following setting is for backward compatibility
if ENV_TOKENS.get('COMPREHENSIVE_THEME_DIR', None):
    COMPREHENSIVE_THEME_DIR = ENV_TOKENS.get('COMPREHENSIVE_THEME_DIR')

COMPREHENSIVE_THEME_DIRS = ENV_TOKENS.get('COMPREHENSIVE_THEME_DIRS', COMPREHENSIVE_THEME_DIRS) or []

# COMPREHENSIVE_THEME_LOCALE_PATHS contain the paths to themes locale directories e.g.
# "COMPREHENSIVE_THEME_LOCALE_PATHS" : [
#        "/edx/src/edx-themes/conf/locale"
#    ],
COMPREHENSIVE_THEME_LOCALE_PATHS = ENV_TOKENS.get('COMPREHENSIVE_THEME_LOCALE_PATHS', [])

DEFAULT_SITE_THEME = ENV_TOKENS.get('DEFAULT_SITE_THEME', DEFAULT_SITE_THEME)
ENABLE_COMPREHENSIVE_THEMING = ENV_TOKENS.get('ENABLE_COMPREHENSIVE_THEMING', ENABLE_COMPREHENSIVE_THEMING)

# Marketing link overrides
MKTG_URL_LINK_MAP.update(ENV_TOKENS.get('MKTG_URL_LINK_MAP', {}))

# Intentional defaults.
SUPPORT_SITE_LINK = ENV_TOKENS.get('SUPPORT_SITE_LINK', SUPPORT_SITE_LINK)
ID_VERIFICATION_SUPPORT_LINK = ENV_TOKENS.get('ID_VERIFICATION_SUPPORT_LINK', SUPPORT_SITE_LINK)
PASSWORD_RESET_SUPPORT_LINK = ENV_TOKENS.get('PASSWORD_RESET_SUPPORT_LINK', SUPPORT_SITE_LINK)
ACTIVATION_EMAIL_SUPPORT_LINK = ENV_TOKENS.get(
    'ACTIVATION_EMAIL_SUPPORT_LINK', SUPPORT_SITE_LINK
)

# Mobile store URL overrides
MOBILE_STORE_URLS = ENV_TOKENS.get('MOBILE_STORE_URLS', MOBILE_STORE_URLS)

# Timezone overrides
TIME_ZONE = ENV_TOKENS.get('TIME_ZONE', TIME_ZONE)

# Translation overrides
LANGUAGES = ENV_TOKENS.get('LANGUAGES', LANGUAGES)
CERTIFICATE_TEMPLATE_LANGUAGES = ENV_TOKENS.get('CERTIFICATE_TEMPLATE_LANGUAGES', CERTIFICATE_TEMPLATE_LANGUAGES)
LANGUAGE_DICT = dict(LANGUAGES)
LANGUAGE_CODE = ENV_TOKENS.get('LANGUAGE_CODE', LANGUAGE_CODE)
LANGUAGE_COOKIE = ENV_TOKENS.get('LANGUAGE_COOKIE', LANGUAGE_COOKIE)
ALL_LANGUAGES = ENV_TOKENS.get('ALL_LANGUAGES', ALL_LANGUAGES)

USE_I18N = ENV_TOKENS.get('USE_I18N', USE_I18N)

# Additional installed apps
for app in ENV_TOKENS.get('ADDL_INSTALLED_APPS', []):
    INSTALLED_APPS.append(app)

WIKI_ENABLED = ENV_TOKENS.get('WIKI_ENABLED', WIKI_ENABLED)

local_loglevel = ENV_TOKENS.get('LOCAL_LOGLEVEL', 'INFO')
LOG_DIR = ENV_TOKENS['LOG_DIR']
DATA_DIR = path(ENV_TOKENS.get('DATA_DIR', DATA_DIR))

LOGGING = get_logger_config(LOG_DIR,
                            logging_env=ENV_TOKENS['LOGGING_ENV'],
                            local_loglevel=local_loglevel,
                            service_variant=SERVICE_VARIANT)

COURSE_LISTINGS = ENV_TOKENS.get('COURSE_LISTINGS', {})
COMMENTS_SERVICE_URL = ENV_TOKENS.get("COMMENTS_SERVICE_URL", '')
COMMENTS_SERVICE_KEY = ENV_TOKENS.get("COMMENTS_SERVICE_KEY", '')
CERT_NAME_SHORT = ENV_TOKENS.get('CERT_NAME_SHORT', CERT_NAME_SHORT)
CERT_NAME_LONG = ENV_TOKENS.get('CERT_NAME_LONG', CERT_NAME_LONG)
CERT_QUEUE = ENV_TOKENS.get("CERT_QUEUE", 'test-pull')
ZENDESK_URL = ENV_TOKENS.get('ZENDESK_URL', ZENDESK_URL)
ZENDESK_CUSTOM_FIELDS = ENV_TOKENS.get('ZENDESK_CUSTOM_FIELDS', ZENDESK_CUSTOM_FIELDS)

FEEDBACK_SUBMISSION_EMAIL = ENV_TOKENS.get("FEEDBACK_SUBMISSION_EMAIL")
MKTG_URLS = ENV_TOKENS.get('MKTG_URLS', MKTG_URLS)

# Badgr API
BADGR_API_TOKEN = ENV_TOKENS.get('BADGR_API_TOKEN', BADGR_API_TOKEN)
BADGR_BASE_URL = ENV_TOKENS.get('BADGR_BASE_URL', BADGR_BASE_URL)
BADGR_ISSUER_SLUG = ENV_TOKENS.get('BADGR_ISSUER_SLUG', BADGR_ISSUER_SLUG)
BADGR_TIMEOUT = ENV_TOKENS.get('BADGR_TIMEOUT', BADGR_TIMEOUT)

# git repo loading  environment
GIT_REPO_DIR = ENV_TOKENS.get('GIT_REPO_DIR', '/edx/var/edxapp/course_repos')
GIT_IMPORT_STATIC = ENV_TOKENS.get('GIT_IMPORT_STATIC', True)
GIT_IMPORT_PYTHON_LIB = ENV_TOKENS.get('GIT_IMPORT_PYTHON_LIB', True)
PYTHON_LIB_FILENAME = ENV_TOKENS.get('PYTHON_LIB_FILENAME', 'python_lib.zip')

for name, value in ENV_TOKENS.get("CODE_JAIL", {}).items():
    oldvalue = CODE_JAIL.get(name)
    if isinstance(oldvalue, dict):
        for subname, subvalue in value.items():
            oldvalue[subname] = subvalue
    else:
        CODE_JAIL[name] = value

COURSES_WITH_UNSAFE_CODE = ENV_TOKENS.get("COURSES_WITH_UNSAFE_CODE", [])

ASSET_IGNORE_REGEX = ENV_TOKENS.get('ASSET_IGNORE_REGEX', ASSET_IGNORE_REGEX)

# Event Tracking
if "TRACKING_IGNORE_URL_PATTERNS" in ENV_TOKENS:
    TRACKING_IGNORE_URL_PATTERNS = ENV_TOKENS.get("TRACKING_IGNORE_URL_PATTERNS")

# SSL external authentication settings
SSL_AUTH_EMAIL_DOMAIN = ENV_TOKENS.get("SSL_AUTH_EMAIL_DOMAIN", "MIT.EDU")
SSL_AUTH_DN_FORMAT_STRING = ENV_TOKENS.get(
    "SSL_AUTH_DN_FORMAT_STRING",
    "/C=US/ST=Massachusetts/O=Massachusetts Institute of Technology/OU=Client CA v1/CN={0}/emailAddress={1}"
)

# Django CAS external authentication settings
CAS_EXTRA_LOGIN_PARAMS = ENV_TOKENS.get("CAS_EXTRA_LOGIN_PARAMS", None)
if FEATURES.get('AUTH_USE_CAS'):
    CAS_SERVER_URL = ENV_TOKENS.get("CAS_SERVER_URL", None)
    AUTHENTICATION_BACKENDS = [
        'django.contrib.auth.backends.ModelBackend',
        'django_cas.backends.CASBackend',
    ]

    INSTALLED_APPS.append('django_cas')

    MIDDLEWARE_CLASSES.append('django_cas.middleware.CASMiddleware')
    CAS_ATTRIBUTE_CALLBACK = ENV_TOKENS.get('CAS_ATTRIBUTE_CALLBACK', None)
    if CAS_ATTRIBUTE_CALLBACK:
        import importlib
        CAS_USER_DETAILS_RESOLVER = getattr(
            importlib.import_module(CAS_ATTRIBUTE_CALLBACK['module']),
            CAS_ATTRIBUTE_CALLBACK['function']
        )


# Video Caching. Pairing country codes with CDN URLs.
# Example: {'CN': 'http://api.xuetangx.com/edx/video?s3_url='}
VIDEO_CDN_URL = ENV_TOKENS.get('VIDEO_CDN_URL', {})

# Branded footer
FOOTER_OPENEDX_URL = ENV_TOKENS.get('FOOTER_OPENEDX_URL', FOOTER_OPENEDX_URL)
FOOTER_OPENEDX_LOGO_IMAGE = ENV_TOKENS.get('FOOTER_OPENEDX_LOGO_IMAGE', FOOTER_OPENEDX_LOGO_IMAGE)
FOOTER_ORGANIZATION_IMAGE = ENV_TOKENS.get('FOOTER_ORGANIZATION_IMAGE', FOOTER_ORGANIZATION_IMAGE)
FOOTER_CACHE_TIMEOUT = ENV_TOKENS.get('FOOTER_CACHE_TIMEOUT', FOOTER_CACHE_TIMEOUT)
FOOTER_BROWSER_CACHE_MAX_AGE = ENV_TOKENS.get('FOOTER_BROWSER_CACHE_MAX_AGE', FOOTER_BROWSER_CACHE_MAX_AGE)

# Credit notifications settings
NOTIFICATION_EMAIL_CSS = ENV_TOKENS.get('NOTIFICATION_EMAIL_CSS', NOTIFICATION_EMAIL_CSS)
NOTIFICATION_EMAIL_EDX_LOGO = ENV_TOKENS.get('NOTIFICATION_EMAIL_EDX_LOGO', NOTIFICATION_EMAIL_EDX_LOGO)

# Determines whether the CSRF token can be transported on
# unencrypted channels. It is set to False here for backward compatibility,
# but it is highly recommended that this is True for enviroments accessed
# by end users.
CSRF_COOKIE_SECURE = ENV_TOKENS.get('CSRF_COOKIE_SECURE', False)
CSRF_COOKIE_DOMAIN = ENV_TOKENS.get('CSRF_COOKIE_DOMAIN', "")

# Whitelist of domains to which the login/logout pages will redirect.
LOGIN_REDIRECT_WHITELIST = ENV_TOKENS.get('LOGIN_REDIRECT_WHITELIST', LOGIN_REDIRECT_WHITELIST)

############# CORS headers for cross-domain requests #################

if FEATURES.get('ENABLE_CORS_HEADERS') or FEATURES.get('ENABLE_CROSS_DOMAIN_CSRF_COOKIE'):
    CORS_ALLOW_CREDENTIALS = True
    CORS_ORIGIN_WHITELIST = ENV_TOKENS.get('CORS_ORIGIN_WHITELIST', ())
    CORS_ORIGIN_ALLOW_ALL = ENV_TOKENS.get('CORS_ORIGIN_ALLOW_ALL', False)
    CORS_ALLOW_INSECURE = ENV_TOKENS.get('CORS_ALLOW_INSECURE', False)
    CORS_ALLOW_HEADERS = corsheaders_default_headers + (
        'use-jwt-cookie',
    )

    # If setting a cross-domain cookie, it's really important to choose
    # a name for the cookie that is DIFFERENT than the cookies used
    # by each subdomain.  For example, suppose the applications
    # at these subdomains are configured to use the following cookie names:
    #
    # 1) foo.example.com --> "csrftoken"
    # 2) baz.example.com --> "csrftoken"
    # 3) bar.example.com --> "csrftoken"
    #
    # For the cross-domain version of the CSRF cookie, you need to choose
    # a name DIFFERENT than "csrftoken"; otherwise, the new token configured
    # for ".example.com" could conflict with the other cookies,
    # non-deterministically causing 403 responses.
    #
    # Because of the way Django stores cookies, the cookie name MUST
    # be a `str`, not unicode.  Otherwise there will `TypeError`s will be raised
    # when Django tries to call the unicode `translate()` method with the wrong
    # number of parameters.
    CROSS_DOMAIN_CSRF_COOKIE_NAME = str(ENV_TOKENS.get('CROSS_DOMAIN_CSRF_COOKIE_NAME'))

    # When setting the domain for the "cross-domain" version of the CSRF
    # cookie, you should choose something like: ".example.com"
    # (note the leading dot), where both the referer and the host
    # are subdomains of "example.com".
    #
    # Browser security rules require that
    # the cookie domain matches the domain of the server; otherwise
    # the cookie won't get set.  And once the cookie gets set, the client
    # needs to be on a domain that matches the cookie domain, otherwise
    # the client won't be able to read the cookie.
    CROSS_DOMAIN_CSRF_COOKIE_DOMAIN = ENV_TOKENS.get('CROSS_DOMAIN_CSRF_COOKIE_DOMAIN')


# Field overrides. To use the IDDE feature, add
# 'lms.djangoapps.courseware.student_field_overrides.IndividualStudentOverrideProvider'.
FIELD_OVERRIDE_PROVIDERS = tuple(ENV_TOKENS.get('FIELD_OVERRIDE_PROVIDERS', []))

############################## SECURE AUTH ITEMS ###############
# Secret things: passwords, access keys, etc.

with open(CONFIG_ROOT / CONFIG_PREFIX + "auth.json") as auth_file:
    AUTH_TOKENS = json.load(auth_file)

############### XBlock filesystem field config ##########
if 'DJFS' in AUTH_TOKENS and AUTH_TOKENS['DJFS'] is not None:
    DJFS = AUTH_TOKENS['DJFS']

############### Module Store Items ##########
HOSTNAME_MODULESTORE_DEFAULT_MAPPINGS = ENV_TOKENS.get('HOSTNAME_MODULESTORE_DEFAULT_MAPPINGS', {})
# PREVIEW DOMAIN must be present in HOSTNAME_MODULESTORE_DEFAULT_MAPPINGS for the preview to show draft changes
if 'PREVIEW_LMS_BASE' in FEATURES and FEATURES['PREVIEW_LMS_BASE'] != '':
    PREVIEW_DOMAIN = FEATURES['PREVIEW_LMS_BASE'].split(':')[0]
    # update dictionary with preview domain regex
    HOSTNAME_MODULESTORE_DEFAULT_MAPPINGS.update({
        PREVIEW_DOMAIN: 'draft-preferred'
    })

MODULESTORE_FIELD_OVERRIDE_PROVIDERS = ENV_TOKENS.get(
    'MODULESTORE_FIELD_OVERRIDE_PROVIDERS',
    MODULESTORE_FIELD_OVERRIDE_PROVIDERS
)

XBLOCK_FIELD_DATA_WRAPPERS = ENV_TOKENS.get(
    'XBLOCK_FIELD_DATA_WRAPPERS',
    XBLOCK_FIELD_DATA_WRAPPERS
)

############### Mixed Related(Secure/Not-Secure) Items ##########
LMS_SEGMENT_KEY = AUTH_TOKENS.get('SEGMENT_KEY')

CC_PROCESSOR_NAME = AUTH_TOKENS.get('CC_PROCESSOR_NAME', CC_PROCESSOR_NAME)
CC_PROCESSOR = AUTH_TOKENS.get('CC_PROCESSOR', CC_PROCESSOR)

SECRET_KEY = AUTH_TOKENS['SECRET_KEY']

# EDRAAK LOGISTRATION KEYS
EDRAAK_LOGISTRATION_SECRET_KEY = AUTH_TOKENS.get("EDRAAK_LOGISTRATION_SECRET_KEY", "edraak2020")
EDRAAK_LOGISTRATION_SIGNING_ALGORITHM = AUTH_TOKENS.get("EDRAAK_LOGISTRATION_SIGNING_ALGORITHM", "HS256")

AWS_ACCESS_KEY_ID = AUTH_TOKENS["AWS_ACCESS_KEY_ID"]
if AWS_ACCESS_KEY_ID == "":
    AWS_ACCESS_KEY_ID = None

AWS_SECRET_ACCESS_KEY = AUTH_TOKENS["AWS_SECRET_ACCESS_KEY"]
if AWS_SECRET_ACCESS_KEY == "":
    AWS_SECRET_ACCESS_KEY = None

AWS_STORAGE_BUCKET_NAME = AUTH_TOKENS.get('AWS_STORAGE_BUCKET_NAME', 'edxuploads')
GS_BUCKET_NAME = AUTH_TOKENS.get('GS_BUCKET_NAME', 'edxuploads')

try:
    # IMPORTANT: Keep in sync with the cms/aws.py
    import sentry_sdk
    from sentry_sdk.integrations.django import DjangoIntegration

    if AUTH_TOKENS.get('SENTRY_DSN'):
        sentry_sdk.init(
            dsn=AUTH_TOKENS.get('SENTRY_DSN'),
            integrations=[DjangoIntegration()]
        )
except ImportError:
    # Disable it when Sentry isn't installed, useful for devstack
    pass

# Disabling querystring auth instructs Boto to exclude the querystring parameters (e.g. signature, access key) it
# normally appends to every returned URL.
AWS_QUERYSTRING_AUTH = AUTH_TOKENS.get('AWS_QUERYSTRING_AUTH', True)
AWS_S3_CUSTOM_DOMAIN = AUTH_TOKENS.get('AWS_S3_CUSTOM_DOMAIN', 'edxuploads.s3.amazonaws.com')

if AUTH_TOKENS.get('DEFAULT_FILE_STORAGE'):
    DEFAULT_FILE_STORAGE = AUTH_TOKENS.get('DEFAULT_FILE_STORAGE')
elif AWS_ACCESS_KEY_ID and AWS_SECRET_ACCESS_KEY:
    DEFAULT_FILE_STORAGE = 'storages.backends.s3boto.S3BotoStorage'
else:
    DEFAULT_FILE_STORAGE = 'django.core.files.storage.FileSystemStorage'

# Specific setting for the File Upload Service to store media in a bucket.
FILE_UPLOAD_STORAGE_BUCKET_NAME = ENV_TOKENS.get('FILE_UPLOAD_STORAGE_BUCKET_NAME', FILE_UPLOAD_STORAGE_BUCKET_NAME)
FILE_UPLOAD_STORAGE_PREFIX = ENV_TOKENS.get('FILE_UPLOAD_STORAGE_PREFIX', FILE_UPLOAD_STORAGE_PREFIX)

# If there is a database called 'read_replica', you can use the use_read_replica_if_available
# function in util/query.py, which is useful for very large database reads
DATABASES = AUTH_TOKENS['DATABASES']

# The normal database user does not have enough permissions to run migrations.
# Migrations are run with separate credentials, given as DB_MIGRATION_*
# environment variables
for name, database in DATABASES.items():
    if name != 'read_replica':
        database.update({
            'ENGINE': os.environ.get('DB_MIGRATION_ENGINE', database['ENGINE']),
            'USER': os.environ.get('DB_MIGRATION_USER', database['USER']),
            'PASSWORD': os.environ.get('DB_MIGRATION_PASS', database['PASSWORD']),
            'NAME': os.environ.get('DB_MIGRATION_NAME', database['NAME']),
            'HOST': os.environ.get('DB_MIGRATION_HOST', database['HOST']),
            'PORT': os.environ.get('DB_MIGRATION_PORT', database['PORT']),
        })

XQUEUE_INTERFACE = AUTH_TOKENS['XQUEUE_INTERFACE']

# Get the MODULESTORE from auth.json, but if it doesn't exist,
# use the one from common.py
MODULESTORE = convert_module_store_setting_if_needed(AUTH_TOKENS.get('MODULESTORE', MODULESTORE))
CONTENTSTORE = AUTH_TOKENS.get('CONTENTSTORE', CONTENTSTORE)
DOC_STORE_CONFIG = AUTH_TOKENS.get('DOC_STORE_CONFIG', DOC_STORE_CONFIG)
MONGODB_LOG = AUTH_TOKENS.get('MONGODB_LOG', {})

EMAIL_HOST_USER = AUTH_TOKENS.get('EMAIL_HOST_USER', '')  # django default is ''
EMAIL_HOST_PASSWORD = AUTH_TOKENS.get('EMAIL_HOST_PASSWORD', '')  # django default is ''

# Datadog for events!
DATADOG = AUTH_TOKENS.get("DATADOG", {})
DATADOG.update(ENV_TOKENS.get("DATADOG", {}))

# TODO: deprecated (compatibility with previous settings)
if 'DATADOG_API' in AUTH_TOKENS:
    DATADOG['api_key'] = AUTH_TOKENS['DATADOG_API']

# Analytics API
ANALYTICS_API_KEY = AUTH_TOKENS.get("ANALYTICS_API_KEY", ANALYTICS_API_KEY)
ANALYTICS_API_URL = ENV_TOKENS.get("ANALYTICS_API_URL", ANALYTICS_API_URL)

# Mailchimp New User List
MAILCHIMP_NEW_USER_LIST_ID = ENV_TOKENS.get("MAILCHIMP_NEW_USER_LIST_ID")

# Zendesk
ZENDESK_USER = AUTH_TOKENS.get("ZENDESK_USER")
ZENDESK_API_KEY = AUTH_TOKENS.get("ZENDESK_API_KEY")

# API Key for inbound requests from Notifier service
EDX_API_KEY = AUTH_TOKENS.get("EDX_API_KEY")

# Celery Broker
CELERY_BROKER_TRANSPORT = ENV_TOKENS.get("CELERY_BROKER_TRANSPORT", "")
CELERY_BROKER_HOSTNAME = ENV_TOKENS.get("CELERY_BROKER_HOSTNAME", "")
CELERY_BROKER_VHOST = ENV_TOKENS.get("CELERY_BROKER_VHOST", "")
CELERY_BROKER_USER = AUTH_TOKENS.get("CELERY_BROKER_USER", "")
CELERY_BROKER_PASSWORD = AUTH_TOKENS.get("CELERY_BROKER_PASSWORD", "")

BROKER_URL = "{0}://{1}:{2}@{3}/{4}".format(CELERY_BROKER_TRANSPORT,
                                            CELERY_BROKER_USER,
                                            CELERY_BROKER_PASSWORD,
                                            CELERY_BROKER_HOSTNAME,
                                            CELERY_BROKER_VHOST)
BROKER_USE_SSL = ENV_TOKENS.get('CELERY_BROKER_USE_SSL', False)

# Block Structures
BLOCK_STRUCTURES_SETTINGS = ENV_TOKENS.get('BLOCK_STRUCTURES_SETTINGS', BLOCK_STRUCTURES_SETTINGS)

# upload limits
STUDENT_FILEUPLOAD_MAX_SIZE = ENV_TOKENS.get("STUDENT_FILEUPLOAD_MAX_SIZE", STUDENT_FILEUPLOAD_MAX_SIZE)

# Event tracking
TRACKING_BACKENDS.update(AUTH_TOKENS.get("TRACKING_BACKENDS", {}))
EVENT_TRACKING_BACKENDS['tracking_logs']['OPTIONS']['backends'].update(AUTH_TOKENS.get("EVENT_TRACKING_BACKENDS", {}))
EVENT_TRACKING_BACKENDS['segmentio']['OPTIONS']['processors'][0]['OPTIONS']['whitelist'].extend(
    AUTH_TOKENS.get("EVENT_TRACKING_SEGMENTIO_EMIT_WHITELIST", []))
TRACKING_SEGMENTIO_WEBHOOK_SECRET = AUTH_TOKENS.get(
    "TRACKING_SEGMENTIO_WEBHOOK_SECRET",
    TRACKING_SEGMENTIO_WEBHOOK_SECRET
)
TRACKING_SEGMENTIO_ALLOWED_TYPES = ENV_TOKENS.get("TRACKING_SEGMENTIO_ALLOWED_TYPES", TRACKING_SEGMENTIO_ALLOWED_TYPES)
TRACKING_SEGMENTIO_DISALLOWED_SUBSTRING_NAMES = ENV_TOKENS.get(
    "TRACKING_SEGMENTIO_DISALLOWED_SUBSTRING_NAMES",
    TRACKING_SEGMENTIO_DISALLOWED_SUBSTRING_NAMES
)
TRACKING_SEGMENTIO_SOURCE_MAP = ENV_TOKENS.get("TRACKING_SEGMENTIO_SOURCE_MAP", TRACKING_SEGMENTIO_SOURCE_MAP)

# Heartbeat
HEARTBEAT_CHECKS = ENV_TOKENS.get('HEARTBEAT_CHECKS', HEARTBEAT_CHECKS)
HEARTBEAT_EXTENDED_CHECKS = ENV_TOKENS.get('HEARTBEAT_EXTENDED_CHECKS', HEARTBEAT_EXTENDED_CHECKS)
HEARTBEAT_CELERY_TIMEOUT = ENV_TOKENS.get('HEARTBEAT_CELERY_TIMEOUT', HEARTBEAT_CELERY_TIMEOUT)

# Student identity verification settings
VERIFY_STUDENT = AUTH_TOKENS.get("VERIFY_STUDENT", VERIFY_STUDENT)
DISABLE_ACCOUNT_ACTIVATION_REQUIREMENT_SWITCH = ENV_TOKENS.get(
    "DISABLE_ACCOUNT_ACTIVATION_REQUIREMENT_SWITCH",
    DISABLE_ACCOUNT_ACTIVATION_REQUIREMENT_SWITCH
)

# Grades download
GRADES_DOWNLOAD_ROUTING_KEY = ENV_TOKENS.get('GRADES_DOWNLOAD_ROUTING_KEY', HIGH_MEM_QUEUE)

GRADES_DOWNLOAD = ENV_TOKENS.get("GRADES_DOWNLOAD", GRADES_DOWNLOAD)

# Rate limit for regrading tasks that a grading policy change can kick off
POLICY_CHANGE_TASK_RATE_LIMIT = ENV_TOKENS.get('POLICY_CHANGE_TASK_RATE_LIMIT', POLICY_CHANGE_TASK_RATE_LIMIT)

# financial reports
FINANCIAL_REPORTS = ENV_TOKENS.get("FINANCIAL_REPORTS", FINANCIAL_REPORTS)

##### ORA2 ######
# Prefix for uploads of example-based assessment AI classifiers
# This can be used to separate uploads for different environments
# within the same S3 bucket.
ORA2_FILE_PREFIX = ENV_TOKENS.get("ORA2_FILE_PREFIX", ORA2_FILE_PREFIX)


################ Edraak Apps ###############

if FEATURES.get('EDRAAK_RATELIMIT_APP'):
    # Keep in sync with {cms,lms}/envs/{test,aws}.py
    INSTALLED_APPS += ('edraak_ratelimit',)

    import edraak_ratelimit.helpers
    AUTHENTICATION_BACKENDS = edraak_ratelimit.helpers.update_authentication_backends(AUTHENTICATION_BACKENDS)


# Keep it in sync with {lms,cms}/envs/{test,aws}.py
if FEATURES.get('EDRAAK_I18N_APP'):
    # Common app, keep it in sync with the CMS
    import edraak_i18n.helpers
    INSTALLED_APPS += ('edraak_i18n',)
    MIDDLEWARE_CLASSES = edraak_i18n.helpers.add_locale_middleware(MIDDLEWARE_CLASSES)


if FEATURES.get('EDRAAK_UNIVERSITY_APP'):
    INSTALLED_APPS += ('edraak_university',)


if FEATURES.get('EDRAAK_CERTIFICATES_APP') and FEATURES.get('ORGANIZATIONS_APP'):
    INSTALLED_APPS += ('edraak_certificates',)

EDRAAK_SENDINBLUE_API_KEY = ENV_TOKENS.get("EDRAAK_SENDINBLUE_API_KEY", None)
EDRAAK_SENDINBLUE_LISTID = ENV_TOKENS.get("EDRAAK_SENDINBLUE_LISTID", None)

if EDRAAK_SENDINBLUE_API_KEY:
    INSTALLED_APPS += ('edraak_sendinblue.apps.EdraakSendInBlueConfig',)

INSTALLED_APPS += ('edraak_specializations',)

PROGS_URLS = ENV_TOKENS.get('PROGS_URLS', PROGS_URLS)

# Redirection options
EDRAAK_ENABLE_AUTH_EXTERNAL_REDIRECT = ENV_TOKENS.get("EDRAAK_ENABLE_AUTH_EXTERNAL_REDIRECT", False)
EDRAAK_AUTH_REDIRECT_ALLOW_ANY = ENV_TOKENS.get("EDRAAK_AUTH_REDIRECT_ALLOW_ANY", False)
EDRAAK_AUTH_REDIRECT_ORIGINS_WHITELIST = ENV_TOKENS.get("EDRAAK_AUTH_REDIRECT_ORIGINS_WHITELIST", [])
EDRAAK_AUTH_REDIRECT_REGX_ORIGINS = ENV_TOKENS.get("EDRAAK_AUTH_REDIRECT_REGX_ORIGINS", [])

##### ACCOUNT LOCKOUT DEFAULT PARAMETERS #####
MAX_FAILED_LOGIN_ATTEMPTS_ALLOWED = ENV_TOKENS.get("MAX_FAILED_LOGIN_ATTEMPTS_ALLOWED", 5)
MAX_FAILED_LOGIN_ATTEMPTS_LOCKOUT_PERIOD_SECS = ENV_TOKENS.get("MAX_FAILED_LOGIN_ATTEMPTS_LOCKOUT_PERIOD_SECS", 15 * 60)

#### PASSWORD POLICY SETTINGS #####
AUTH_PASSWORD_VALIDATORS = ENV_TOKENS.get("AUTH_PASSWORD_VALIDATORS", AUTH_PASSWORD_VALIDATORS)

### INACTIVITY SETTINGS ####
SESSION_INACTIVITY_TIMEOUT_IN_SECONDS = AUTH_TOKENS.get("SESSION_INACTIVITY_TIMEOUT_IN_SECONDS")

##### LMS DEADLINE DISPLAY TIME_ZONE #######
TIME_ZONE_DISPLAYED_FOR_DEADLINES = ENV_TOKENS.get("TIME_ZONE_DISPLAYED_FOR_DEADLINES",
                                                   TIME_ZONE_DISPLAYED_FOR_DEADLINES)

##### X-Frame-Options response header settings #####
X_FRAME_OPTIONS = ENV_TOKENS.get('X_FRAME_OPTIONS', X_FRAME_OPTIONS)

##### Third-party auth options ################################################
if FEATURES.get('ENABLE_THIRD_PARTY_AUTH'):
    tmp_backends = ENV_TOKENS.get('THIRD_PARTY_AUTH_BACKENDS', [
        'social_core.backends.google.GoogleOAuth2',
        'social_core.backends.linkedin.LinkedinOAuth2',
        'edraak_social.backends.facebook.EdraakFacebookOAuth2',
        'edraak_social.backends.forus.ForUsOAuth2',
        'social_core.backends.azuread.AzureADOAuth2',
        'third_party_auth.saml.SAMLAuthBackend',
        'third_party_auth.lti.LTIAuthBackend',
    ])

    AUTHENTICATION_BACKENDS = list(tmp_backends) + list(AUTHENTICATION_BACKENDS)
    del tmp_backends

    # The reduced session expiry time during the third party login pipeline. (Value in seconds)
    SOCIAL_AUTH_PIPELINE_TIMEOUT = ENV_TOKENS.get('SOCIAL_AUTH_PIPELINE_TIMEOUT', 600)

    # Most provider configuration is done via ConfigurationModels but for a few sensitive values
    # we allow configuration via AUTH_TOKENS instead (optionally).
    # The SAML private/public key values do not need the delimiter lines (such as
    # "-----BEGIN PRIVATE KEY-----", "-----END PRIVATE KEY-----" etc.) but they may be included
    # if you want (though it's easier to format the key values as JSON without the delimiters).
    SOCIAL_AUTH_SAML_SP_PRIVATE_KEY = AUTH_TOKENS.get('SOCIAL_AUTH_SAML_SP_PRIVATE_KEY', '')
    SOCIAL_AUTH_SAML_SP_PUBLIC_CERT = AUTH_TOKENS.get('SOCIAL_AUTH_SAML_SP_PUBLIC_CERT', '')
    SOCIAL_AUTH_SAML_SP_PRIVATE_KEY_DICT = AUTH_TOKENS.get('SOCIAL_AUTH_SAML_SP_PRIVATE_KEY_DICT', {})
    SOCIAL_AUTH_SAML_SP_PUBLIC_CERT_DICT = AUTH_TOKENS.get('SOCIAL_AUTH_SAML_SP_PUBLIC_CERT_DICT', {})
    SOCIAL_AUTH_OAUTH_SECRETS = AUTH_TOKENS.get('SOCIAL_AUTH_OAUTH_SECRETS', {})
    SOCIAL_AUTH_LTI_CONSUMER_SECRETS = AUTH_TOKENS.get('SOCIAL_AUTH_LTI_CONSUMER_SECRETS', {})

    # third_party_auth config moved to ConfigurationModels. This is for data migration only:
    THIRD_PARTY_AUTH_OLD_CONFIG = AUTH_TOKENS.get('THIRD_PARTY_AUTH', None)

    if ENV_TOKENS.get('THIRD_PARTY_AUTH_SAML_FETCH_PERIOD_HOURS', 24) is not None:
        CELERYBEAT_SCHEDULE['refresh-saml-metadata'] = {
            'task': 'third_party_auth.fetch_saml_metadata',
            'schedule': datetime.timedelta(hours=ENV_TOKENS.get('THIRD_PARTY_AUTH_SAML_FETCH_PERIOD_HOURS', 24)),
        }

    # The following can be used to integrate a custom login form with third_party_auth.
    # It should be a dict where the key is a word passed via ?auth_entry=, and the value is a
    # dict with an arbitrary 'secret_key' and a 'url'.
    THIRD_PARTY_AUTH_CUSTOM_AUTH_FORMS = AUTH_TOKENS.get('THIRD_PARTY_AUTH_CUSTOM_AUTH_FORMS', {})

    # Whether to allow unprivileged users to discover SSO providers for arbitrary usernames.
    ALLOW_UNPRIVILEGED_SSO_PROVIDER_QUERY = ENV_TOKENS.get('ALLOW_UNPRIVILEGED_SSO_PROVIDER_QUERY', False)

##### OAUTH2 Provider ##############
if FEATURES.get('ENABLE_OAUTH2_PROVIDER'):
    OAUTH_OIDC_ISSUER = ENV_TOKENS['OAUTH_OIDC_ISSUER']
    OAUTH_ENFORCE_SECURE = ENV_TOKENS.get('OAUTH_ENFORCE_SECURE', True)
    OAUTH_ENFORCE_CLIENT_SECURE = ENV_TOKENS.get('OAUTH_ENFORCE_CLIENT_SECURE', True)
    # Defaults for the following are defined in lms.envs.common
    OAUTH_EXPIRE_DELTA = datetime.timedelta(
        days=ENV_TOKENS.get('OAUTH_EXPIRE_CONFIDENTIAL_CLIENT_DAYS', OAUTH_EXPIRE_CONFIDENTIAL_CLIENT_DAYS)
    )
    OAUTH_EXPIRE_DELTA_PUBLIC = datetime.timedelta(
        days=ENV_TOKENS.get('OAUTH_EXPIRE_PUBLIC_CLIENT_DAYS', OAUTH_EXPIRE_PUBLIC_CLIENT_DAYS)
    )
    OAUTH_ID_TOKEN_EXPIRATION = ENV_TOKENS.get('OAUTH_ID_TOKEN_EXPIRATION', OAUTH_ID_TOKEN_EXPIRATION)
    OAUTH_DELETE_EXPIRED = ENV_TOKENS.get('OAUTH_DELETE_EXPIRED', OAUTH_DELETE_EXPIRED)

##### THIRD_PARTY_AUTH #############
TPA_PROVIDER_BURST_THROTTLE = ENV_TOKENS.get('TPA_PROVIDER_BURST_THROTTLE', TPA_PROVIDER_BURST_THROTTLE)
TPA_PROVIDER_SUSTAINED_THROTTLE = ENV_TOKENS.get('TPA_PROVIDER_SUSTAINED_THROTTLE', TPA_PROVIDER_SUSTAINED_THROTTLE)

##### GOOGLE ANALYTICS IDS #####
GOOGLE_ANALYTICS_ACCOUNT = AUTH_TOKENS.get('GOOGLE_ANALYTICS_ACCOUNT')
GOOGLE_ANALYTICS_TRACKING_ID = AUTH_TOKENS.get('GOOGLE_ANALYTICS_TRACKING_ID')
GOOGLE_ANALYTICS_LINKEDIN = AUTH_TOKENS.get('GOOGLE_ANALYTICS_LINKEDIN')
GOOGLE_SITE_VERIFICATION_ID = ENV_TOKENS.get('GOOGLE_SITE_VERIFICATION_ID')

##### BRANCH.IO KEY #####
BRANCH_IO_KEY = AUTH_TOKENS.get('BRANCH_IO_KEY')

##### OPTIMIZELY PROJECT ID #####
OPTIMIZELY_PROJECT_ID = AUTH_TOKENS.get('OPTIMIZELY_PROJECT_ID', OPTIMIZELY_PROJECT_ID)

#### Course Registration Code length ####
REGISTRATION_CODE_LENGTH = ENV_TOKENS.get('REGISTRATION_CODE_LENGTH', 8)

# REGISTRATION CODES DISPLAY INFORMATION
INVOICE_CORP_ADDRESS = ENV_TOKENS.get('INVOICE_CORP_ADDRESS', INVOICE_CORP_ADDRESS)
INVOICE_PAYMENT_INSTRUCTIONS = ENV_TOKENS.get('INVOICE_PAYMENT_INSTRUCTIONS', INVOICE_PAYMENT_INSTRUCTIONS)

# Which access.py permission names to check;
# We default this to the legacy permission 'see_exists'.
COURSE_CATALOG_VISIBILITY_PERMISSION = ENV_TOKENS.get(
    'COURSE_CATALOG_VISIBILITY_PERMISSION',
    COURSE_CATALOG_VISIBILITY_PERMISSION
)
COURSE_ABOUT_VISIBILITY_PERMISSION = ENV_TOKENS.get(
    'COURSE_ABOUT_VISIBILITY_PERMISSION',
    COURSE_ABOUT_VISIBILITY_PERMISSION
)

DEFAULT_COURSE_VISIBILITY_IN_CATALOG = ENV_TOKENS.get(
    'DEFAULT_COURSE_VISIBILITY_IN_CATALOG',
    DEFAULT_COURSE_VISIBILITY_IN_CATALOG
)

DEFAULT_MOBILE_AVAILABLE = ENV_TOKENS.get(
    'DEFAULT_MOBILE_AVAILABLE',
    DEFAULT_MOBILE_AVAILABLE
)


# Enrollment API Cache Timeout
ENROLLMENT_COURSE_DETAILS_CACHE_TIMEOUT = ENV_TOKENS.get('ENROLLMENT_COURSE_DETAILS_CACHE_TIMEOUT', 60)

# PDF RECEIPT/INVOICE OVERRIDES
PDF_RECEIPT_TAX_ID = ENV_TOKENS.get('PDF_RECEIPT_TAX_ID', PDF_RECEIPT_TAX_ID)
PDF_RECEIPT_FOOTER_TEXT = ENV_TOKENS.get('PDF_RECEIPT_FOOTER_TEXT', PDF_RECEIPT_FOOTER_TEXT)
PDF_RECEIPT_DISCLAIMER_TEXT = ENV_TOKENS.get('PDF_RECEIPT_DISCLAIMER_TEXT', PDF_RECEIPT_DISCLAIMER_TEXT)
PDF_RECEIPT_BILLING_ADDRESS = ENV_TOKENS.get('PDF_RECEIPT_BILLING_ADDRESS', PDF_RECEIPT_BILLING_ADDRESS)
PDF_RECEIPT_TERMS_AND_CONDITIONS = ENV_TOKENS.get('PDF_RECEIPT_TERMS_AND_CONDITIONS', PDF_RECEIPT_TERMS_AND_CONDITIONS)
PDF_RECEIPT_TAX_ID_LABEL = ENV_TOKENS.get('PDF_RECEIPT_TAX_ID_LABEL', PDF_RECEIPT_TAX_ID_LABEL)
PDF_RECEIPT_LOGO_PATH = ENV_TOKENS.get('PDF_RECEIPT_LOGO_PATH', PDF_RECEIPT_LOGO_PATH)
PDF_RECEIPT_COBRAND_LOGO_PATH = ENV_TOKENS.get('PDF_RECEIPT_COBRAND_LOGO_PATH', PDF_RECEIPT_COBRAND_LOGO_PATH)
PDF_RECEIPT_LOGO_HEIGHT_MM = ENV_TOKENS.get('PDF_RECEIPT_LOGO_HEIGHT_MM', PDF_RECEIPT_LOGO_HEIGHT_MM)
PDF_RECEIPT_COBRAND_LOGO_HEIGHT_MM = ENV_TOKENS.get(
    'PDF_RECEIPT_COBRAND_LOGO_HEIGHT_MM', PDF_RECEIPT_COBRAND_LOGO_HEIGHT_MM
)

if FEATURES.get('ENABLE_COURSEWARE_SEARCH') or \
   FEATURES.get('ENABLE_DASHBOARD_SEARCH') or \
   FEATURES.get('ENABLE_COURSE_DISCOVERY') or \
   FEATURES.get('ENABLE_TEAMS'):
    # Use ElasticSearch as the search engine herein
    SEARCH_ENGINE = "search.elastic.ElasticSearchEngine"

ELASTIC_SEARCH_CONFIG = ENV_TOKENS.get('ELASTIC_SEARCH_CONFIG', [{}])

# Facebook app
FACEBOOK_API_VERSION = AUTH_TOKENS.get("FACEBOOK_API_VERSION")
FACEBOOK_APP_SECRET = AUTH_TOKENS.get("FACEBOOK_APP_SECRET")
FACEBOOK_APP_ID = AUTH_TOKENS.get("FACEBOOK_APP_ID")

SOCIAL_AUTH_FACEBOOK_SCOPE = ['email']
SOCIAL_AUTH_FACEBOOK_PROFILE_EXTRA_PARAMS = {
  'fields': 'id, name, email'
}
SOCIAL_AUTH_FACEBOOK_AUTH_EXTRA_ARGUMENTS = {
    'auth_type': 'reauthorize',
}

XBLOCK_SETTINGS = ENV_TOKENS.get('XBLOCK_SETTINGS', {})
XBLOCK_SETTINGS.setdefault("VideoDescriptor", {})["licensing_enabled"] = FEATURES.get("LICENSING", False)
XBLOCK_SETTINGS.setdefault("VideoModule", {})['YOUTUBE_API_KEY'] = AUTH_TOKENS.get('YOUTUBE_API_KEY', YOUTUBE_API_KEY)

##### VIDEO IMAGE STORAGE #####
VIDEO_IMAGE_SETTINGS = ENV_TOKENS.get('VIDEO_IMAGE_SETTINGS', VIDEO_IMAGE_SETTINGS)

##### VIDEO TRANSCRIPTS STORAGE #####
VIDEO_TRANSCRIPTS_SETTINGS = ENV_TOKENS.get('VIDEO_TRANSCRIPTS_SETTINGS', VIDEO_TRANSCRIPTS_SETTINGS)

##### ECOMMERCE API CONFIGURATION SETTINGS #####
ECOMMERCE_PUBLIC_URL_ROOT = ENV_TOKENS.get('ECOMMERCE_PUBLIC_URL_ROOT', ECOMMERCE_PUBLIC_URL_ROOT)
ECOMMERCE_API_URL = ENV_TOKENS.get('ECOMMERCE_API_URL', ECOMMERCE_API_URL)
ECOMMERCE_API_TIMEOUT = ENV_TOKENS.get('ECOMMERCE_API_TIMEOUT', ECOMMERCE_API_TIMEOUT)

COURSE_CATALOG_API_URL = ENV_TOKENS.get('COURSE_CATALOG_API_URL', COURSE_CATALOG_API_URL)

ECOMMERCE_SERVICE_WORKER_USERNAME = ENV_TOKENS.get(
    'ECOMMERCE_SERVICE_WORKER_USERNAME',
    ECOMMERCE_SERVICE_WORKER_USERNAME
)

##### Custom Courses for EdX #####
if FEATURES.get('CUSTOM_COURSES_EDX'):
    INSTALLED_APPS += ['lms.djangoapps.ccx', 'openedx.core.djangoapps.ccxcon.apps.CCXConnectorConfig']
    MODULESTORE_FIELD_OVERRIDE_PROVIDERS += (
        'lms.djangoapps.ccx.overrides.CustomCoursesForEdxOverrideProvider',
    )
CCX_MAX_STUDENTS_ALLOWED = ENV_TOKENS.get('CCX_MAX_STUDENTS_ALLOWED', CCX_MAX_STUDENTS_ALLOWED)

##### Individual Due Date Extensions #####
if FEATURES.get('INDIVIDUAL_DUE_DATES'):
    FIELD_OVERRIDE_PROVIDERS += (
        'lms.djangoapps.courseware.student_field_overrides.IndividualStudentOverrideProvider',
    )

##### Self-Paced Course Due Dates #####
XBLOCK_FIELD_DATA_WRAPPERS += (
    'lms.djangoapps.courseware.field_overrides:OverrideModulestoreFieldData.wrap',
)

MODULESTORE_FIELD_OVERRIDE_PROVIDERS += (
    'courseware.self_paced_overrides.SelfPacedDateOverrideProvider',
)

# PROFILE IMAGE CONFIG
PROFILE_IMAGE_BACKEND = ENV_TOKENS.get('PROFILE_IMAGE_BACKEND', PROFILE_IMAGE_BACKEND)
PROFILE_IMAGE_SECRET_KEY = AUTH_TOKENS.get('PROFILE_IMAGE_SECRET_KEY', PROFILE_IMAGE_SECRET_KEY)
PROFILE_IMAGE_MAX_BYTES = ENV_TOKENS.get('PROFILE_IMAGE_MAX_BYTES', PROFILE_IMAGE_MAX_BYTES)
PROFILE_IMAGE_MIN_BYTES = ENV_TOKENS.get('PROFILE_IMAGE_MIN_BYTES', PROFILE_IMAGE_MIN_BYTES)
PROFILE_IMAGE_DEFAULT_FILENAME = 'images/profiles/default'
PROFILE_IMAGE_SIZES_MAP = ENV_TOKENS.get(
    'PROFILE_IMAGE_SIZES_MAP',
    PROFILE_IMAGE_SIZES_MAP
)

# EdxNotes config

EDXNOTES_PUBLIC_API = ENV_TOKENS.get('EDXNOTES_PUBLIC_API', EDXNOTES_PUBLIC_API)
EDXNOTES_INTERNAL_API = ENV_TOKENS.get('EDXNOTES_INTERNAL_API', EDXNOTES_INTERNAL_API)

EDXNOTES_CONNECT_TIMEOUT = ENV_TOKENS.get('EDXNOTES_CONNECT_TIMEOUT', EDXNOTES_CONNECT_TIMEOUT)
EDXNOTES_READ_TIMEOUT = ENV_TOKENS.get('EDXNOTES_READ_TIMEOUT', EDXNOTES_READ_TIMEOUT)

##### Credit Provider Integration #####

CREDIT_PROVIDER_SECRET_KEYS = AUTH_TOKENS.get("CREDIT_PROVIDER_SECRET_KEYS", {})

##################### LTI Provider #####################
if FEATURES.get('ENABLE_LTI_PROVIDER'):
    INSTALLED_APPS.append('lti_provider.apps.LtiProviderConfig')
    AUTHENTICATION_BACKENDS.append('lti_provider.users.LtiBackend')

LTI_USER_EMAIL_DOMAIN = ENV_TOKENS.get('LTI_USER_EMAIL_DOMAIN', 'lti.example.com')

# For more info on this, see the notes in common.py
LTI_AGGREGATE_SCORE_PASSBACK_DELAY = ENV_TOKENS.get(
    'LTI_AGGREGATE_SCORE_PASSBACK_DELAY', LTI_AGGREGATE_SCORE_PASSBACK_DELAY
)

##################### Credit Provider help link ####################
CREDIT_HELP_LINK_URL = ENV_TOKENS.get('CREDIT_HELP_LINK_URL', CREDIT_HELP_LINK_URL)

#### JWT configuration ####
JWT_AUTH.update(ENV_TOKENS.get('JWT_AUTH', {}))
JWT_AUTH.update(AUTH_TOKENS.get('JWT_AUTH', {}))

################# MICROSITE ####################
MICROSITE_CONFIGURATION = ENV_TOKENS.get('MICROSITE_CONFIGURATION', {})
MICROSITE_ROOT_DIR = path(ENV_TOKENS.get('MICROSITE_ROOT_DIR', ''))
# this setting specify which backend to be used when pulling microsite specific configuration
MICROSITE_BACKEND = ENV_TOKENS.get("MICROSITE_BACKEND", MICROSITE_BACKEND)
# this setting specify which backend to be used when loading microsite specific templates
MICROSITE_TEMPLATE_BACKEND = ENV_TOKENS.get("MICROSITE_TEMPLATE_BACKEND", MICROSITE_TEMPLATE_BACKEND)
# TTL for microsite database template cache
MICROSITE_DATABASE_TEMPLATE_CACHE_TTL = ENV_TOKENS.get(
    "MICROSITE_DATABASE_TEMPLATE_CACHE_TTL", MICROSITE_DATABASE_TEMPLATE_CACHE_TTL
)

# Offset for pk of courseware.StudentModuleHistoryExtended
STUDENTMODULEHISTORYEXTENDED_OFFSET = ENV_TOKENS.get(
    'STUDENTMODULEHISTORYEXTENDED_OFFSET', STUDENTMODULEHISTORYEXTENDED_OFFSET
)

# Cutoff date for granting audit certificates
if ENV_TOKENS.get('AUDIT_CERT_CUTOFF_DATE', None):
    AUDIT_CERT_CUTOFF_DATE = dateutil.parser.parse(ENV_TOKENS.get('AUDIT_CERT_CUTOFF_DATE'))

################################ Settings for Credentials Service ################################

CREDENTIALS_GENERATION_ROUTING_KEY = ENV_TOKENS.get('CREDENTIALS_GENERATION_ROUTING_KEY', DEFAULT_PRIORITY_QUEUE)

# The extended StudentModule history table
if FEATURES.get('ENABLE_CSMH_EXTENDED'):
    INSTALLED_APPS.append('coursewarehistoryextended')

API_ACCESS_MANAGER_EMAIL = ENV_TOKENS.get('API_ACCESS_MANAGER_EMAIL')
API_ACCESS_FROM_EMAIL = ENV_TOKENS.get('API_ACCESS_FROM_EMAIL')

# Mobile App Version Upgrade config
APP_UPGRADE_CACHE_TIMEOUT = ENV_TOKENS.get('APP_UPGRADE_CACHE_TIMEOUT', APP_UPGRADE_CACHE_TIMEOUT)

AFFILIATE_COOKIE_NAME = ENV_TOKENS.get('AFFILIATE_COOKIE_NAME', AFFILIATE_COOKIE_NAME)

############## Settings for LMS Context Sensitive Help ##############

HELP_TOKENS_BOOKS = ENV_TOKENS.get('HELP_TOKENS_BOOKS', HELP_TOKENS_BOOKS)


############## OPEN EDX ENTERPRISE SERVICE CONFIGURATION ######################
# The Open edX Enterprise service is currently hosted via the LMS container/process.
# However, for all intents and purposes this service is treated as a standalone IDA.
# These configuration settings are specific to the Enterprise service and you should
# not find references to them within the edx-platform project.

# Publicly-accessible enrollment URL, for use on the client side.
ENTERPRISE_PUBLIC_ENROLLMENT_API_URL = ENV_TOKENS.get(
    'ENTERPRISE_PUBLIC_ENROLLMENT_API_URL',
    (LMS_ROOT_URL or '') + LMS_ENROLLMENT_API_PATH
)

# Enrollment URL used on the server-side.
ENTERPRISE_ENROLLMENT_API_URL = ENV_TOKENS.get(
    'ENTERPRISE_ENROLLMENT_API_URL',
    (LMS_INTERNAL_ROOT_URL or '') + LMS_ENROLLMENT_API_PATH
)

# Enterprise logo image size limit in KB's
ENTERPRISE_CUSTOMER_LOGO_IMAGE_SIZE = ENV_TOKENS.get(
    'ENTERPRISE_CUSTOMER_LOGO_IMAGE_SIZE',
    ENTERPRISE_CUSTOMER_LOGO_IMAGE_SIZE
)

# Course enrollment modes to be hidden in the Enterprise enrollment page
# if the "Hide audit track" flag is enabled for an EnterpriseCustomer
ENTERPRISE_COURSE_ENROLLMENT_AUDIT_MODES = ENV_TOKENS.get(
    'ENTERPRISE_COURSE_ENROLLMENT_AUDIT_MODES',
    ENTERPRISE_COURSE_ENROLLMENT_AUDIT_MODES
)

# A support URL used on Enterprise landing pages for when a warning
# message goes off.
ENTERPRISE_SUPPORT_URL = ENV_TOKENS.get(
    'ENTERPRISE_SUPPORT_URL',
    ENTERPRISE_SUPPORT_URL
)

# A shared secret to be used for encrypting passwords passed from the enterprise api
# to the enteprise reporting script.
ENTERPRISE_REPORTING_SECRET = AUTH_TOKENS.get(
    'ENTERPRISE_REPORTING_SECRET',
    ENTERPRISE_REPORTING_SECRET
)

# A default dictionary to be used for filtering out enterprise customer catalog.
ENTERPRISE_CUSTOMER_CATALOG_DEFAULT_CONTENT_FILTER = ENV_TOKENS.get(
    'ENTERPRISE_CUSTOMER_CATALOG_DEFAULT_CONTENT_FILTER',
    ENTERPRISE_CUSTOMER_CATALOG_DEFAULT_CONTENT_FILTER
)

############## ENTERPRISE SERVICE API CLIENT CONFIGURATION ######################
# The LMS communicates with the Enterprise service via the EdxRestApiClient class
# The below environmental settings are utilized by the LMS when interacting with
# the service, and override the default parameters which are defined in common.py

DEFAULT_ENTERPRISE_API_URL = None
if LMS_INTERNAL_ROOT_URL is not None:
    DEFAULT_ENTERPRISE_API_URL = LMS_INTERNAL_ROOT_URL + '/enterprise/api/v1/'
ENTERPRISE_API_URL = ENV_TOKENS.get('ENTERPRISE_API_URL', DEFAULT_ENTERPRISE_API_URL)

DEFAULT_ENTERPRISE_CONSENT_API_URL = None
if LMS_INTERNAL_ROOT_URL is not None:
    DEFAULT_ENTERPRISE_CONSENT_API_URL = LMS_INTERNAL_ROOT_URL + '/consent/api/v1/'
ENTERPRISE_CONSENT_API_URL = ENV_TOKENS.get('ENTERPRISE_CONSENT_API_URL', DEFAULT_ENTERPRISE_CONSENT_API_URL)

ENTERPRISE_SERVICE_WORKER_USERNAME = ENV_TOKENS.get(
    'ENTERPRISE_SERVICE_WORKER_USERNAME',
    ENTERPRISE_SERVICE_WORKER_USERNAME
)
ENTERPRISE_API_CACHE_TIMEOUT = ENV_TOKENS.get(
    'ENTERPRISE_API_CACHE_TIMEOUT',
    ENTERPRISE_API_CACHE_TIMEOUT
)

############## ENTERPRISE SERVICE LMS CONFIGURATION ##################################
# The LMS has some features embedded that are related to the Enterprise service, but
# which are not provided by the Enterprise service. These settings override the
# base values for the parameters as defined in common.py

ENTERPRISE_PLATFORM_WELCOME_TEMPLATE = ENV_TOKENS.get(
    'ENTERPRISE_PLATFORM_WELCOME_TEMPLATE',
    ENTERPRISE_PLATFORM_WELCOME_TEMPLATE
)
ENTERPRISE_SPECIFIC_BRANDED_WELCOME_TEMPLATE = ENV_TOKENS.get(
    'ENTERPRISE_SPECIFIC_BRANDED_WELCOME_TEMPLATE',
    ENTERPRISE_SPECIFIC_BRANDED_WELCOME_TEMPLATE
)
ENTERPRISE_TAGLINE = ENV_TOKENS.get(
    'ENTERPRISE_TAGLINE',
    ENTERPRISE_TAGLINE
)
ENTERPRISE_EXCLUDED_REGISTRATION_FIELDS = set(
    ENV_TOKENS.get(
        'ENTERPRISE_EXCLUDED_REGISTRATION_FIELDS',
        ENTERPRISE_EXCLUDED_REGISTRATION_FIELDS
    )
)
BASE_COOKIE_DOMAIN = ENV_TOKENS.get(
    'BASE_COOKIE_DOMAIN',
    BASE_COOKIE_DOMAIN
)

############## CATALOG/DISCOVERY SERVICE API CLIENT CONFIGURATION ######################
# The LMS communicates with the Catalog service via the EdxRestApiClient class
# The below environmental settings are utilized by the LMS when interacting with
# the service, and override the default parameters which are defined in common.py

COURSES_API_CACHE_TIMEOUT = ENV_TOKENS.get('COURSES_API_CACHE_TIMEOUT', COURSES_API_CACHE_TIMEOUT)

# Add an ICP license for serving content in China if your organization is registered to do so
ICP_LICENSE = ENV_TOKENS.get('ICP_LICENSE', None)

############## Settings for CourseGraph ############################
COURSEGRAPH_JOB_QUEUE = ENV_TOKENS.get('COURSEGRAPH_JOB_QUEUE', DEFAULT_PRIORITY_QUEUE)

########################## Parental controls config  #######################

# The age at which a learner no longer requires parental consent, or None
# if parental consent is never required.
PARENTAL_CONSENT_AGE_LIMIT = ENV_TOKENS.get(
    'PARENTAL_CONSENT_AGE_LIMIT',
    PARENTAL_CONSENT_AGE_LIMIT
)

# Do NOT calculate this dynamically at startup with git because it's *slow*.
EDX_PLATFORM_REVISION = ENV_TOKENS.get('EDX_PLATFORM_REVISION', EDX_PLATFORM_REVISION)

########################## Extra middleware classes  #######################

# Allow extra middleware classes to be added to the app through configuration.
MIDDLEWARE_CLASSES.extend(ENV_TOKENS.get('EXTRA_MIDDLEWARE_CLASSES', []))

########################## Settings for Completion API #####################

# Once a user has watched this percentage of a video, mark it as complete:
# (0.0 = 0%, 1.0 = 100%)
COMPLETION_VIDEO_COMPLETE_PERCENTAGE = ENV_TOKENS.get(
    'COMPLETION_VIDEO_COMPLETE_PERCENTAGE',
    COMPLETION_VIDEO_COMPLETE_PERCENTAGE,
)
# The time a block needs to be viewed to be considered complete, in milliseconds.
COMPLETION_BY_VIEWING_DELAY_MS = ENV_TOKENS.get('COMPLETION_BY_VIEWING_DELAY_MS', COMPLETION_BY_VIEWING_DELAY_MS)

############### Settings for django-fernet-fields ##################
FERNET_KEYS = AUTH_TOKENS.get('FERNET_KEYS', FERNET_KEYS)

################# Settings for the maintenance banner #################
MAINTENANCE_BANNER_TEXT = ENV_TOKENS.get('MAINTENANCE_BANNER_TEXT', None)

############### Settings for Retirement #####################
RETIRED_USERNAME_PREFIX = ENV_TOKENS.get('RETIRED_USERNAME_PREFIX', RETIRED_USERNAME_PREFIX)
RETIRED_EMAIL_PREFIX = ENV_TOKENS.get('RETIRED_EMAIL_PREFIX', RETIRED_EMAIL_PREFIX)
RETIRED_EMAIL_DOMAIN = ENV_TOKENS.get('RETIRED_EMAIL_DOMAIN', RETIRED_EMAIL_DOMAIN)
RETIRED_USER_SALTS = ENV_TOKENS.get('RETIRED_USER_SALTS', RETIRED_USER_SALTS)
RETIREMENT_SERVICE_WORKER_USERNAME = ENV_TOKENS.get(
    'RETIREMENT_SERVICE_WORKER_USERNAME',
    RETIREMENT_SERVICE_WORKER_USERNAME
)
RETIREMENT_STATES = ENV_TOKENS.get('RETIREMENT_STATES', RETIREMENT_STATES)

############## Settings for Course Enrollment Modes ######################
COURSE_ENROLLMENT_MODES = ENV_TOKENS.get('COURSE_ENROLLMENT_MODES', COURSE_ENROLLMENT_MODES)

############## Settings for Writable Gradebook  #########################
WRITABLE_GRADEBOOK_URL = ENV_TOKENS.get('WRITABLE_GRADEBOOK_URL', WRITABLE_GRADEBOOK_URL)

############################### Plugin Settings ###############################

# This is at the bottom because it is going to load more settings after base settings are loaded
from openedx.core.djangoapps.plugins import plugin_settings, constants as plugin_constants  # pylint: disable=wrong-import-order, wrong-import-position
plugin_settings.add_plugins(__name__, plugin_constants.ProjectType.LMS, plugin_constants.SettingsType.AWS)

########################## Derive Any Derived Settings  #######################

derive_settings(__name__)

<<<<<<< HEAD
# the hosts that the platform is safe to redirect to
ALLOWED_REDIRECT_HOSTS = ENV_TOKENS.get("SAFE_REDIRECT_HOSTS", [])
=======
logging.warn('DEPRECATION WARNING: aws.py has been deprecated, you should use production.py instead.')
>>>>>>> 441d6384
<|MERGE_RESOLUTION|>--- conflicted
+++ resolved
@@ -1187,9 +1187,6 @@
 
 derive_settings(__name__)
 
-<<<<<<< HEAD
 # the hosts that the platform is safe to redirect to
 ALLOWED_REDIRECT_HOSTS = ENV_TOKENS.get("SAFE_REDIRECT_HOSTS", [])
-=======
-logging.warn('DEPRECATION WARNING: aws.py has been deprecated, you should use production.py instead.')
->>>>>>> 441d6384
+logging.warn('DEPRECATION WARNING: aws.py has been deprecated, you should use production.py instead.')