--- conflicted
+++ resolved
@@ -21,19 +21,13 @@
 CELERY_ALWAYS_EAGER = True
 HTTPS = 'off'
 
-<<<<<<< HEAD
 # LMS_ROOT_URL = 'http://localhost:8000'
 # LMS_INTERNAL_ROOT_URL = LMS_ROOT_URL
 # ENTERPRISE_API_URL = LMS_INTERNAL_ROOT_URL + '/enterprise/api/v1/'
-=======
-LMS_ROOT_URL = "http://localhost:8000"
-LMS_INTERNAL_ROOT_URL = LMS_ROOT_URL
-ENTERPRISE_API_URL = LMS_INTERNAL_ROOT_URL + '/enterprise/api/v1/'
 IDA_LOGOUT_URI_LIST = [
     'http://localhost:18130/logout/',  # ecommerce
     'http://localhost:18150/logout/',  # credentials
 ]
->>>>>>> 441d6384
 
 ################################ LOGGERS ######################################
 
