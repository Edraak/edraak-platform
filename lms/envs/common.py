# -*- coding: utf-8 -*-
"""
This is the common settings file, intended to set sane defaults. If you have a
piece of configuration that's dependent on a set of feature flags being set,
then create a function that returns the calculated value based on the value of
FEATURES[...]. Modules that extend this one can change the feature
configuration in an environment specific config file and re-calculate those
values.

We should make a method that calls all these config methods so that you just
make one call at the end of your site-specific dev file to reset all the
dependent variables (like INSTALLED_APPS) for you.

Longer TODO:
1. Right now our treatment of static content in general and in particular
   course-specific static content is haphazard.
2. We should have a more disciplined approach to feature flagging, even if it
   just means that we stick them in a dict called FEATURES.
3. We need to handle configuration for multiple courses. This could be as
   multiple sites, but we do need a way to map their data assets.
"""

# We intentionally define lots of variables that aren't used, and
# want to import all variables from base settings files
# pylint: disable=wildcard-import, unused-import, unused-wildcard-import, invalid-name

# Pylint gets confused by path.py instances, which report themselves as class
# objects. As a result, pylint applies the wrong regex in validating names,
# and throws spurious errors. Therefore, we disable invalid-name checking.
# pylint: disable=invalid-name

import sys
import os
import imp

from path import path
from warnings import simplefilter
from django.utils.translation import ugettext_lazy as _

from .discussionsettings import *
import dealer.git
from xmodule.modulestore.modulestore_settings import update_module_store_settings
from xmodule.mixin import LicenseMixin
from lms.djangoapps.lms_xblock.mixin import LmsBlockMixin

################################### FEATURES ###################################
# The display name of the platform to be used in templates/emails/etc.
PLATFORM_NAME = "Your Platform Name Here"
CC_MERCHANT_NAME = PLATFORM_NAME
# Shows up in the platform footer, eg "(c) COPYRIGHT_YEAR"
COPYRIGHT_YEAR = "2015"

PLATFORM_FACEBOOK_ACCOUNT = "http://www.facebook.com/YourPlatformFacebookAccount"
PLATFORM_TWITTER_ACCOUNT = "@YourPlatformTwitterAccount"

COURSEWARE_ENABLED = True
ENABLE_JASMINE = False

DISCUSSION_SETTINGS = {
    'MAX_COMMENT_DEPTH': 2,
}


# Features
FEATURES = {
    'USE_DJANGO_PIPELINE': True,

    'DISPLAY_DEBUG_INFO_TO_STAFF': True,
    'DISPLAY_HISTOGRAMS_TO_STAFF': False,  # For large courses this slows down courseware access for staff.

    'REROUTE_ACTIVATION_EMAIL': False,  # nonempty string = address for all activation emails
    'DEBUG_LEVEL': 0,  # 0 = lowest level, least verbose, 255 = max level, most verbose

    ## DO NOT SET TO True IN THIS FILE
    ## Doing so will cause all courses to be released on production
    'DISABLE_START_DATES': False,  # When True, all courses will be active, regardless of start date

    # When True, will only publicly list courses by the subdomain.
    'SUBDOMAIN_COURSE_LISTINGS': False,
    # Expects you to define COURSE_LISTINGS, a dictionary mapping
    # subdomains to lists of course_ids
    # COURSE_LISTINGS = {
    #     'default': [
    #         'BerkeleyX/CS169.1x/2012_Fall',
    #         'HarvardX/CS50x/2012',
    #         'MITx/3.091x/2012_Fall',
    #     ],
    #     'openedx': [
    #         'BerkeleyX/CS169.1x/2012_Fall',
    #     ],
    # }
    # To see it in action, add the following to your /etc/hosts file:
    #     127.0.0.1 openedx.dev

    # When True, will override certain branding with university specific values
    # Expects a SUBDOMAIN_BRANDING dictionary that maps the subdomain to the
    # university to use for branding purposes
    'SUBDOMAIN_BRANDING': False,

    'FORCE_UNIVERSITY_DOMAIN': False,  # set this to the university domain to use, as an override to HTTP_HOST
                                       # set to None to do no university selection

    # for consistency in user-experience, keep the value of the following 3 settings
    # in sync with the corresponding ones in cms/envs/common.py
    'ENABLE_DISCUSSION_SERVICE': True,
    'ENABLE_TEXTBOOK': True,
    'ENABLE_STUDENT_NOTES': True,  # enables the student notes API and UI.

    # discussion home panel, which includes a subscription on/off setting for discussion digest emails.
    # this should remain off in production until digest notifications are online.
    'ENABLE_DISCUSSION_HOME_PANEL': False,

    # Set this to True if you want the discussion digest emails enabled automatically for new users.
    # This will be set on all new account registrations.
    # It is not recommended to enable this feature if ENABLE_DISCUSSION_HOME_PANEL is not enabled, since
    # subscribers who receive digests in that case will only be able to unsubscribe via links embedded
    # in their emails, and they will have no way to resubscribe.
    'ENABLE_DISCUSSION_EMAIL_DIGEST': False,

    'ENABLE_PSYCHOMETRICS': False,  # real-time psychometrics (eg item response theory analysis in instructor dashboard)

    'ENABLE_DJANGO_ADMIN_SITE': True,  # set true to enable django's admin site, even on prod (e.g. for course ops)
    'ENABLE_SQL_TRACKING_LOGS': False,
    'ENABLE_LMS_MIGRATION': False,
    'ENABLE_MANUAL_GIT_RELOAD': False,

    'ENABLE_MASQUERADE': True,  # allow course staff to change to student view of courseware

    'ENABLE_SYSADMIN_DASHBOARD': False,  # sysadmin dashboard, to see what courses are loaded, to delete & load courses

    'DISABLE_LOGIN_BUTTON': False,  # used in systems where login is automatic, eg MIT SSL

    # extrernal access methods
    'ACCESS_REQUIRE_STAFF_FOR_COURSE': False,
    'AUTH_USE_OPENID': False,
    'AUTH_USE_CERTIFICATES': False,
    'AUTH_USE_OPENID_PROVIDER': False,
    # Even though external_auth is in common, shib assumes the LMS views / urls, so it should only be enabled
    # in LMS
    'AUTH_USE_SHIB': False,
    'AUTH_USE_CAS': False,

    # This flag disables the requirement of having to agree to the TOS for users registering
    # with Shib.  Feature was requested by Stanford's office of general counsel
    'SHIB_DISABLE_TOS': False,

    # Toggles OAuth2 authentication provider
    'ENABLE_OAUTH2_PROVIDER': False,

    # Allows to enable an API endpoint to serve XBlock view, used for example by external applications.
    # See jquey-xblock: https://github.com/edx-solutions/jquery-xblock
    'ENABLE_XBLOCK_VIEW_ENDPOINT': False,

    # Allows to configure the LMS to provide CORS headers to serve requests from other domains
    'ENABLE_CORS_HEADERS': False,

    # Can be turned off if course lists need to be hidden. Effects views and templates.
    'COURSES_ARE_BROWSABLE': True,

    # Enables ability to restrict enrollment in specific courses by the user account login method
    'RESTRICT_ENROLL_BY_REG_METHOD': False,

    # Enables the LMS bulk email feature for course staff
    'ENABLE_INSTRUCTOR_EMAIL': True,
    # If True and ENABLE_INSTRUCTOR_EMAIL: Forces email to be explicitly turned on
    #   for each course via django-admin interface.
    # If False and ENABLE_INSTRUCTOR_EMAIL: Email will be turned on by default
    #   for all Mongo-backed courses.
    'REQUIRE_COURSE_EMAIL_AUTH': True,

    # Analytics experiments - shows instructor analytics tab in LMS instructor dashboard.
    # Enabling this feature depends on installation of a separate analytics server.
    'ENABLE_INSTRUCTOR_ANALYTICS': False,

    # enable analytics server.
    # WARNING: THIS SHOULD ALWAYS BE SET TO FALSE UNDER NORMAL
    # LMS OPERATION. See analytics.py for details about what
    # this does.
    'RUN_AS_ANALYTICS_SERVER_ENABLED': False,

    # Flip to True when the YouTube iframe API breaks (again)
    'USE_YOUTUBE_OBJECT_API': False,

    # Give a UI to show a student's submission history in a problem by the
    # Staff Debug tool.
    'ENABLE_STUDENT_HISTORY_VIEW': True,

    # Segment.io for LMS--need to explicitly turn it on for production.
    'SEGMENT_IO_LMS': False,

    # Provide a UI to allow users to submit feedback from the LMS (left-hand help modal)
    'ENABLE_FEEDBACK_SUBMISSION': False,

    # Turn on a page that lets staff enter Python code to be run in the
    # sandbox, for testing whether it's enabled properly.
    'ENABLE_DEBUG_RUN_PYTHON': False,

    # Enable URL that shows information about the status of variuous services
    'ENABLE_SERVICE_STATUS': False,

    # Toggle to indicate use of a custom theme
    'USE_CUSTOM_THEME': False,

    # Don't autoplay videos for students
    'AUTOPLAY_VIDEOS': False,

    # Enable instructor dash to submit background tasks
    'ENABLE_INSTRUCTOR_BACKGROUND_TASKS': True,

    # Enable instructor to assign individual due dates
    # Note: In order for this feature to work, you must also add
    # 'courseware.student_field_overrides.IndividualStudentOverrideProvider' to
    # the setting FIELD_OVERRIDE_PROVIDERS, in addition to setting this flag to
    # True.
    'INDIVIDUAL_DUE_DATES': False,

    # Enable Custom Courses for EdX
    'CUSTOM_COURSES_EDX': False,

    # Enable legacy instructor dashboard
    'ENABLE_INSTRUCTOR_LEGACY_DASHBOARD': True,

    # Is this an edX-owned domain? (used for edX specific messaging and images)
    'IS_EDX_DOMAIN': False,

    # Toggle to enable certificates of courses on dashboard
    'ENABLE_VERIFIED_CERTIFICATES': False,

    # Allow use of the hint managment instructor view.
    'ENABLE_HINTER_INSTRUCTOR_VIEW': False,

    # for load testing
    'AUTOMATIC_AUTH_FOR_TESTING': False,

    # Toggle to enable chat availability (configured on a per-course
    # basis in Studio)
    'ENABLE_CHAT': False,

    # Allow users to enroll with methods other than just honor code certificates
    'MULTIPLE_ENROLLMENT_ROLES': False,

    # Toggle the availability of the shopping cart page
    'ENABLE_SHOPPING_CART': False,

    # Toggle storing detailed billing information
    'STORE_BILLING_INFO': False,

    # Enable flow for payments for course registration (DIFFERENT from verified student flow)
    'ENABLE_PAID_COURSE_REGISTRATION': False,

    # Enable the display of cosmetic course price display (set in course advanced settings)
    'ENABLE_COSMETIC_DISPLAY_PRICE': False,

    # Automatically approve student identity verification attempts
    'AUTOMATIC_VERIFY_STUDENT_IDENTITY_FOR_TESTING': False,

    # Disable instructor dash buttons for downloading course data
    # when enrollment exceeds this number
    'MAX_ENROLLMENT_INSTR_BUTTONS': 200,

    # Grade calculation started from the new instructor dashboard will write
    # grades CSV files to S3 and give links for downloads.
    'ENABLE_S3_GRADE_DOWNLOADS': False,

    # whether to use password policy enforcement or not
    'ENFORCE_PASSWORD_POLICY': True,

    # Give course staff unrestricted access to grade downloads (if set to False,
    # only edX superusers can perform the downloads)
    'ALLOW_COURSE_STAFF_GRADE_DOWNLOADS': False,

    'ENABLED_PAYMENT_REPORTS': [
        "refund_report",
        "itemized_purchase_report",
        "university_revenue_share",
        "certificate_status"
    ],

    # Turn off account locking if failed login attempts exceeds a limit
    'ENABLE_MAX_FAILED_LOGIN_ATTEMPTS': True,

    # Hide any Personally Identifiable Information from application logs
    'SQUELCH_PII_IN_LOGS': True,

    # Toggles the embargo functionality, which blocks users from
    # the site or courses based on their location.
    'EMBARGO': False,

    # Whether the Wiki subsystem should be accessible via the direct /wiki/ paths. Setting this to True means
    # that people can submit content and modify the Wiki in any arbitrary manner. We're leaving this as True in the
    # defaults, so that we maintain current behavior
    'ALLOW_WIKI_ROOT_ACCESS': True,

    # Turn on/off Microsites feature
    'USE_MICROSITES': False,

    # Turn on third-party auth. Disabled for now because full implementations are not yet available. Remember to syncdb
    # if you enable this; we don't create tables by default.
    'ENABLE_THIRD_PARTY_AUTH': False,

    # Toggle to enable alternate urls for marketing links
    'ENABLE_MKTG_SITE': False,

    # Prevent concurrent logins per user
    'PREVENT_CONCURRENT_LOGINS': True,

    # Turn on Advanced Security by default
    'ADVANCED_SECURITY': True,

    # When a logged in user goes to the homepage ('/') should the user be
    # redirected to the dashboard - this is default Open edX behavior. Set to
    # False to not redirect the user
    'ALWAYS_REDIRECT_HOMEPAGE_TO_DASHBOARD_FOR_AUTHENTICATED_USER': True,

    # When a user goes to the homepage ('/') the user see the
    # courses listed in the announcement dates order - this is default Open edX behavior.
    # Set to True to change the course sorting behavior by their start dates, latest first.
    'ENABLE_COURSE_SORTING_BY_START_DATE': True,

    # Expose Mobile REST API. Note that if you use this, you must also set
    # ENABLE_OAUTH2_PROVIDER to True
    'ENABLE_MOBILE_REST_API': False,
    'ENABLE_MOBILE_SOCIAL_FACEBOOK_FEATURES': False,

    # Enable APIs required for xBlocks on Mobile, and supported in general
    'ENABLE_RENDER_XBLOCK_API': False,
    'ENABLE_COURSE_BLOCKS_NAVIGATION_API': False,

    # Enable the combined login/registration form
    'ENABLE_COMBINED_LOGIN_REGISTRATION': False,

    # Enable organizational email opt-in
    'ENABLE_MKTG_EMAIL_OPT_IN': False,

    # Show a section in the membership tab of the instructor dashboard
    # to allow an upload of a CSV file that contains a list of new accounts to create
    # and register for course.
    'ALLOW_AUTOMATED_SIGNUPS': False,

    # Display demographic data on the analytics tab in the instructor dashboard.
    'DISPLAY_ANALYTICS_DEMOGRAPHICS': True,

    # Enable display of enrollment counts in instructor and legacy analytics dashboard
    'DISPLAY_ANALYTICS_ENROLLMENTS': True,

    # Show the mobile app links in the footer
    'ENABLE_FOOTER_MOBILE_APP_LINKS': False,

    # Let students save and manage their annotations
    'ENABLE_EDXNOTES': False,

    # Milestones application flag
    'MILESTONES_APP': False,

    # Prerequisite courses feature flag
    'ENABLE_PREREQUISITE_COURSES': False,

    # For easily adding modes to courses during acceptance testing
    'MODE_CREATION_FOR_TESTING': False,

    # Courseware search feature
    'ENABLE_COURSEWARE_SEARCH': False,

    # Dashboard search feature
    'ENABLE_DASHBOARD_SEARCH': False,

    # log all information from cybersource callbacks
    'LOG_POSTPAY_CALLBACKS': True,

    # enable beacons for video timing statistics
    'ENABLE_VIDEO_BEACON': False,

    # enable beacons for lms onload event statistics
    'ENABLE_ONLOAD_BEACON': False,

    # Toggle platform-wide course licensing
    'LICENSING': False,

    # Certificates Web/HTML Views
    'CERTIFICATES_HTML_VIEW': False,

    # Batch-Generated Certificates from Instructor Dashboard
    'CERTIFICATES_INSTRUCTOR_GENERATION': False,

    # Social Media Sharing on Student Dashboard
    'SOCIAL_SHARING_SETTINGS': {
        # Note: Ensure 'CUSTOM_COURSE_URLS' has a matching value in cms/envs/common.py
        'CUSTOM_COURSE_URLS': False,
        'DASHBOARD_FACEBOOK': False,
        'CERTIFICATE_FACEBOOK': False,
        'CERTIFICATE_FACEBOOK_TEXT': None,
        'DASHBOARD_TWITTER': False,
        'DASHBOARD_TWITTER_TEXT': None
    },

    # Course discovery feature
    'ENABLE_COURSE_DISCOVERY': False,

    # Software secure fake page feature flag
    'ENABLE_SOFTWARE_SECURE_FAKE': False,

    # Teams feature
    'ENABLE_TEAMS': False,

    # Show video bumper in LMS
    'ENABLE_VIDEO_BUMPER': False,

    # How many seconds to show the bumper again, default is 7 days:
    'SHOW_BUMPER_PERIODICITY': 7 * 24 * 3600,

    # Enable OpenBadge support. See the BADGR_* settings later in this file.
    'ENABLE_OPENBADGES': False,

    # Credit course API
    'ENABLE_CREDIT_API': False,

    # The block types to disable need to be specified in "x block disable config" in django admin.
    'ENABLE_DISABLING_XBLOCK_TYPES': True,
}

# Ignore static asset files on import which match this pattern
ASSET_IGNORE_REGEX = r"(^\._.*$)|(^\.DS_Store$)|(^.*~$)"

# Used for A/B testing
DEFAULT_GROUPS = []

# If this is true, random scores will be generated for the purpose of debugging the profile graphs
GENERATE_PROFILE_SCORES = False

# Used with XQueue
XQUEUE_WAITTIME_BETWEEN_REQUESTS = 5  # seconds


############################# SET PATH INFORMATION #############################
PROJECT_ROOT = path(__file__).abspath().dirname().dirname()  # /edx-platform/lms
REPO_ROOT = PROJECT_ROOT.dirname()
COMMON_ROOT = REPO_ROOT / "common"
ENV_ROOT = REPO_ROOT.dirname()  # virtualenv dir /edx-platform is in
COURSES_ROOT = ENV_ROOT / "data"

DATA_DIR = COURSES_ROOT

# TODO: Remove the rest of the sys.path modification here and in cms/envs/common.py
sys.path.append(REPO_ROOT)
sys.path.append(PROJECT_ROOT / 'djangoapps')
sys.path.append(COMMON_ROOT / 'djangoapps')

# For Node.js

system_node_path = os.environ.get("NODE_PATH", REPO_ROOT / 'node_modules')

node_paths = [
    COMMON_ROOT / "static/js/vendor",
    COMMON_ROOT / "static/coffee/src",
    system_node_path,
]
NODE_PATH = ':'.join(node_paths)

# For geolocation ip database
GEOIP_PATH = REPO_ROOT / "common/static/data/geoip/GeoIP.dat"
GEOIPV6_PATH = REPO_ROOT / "common/static/data/geoip/GeoIPv6.dat"

# Where to look for a status message
STATUS_MESSAGE_PATH = ENV_ROOT / "status_message.json"

############################ OpenID Provider  ##################################
OPENID_PROVIDER_TRUSTED_ROOTS = ['cs50.net', '*.cs50.net']

############################ OAUTH2 Provider ###################################

# OpenID Connect issuer ID. Normally the URL of the authentication endpoint.

OAUTH_OIDC_ISSUER = 'https:/example.com/oauth2'

# OpenID Connect claim handlers

OAUTH_OIDC_ID_TOKEN_HANDLERS = (
    'oauth2_provider.oidc.handlers.BasicIDTokenHandler',
    'oauth2_provider.oidc.handlers.ProfileHandler',
    'oauth2_provider.oidc.handlers.EmailHandler',
    'oauth2_handler.IDTokenHandler'
)

OAUTH_OIDC_USERINFO_HANDLERS = (
    'oauth2_provider.oidc.handlers.BasicUserInfoHandler',
    'oauth2_provider.oidc.handlers.ProfileHandler',
    'oauth2_provider.oidc.handlers.EmailHandler',
    'oauth2_handler.UserInfoHandler'
)

################################## EDX WEB #####################################
# This is where we stick our compiled template files. Most of the app uses Mako
# templates
import tempfile
MAKO_MODULE_DIR = os.path.join(tempfile.gettempdir(), 'mako_lms')
MAKO_TEMPLATES = {}
MAKO_TEMPLATES['main'] = [PROJECT_ROOT / 'templates',
                          COMMON_ROOT / 'templates',
                          COMMON_ROOT / 'lib' / 'capa' / 'capa' / 'templates',
                          COMMON_ROOT / 'djangoapps' / 'pipeline_mako' / 'templates']

# This is where Django Template lookup is defined. There are a few of these
# still left lying around.
TEMPLATE_DIRS = [
    PROJECT_ROOT / "templates",
    COMMON_ROOT / 'templates',
    COMMON_ROOT / 'lib' / 'capa' / 'capa' / 'templates',
    COMMON_ROOT / 'djangoapps' / 'pipeline_mako' / 'templates',
    COMMON_ROOT / 'static',  # required to statically include common Underscore templates
]

TEMPLATE_CONTEXT_PROCESSORS = (
    'django.core.context_processors.request',
    'django.core.context_processors.static',
    'django.contrib.messages.context_processors.messages',
    'django.core.context_processors.i18n',
    'django.contrib.auth.context_processors.auth',  # this is required for admin
    'django.core.context_processors.csrf',

    # Added for django-wiki
    'django.core.context_processors.media',
    'django.core.context_processors.tz',
    'django.contrib.messages.context_processors.messages',
    'sekizai.context_processors.sekizai',

    # Hack to get required link URLs to password reset templates
    'edxmako.shortcuts.marketing_link_context_processor',

    # Allows the open edX footer to be leveraged in Django Templates.
    'edxmako.shortcuts.open_source_footer_context_processor',

    # Shoppingcart processor (detects if request.user has a cart)
    'shoppingcart.context_processor.user_has_cart_context_processor',

    # Allows the open edX footer to be leveraged in Django Templates.
    'edxmako.shortcuts.microsite_footer_context_processor',
)

# use the ratelimit backend to prevent brute force attacks
AUTHENTICATION_BACKENDS = (
    'ratelimitbackend.backends.RateLimitModelBackend',
)
STUDENT_FILEUPLOAD_MAX_SIZE = 4 * 1000 * 1000  # 4 MB
MAX_FILEUPLOADS_PER_INPUT = 20

# Dev machines shouldn't need the book
# BOOK_URL = '/static/book/'
BOOK_URL = 'https://mitxstatic.s3.amazonaws.com/book_images/'  # For AWS deploys
RSS_TIMEOUT = 600

# Configuration option for when we want to grab server error pages
STATIC_GRAB = False
DEV_CONTENT = True

EDX_ROOT_URL = ''

LOGIN_REDIRECT_URL = EDX_ROOT_URL + '/login'
LOGIN_URL = EDX_ROOT_URL + '/login'

COURSE_NAME = "6.002_Spring_2012"
COURSE_NUMBER = "6.002x"
COURSE_TITLE = "Circuits and Electronics"

### Dark code. Should be enabled in local settings for devel.

ENABLE_MULTICOURSE = False  # set to False to disable multicourse display (see lib.util.views.edXhome)

WIKI_ENABLED = False

###

COURSE_DEFAULT = '6.002x_Fall_2012'
COURSE_SETTINGS = {
    '6.002x_Fall_2012': {
        'number': '6.002x',
        'title': 'Circuits and Electronics',
        'xmlpath': '6002x/',
        'location': 'i4x://edx/6002xs12/course/6.002x_Fall_2012',
    }
}

# IP addresses that are allowed to reload the course, etc.
# TODO (vshnayder): Will probably need to change as we get real access control in.
LMS_MIGRATION_ALLOWED_IPS = []

# These are standard regexes for pulling out info like course_ids, usage_ids, etc.
# They are used so that URLs with deprecated-format strings still work.
# Note: these intentionally greedily grab all chars up to the next slash including any pluses
# DHM: I really wanted to ensure the separators were the same (+ or /) but all patts I tried had
# too many inadvertent side effects :-(
COURSE_KEY_PATTERN = r'(?P<course_key_string>[^/+]+(/|\+)[^/+]+(/|\+)[^/]+)'
COURSE_ID_PATTERN = COURSE_KEY_PATTERN.replace('course_key_string', 'course_id')
COURSE_KEY_REGEX = COURSE_KEY_PATTERN.replace('P<course_key_string>', ':')

USAGE_KEY_PATTERN = r'(?P<usage_key_string>(?:i4x://?[^/]+/[^/]+/[^/]+/[^@]+(?:@[^/]+)?)|(?:[^/]+))'
ASSET_KEY_PATTERN = r'(?P<asset_key_string>(?:/?c4x(:/)?/[^/]+/[^/]+/[^/]+/[^@]+(?:@[^/]+)?)|(?:[^/]+))'
USAGE_ID_PATTERN = r'(?P<usage_id>(?:i4x://?[^/]+/[^/]+/[^/]+/[^@]+(?:@[^/]+)?)|(?:[^/]+))'


############################## EVENT TRACKING #################################

# FIXME: Should we be doing this truncation?
TRACK_MAX_EVENT = 50000

DEBUG_TRACK_LOG = False

TRACKING_BACKENDS = {
    'logger': {
        'ENGINE': 'track.backends.logger.LoggerBackend',
        'OPTIONS': {
            'name': 'tracking'
        }
    }
}

# We're already logging events, and we don't want to capture user
# names/passwords.  Heartbeat events are likely not interesting.
TRACKING_IGNORE_URL_PATTERNS = [r'^/event', r'^/login', r'^/heartbeat', r'^/segmentio/event', r'^/performance']

EVENT_TRACKING_ENABLED = True
EVENT_TRACKING_BACKENDS = {
    'tracking_logs': {
        'ENGINE': 'eventtracking.backends.routing.RoutingBackend',
        'OPTIONS': {
            'backends': {
                'logger': {
                    'ENGINE': 'eventtracking.backends.logger.LoggerBackend',
                    'OPTIONS': {
                        'name': 'tracking',
                        'max_event_size': TRACK_MAX_EVENT,
                    }
                }
            },
            'processors': [
                {'ENGINE': 'track.shim.LegacyFieldMappingProcessor'},
                {'ENGINE': 'track.shim.VideoEventProcessor'}
            ]
        }
    },
    'segmentio': {
        'ENGINE': 'eventtracking.backends.routing.RoutingBackend',
        'OPTIONS': {
            'backends': {
                'segment': {'ENGINE': 'eventtracking.backends.segment.SegmentBackend'}
            },
            'processors': [
                {
                    'ENGINE': 'eventtracking.processors.whitelist.NameWhitelistProcessor',
                    'OPTIONS': {
                        'whitelist': []
                    }
                },
                {
                    'ENGINE': 'track.shim.GoogleAnalyticsProcessor'
                }
            ]
        }
    }
}
EVENT_TRACKING_PROCESSORS = []

# Backwards compatibility with ENABLE_SQL_TRACKING_LOGS feature flag.
# In the future, adding the backend to TRACKING_BACKENDS should be enough.
if FEATURES.get('ENABLE_SQL_TRACKING_LOGS'):
    TRACKING_BACKENDS.update({
        'sql': {
            'ENGINE': 'track.backends.django.DjangoBackend'
        }
    })
    EVENT_TRACKING_BACKENDS.update({
        'sql': {
            'ENGINE': 'track.backends.django.DjangoBackend'
        }
    })

TRACKING_SEGMENTIO_WEBHOOK_SECRET = None
TRACKING_SEGMENTIO_ALLOWED_TYPES = ['track']
TRACKING_SEGMENTIO_DISALLOWED_SUBSTRING_NAMES = ['.bi.']
TRACKING_SEGMENTIO_SOURCE_MAP = {
    'analytics-android': 'mobile',
    'analytics-ios': 'mobile',
}

######################## GOOGLE ANALYTICS ###########################
GOOGLE_ANALYTICS_ACCOUNT = None
GOOGLE_ANALYTICS_LINKEDIN = 'GOOGLE_ANALYTICS_LINKEDIN_DUMMY'

######################## OPTIMIZELY ###########################
OPTIMIZELY_PROJECT_ID = None

######################## subdomain specific settings ###########################
COURSE_LISTINGS = {}
SUBDOMAIN_BRANDING = {}
VIRTUAL_UNIVERSITIES = []

############# XBlock Configuration ##########

# Import after sys.path fixup
from xmodule.modulestore.inheritance import InheritanceMixin
from xmodule.modulestore import prefer_xmodules
from xmodule.x_module import XModuleMixin

# These are the Mixins that should be added to every XBlock.
# This should be moved into an XBlock Runtime/Application object
# once the responsibility of XBlock creation is moved out of modulestore - cpennington
XBLOCK_MIXINS = (LmsBlockMixin, InheritanceMixin, XModuleMixin)

# Allow any XBlock in the LMS
XBLOCK_SELECT_FUNCTION = prefer_xmodules

############# ModuleStore Configuration ##########

MODULESTORE_BRANCH = 'published-only'
CONTENTSTORE = None
DOC_STORE_CONFIG = {
    'host': 'localhost',
    'db': 'xmodule',
    'collection': 'modulestore',
    # If 'asset_collection' defined, it'll be used
    # as the collection name for asset metadata.
    # Otherwise, a default collection name will be used.
}
MODULESTORE = {
    'default': {
        'ENGINE': 'xmodule.modulestore.mixed.MixedModuleStore',
        'OPTIONS': {
            'mappings': {},
            'stores': [
                {
                    'NAME': 'split',
                    'ENGINE': 'xmodule.modulestore.split_mongo.split_draft.DraftVersioningModuleStore',
                    'DOC_STORE_CONFIG': DOC_STORE_CONFIG,
                    'OPTIONS': {
                        'default_class': 'xmodule.hidden_module.HiddenDescriptor',
                        'fs_root': DATA_DIR,
                        'render_template': 'edxmako.shortcuts.render_to_string',
                    }
                },
                {
                    'NAME': 'draft',
                    'ENGINE': 'xmodule.modulestore.mongo.DraftMongoModuleStore',
                    'DOC_STORE_CONFIG': DOC_STORE_CONFIG,
                    'OPTIONS': {
                        'default_class': 'xmodule.hidden_module.HiddenDescriptor',
                        'fs_root': DATA_DIR,
                        'render_template': 'edxmako.shortcuts.render_to_string',
                    }
                },
                {
                    'NAME': 'xml',
                    'ENGINE': 'xmodule.modulestore.xml.XMLModuleStore',
                    'OPTIONS': {
                        'data_dir': DATA_DIR,
                        'default_class': 'xmodule.hidden_module.HiddenDescriptor',
                    }
                }
            ]
        }
    }
}

#################### Python sandbox ############################################

CODE_JAIL = {
    # Path to a sandboxed Python executable.  None means don't bother.
    'python_bin': None,
    # User to run as in the sandbox.
    'user': 'sandbox',

    # Configurable limits.
    'limits': {
        # How many CPU seconds can jailed code use?
        'CPU': 1,
    },
}

# Some courses are allowed to run unsafe code. This is a list of regexes, one
# of them must match the course id for that course to run unsafe code.
#
# For example:
#
#   COURSES_WITH_UNSAFE_CODE = [
#       r"Harvard/XY123.1/.*"
#   ]
COURSES_WITH_UNSAFE_CODE = []

############################### DJANGO BUILT-INS ###############################
# Change DEBUG/TEMPLATE_DEBUG in your environment settings files, not here
DEBUG = False
TEMPLATE_DEBUG = False
USE_TZ = True
SESSION_COOKIE_SECURE = False

# CMS base
CMS_BASE = 'localhost:8001'

# Site info
SITE_ID = 1
SITE_NAME = "example.com"
HTTPS = 'on'
ROOT_URLCONF = 'lms.urls'
# NOTE: Please set ALLOWED_HOSTS to some sane value, as we do not allow the default '*'

# Platform Email
EMAIL_BACKEND = 'django.core.mail.backends.console.EmailBackend'
DEFAULT_FROM_EMAIL = 'registration@example.com'
DEFAULT_FEEDBACK_EMAIL = 'feedback@example.com'
SERVER_EMAIL = 'devops@example.com'
TECH_SUPPORT_EMAIL = 'technical@example.com'
CONTACT_EMAIL = 'info@example.com'
BUGS_EMAIL = 'bugs@example.com'
UNIVERSITY_EMAIL = 'university@example.com'
PRESS_EMAIL = 'press@example.com'
FINANCE_EMAIL = ''
ADMINS = ()
MANAGERS = ADMINS

EDX_PLATFORM_REVISION = os.environ.get('EDX_PLATFORM_REVISION')

if not EDX_PLATFORM_REVISION:
    try:
        # Get git revision of the current file
        EDX_PLATFORM_REVISION = dealer.git.Backend(path=REPO_ROOT).revision
    except TypeError:
        # Not a git repository
        EDX_PLATFORM_REVISION = 'unknown'

# Static content
STATIC_URL = '/static/'
STATIC_ROOT = ENV_ROOT / "staticfiles"

STATICFILES_DIRS = [
    COMMON_ROOT / "static",
    PROJECT_ROOT / "static",
]

FAVICON_PATH = 'images/favicon.ico'

# User-uploaded content
MEDIA_ROOT = '/edx/var/edxapp/media/'
MEDIA_URL = '/media/'

# Locale/Internationalization
TIME_ZONE = 'America/New_York'  # http://en.wikipedia.org/wiki/List_of_tz_zones_by_name
LANGUAGE_CODE = 'en'  # http://www.i18nguy.com/unicode/language-identifiers.html
# these languages display right to left
LANGUAGES_BIDI = ("he", "ar", "fa", "ur", "fa-ir", "rtl")

# Sourced from http://www.localeplanet.com/icu/ and wikipedia
LANGUAGES = (
    ('en', u'English'),
    ('rtl', u'Right-to-Left Test Language'),
    ('eo', u'Dummy Language (Esperanto)'),  # Dummy languaged used for testing
    ('fake2', u'Fake translations'),        # Another dummy language for testing (not pushed to prod)

    ('am', u'አማርኛ'),  # Amharic
    ('ar', u'العربية'),  # Arabic
    ('az', u'azərbaycanca'),  # Azerbaijani
    ('bg-bg', u'български (България)'),  # Bulgarian (Bulgaria)
    ('bn-bd', u'বাংলা (বাংলাদেশ)'),  # Bengali (Bangladesh)
    ('bn-in', u'বাংলা (ভারত)'),  # Bengali (India)
    ('bs', u'bosanski'),  # Bosnian
    ('ca', u'Català'),  # Catalan
    ('ca@valencia', u'Català (València)'),  # Catalan (Valencia)
    ('cs', u'Čeština'),  # Czech
    ('cy', u'Cymraeg'),  # Welsh
    ('da', u'dansk'),  # Danish
    ('de-de', u'Deutsch (Deutschland)'),  # German (Germany)
    ('el', u'Ελληνικά'),  # Greek
    ('en-uk', u'English (United Kingdom)'),  # English (United Kingdom)
    ('en@lolcat', u'LOLCAT English'),  # LOLCAT English
    ('en@pirate', u'Pirate English'),  # Pirate English
    ('es-419', u'Español (Latinoamérica)'),  # Spanish (Latin America)
    ('es-ar', u'Español (Argentina)'),  # Spanish (Argentina)
    ('es-ec', u'Español (Ecuador)'),  # Spanish (Ecuador)
    ('es-es', u'Español (España)'),  # Spanish (Spain)
    ('es-mx', u'Español (México)'),  # Spanish (Mexico)
    ('es-pe', u'Español (Perú)'),  # Spanish (Peru)
    ('et-ee', u'Eesti (Eesti)'),  # Estonian (Estonia)
    ('eu-es', u'euskara (Espainia)'),  # Basque (Spain)
    ('fa', u'فارسی'),  # Persian
    ('fa-ir', u'فارسی (ایران)'),  # Persian (Iran)
    ('fi-fi', u'Suomi (Suomi)'),  # Finnish (Finland)
    ('fil', u'Filipino'),  # Filipino
    ('fr', u'Français'),  # French
    ('gl', u'Galego'),  # Galician
    ('gu', u'ગુજરાતી'),  # Gujarati
    ('he', u'עברית'),  # Hebrew
    ('hi', u'हिन्दी'),  # Hindi
    ('hr', u'hrvatski'),  # Croatian
    ('hu', u'magyar'),  # Hungarian
    ('hy-am', u'Հայերեն (Հայաստան)'),  # Armenian (Armenia)
    ('id', u'Bahasa Indonesia'),  # Indonesian
    ('it-it', u'Italiano (Italia)'),  # Italian (Italy)
    ('ja-jp', u'日本語 (日本)'),  # Japanese (Japan)
    ('kk-kz', u'қазақ тілі (Қазақстан)'),  # Kazakh (Kazakhstan)
    ('km-kh', u'ភាសាខ្មែរ (កម្ពុជា)'),  # Khmer (Cambodia)
    ('kn', u'ಕನ್ನಡ'),  # Kannada
    ('ko-kr', u'한국어 (대한민국)'),  # Korean (Korea)
    ('lt-lt', u'Lietuvių (Lietuva)'),  # Lithuanian (Lithuania)
    ('ml', u'മലയാളം'),  # Malayalam
    ('mn', u'Монгол хэл'),  # Mongolian
    ('mr', u'मराठी'),  # Marathi
    ('ms', u'Bahasa Melayu'),  # Malay
    ('nb', u'Norsk bokmål'),  # Norwegian Bokmål
    ('ne', u'नेपाली'),  # Nepali
    ('nl-nl', u'Nederlands (Nederland)'),  # Dutch (Netherlands)
    ('or', u'ଓଡ଼ିଆ'),  # Oriya
    ('pl', u'Polski'),  # Polish
    ('pt-br', u'Português (Brasil)'),  # Portuguese (Brazil)
    ('pt-pt', u'Português (Portugal)'),  # Portuguese (Portugal)
    ('ro', u'română'),  # Romanian
    ('ru', u'Русский'),  # Russian
    ('si', u'සිංහල'),  # Sinhala
    ('sk', u'Slovenčina'),  # Slovak
    ('sl', u'Slovenščina'),  # Slovenian
    ('sq', u'shqip'),  # Albanian
    ('sr', u'Српски'),  # Serbian
    ('sv', u'svenska'),  # Swedish
    ('sw', u'Kiswahili'),  # Swahili
    ('ta', u'தமிழ்'),  # Tamil
    ('te', u'తెలుగు'),  # Telugu
    ('th', u'ไทย'),  # Thai
    ('tr-tr', u'Türkçe (Türkiye)'),  # Turkish (Turkey)
    ('uk', u'Українська'),  # Ukranian
    ('ur', u'اردو'),  # Urdu
    ('vi', u'Tiếng Việt'),  # Vietnamese
    ('uz', u'Ўзбек'),  # Uzbek
    ('zh-cn', u'中文 (简体)'),  # Chinese (China)
    ('zh-hk', u'中文 (香港)'),  # Chinese (Hong Kong)
    ('zh-tw', u'中文 (台灣)'),  # Chinese (Taiwan)
)

LANGUAGE_DICT = dict(LANGUAGES)

USE_I18N = True
USE_L10N = True

# Localization strings (e.g. django.po) are under this directory
LOCALE_PATHS = (REPO_ROOT + '/conf/locale',)  # edx-platform/conf/locale/
# Messages
MESSAGE_STORAGE = 'django.contrib.messages.storage.session.SessionStorage'

# Guidelines for translators
TRANSLATORS_GUIDE = 'http://edx.readthedocs.org/projects/edx-developer-guide/en/latest/internationalization/i18n_translators_guide.html'  # pylint: disable=line-too-long

#################################### GITHUB #######################################
# gitreload is used in LMS-workflow to pull content from github
# gitreload requests are only allowed from these IP addresses, which are
# the advertised public IPs of the github WebHook servers.
# These are listed, eg at https://github.com/edx/edx-platform/admin/hooks

ALLOWED_GITRELOAD_IPS = ['207.97.227.253', '50.57.128.197', '108.171.174.178']

#################################### AWS #######################################
# S3BotoStorage insists on a timeout for uploaded assets. We should make it
# permanent instead, but rather than trying to figure out exactly where that
# setting is, I'm just bumping the expiration time to something absurd (100
# years). This is only used if DEFAULT_FILE_STORAGE is overriden to use S3
# in the global settings.py
AWS_QUERYSTRING_EXPIRE = 10 * 365 * 24 * 60 * 60  # 10 years

################################# SIMPLEWIKI ###################################
SIMPLE_WIKI_REQUIRE_LOGIN_EDIT = True
SIMPLE_WIKI_REQUIRE_LOGIN_VIEW = False

################################# WIKI ###################################
from course_wiki import settings as course_wiki_settings

WIKI_ACCOUNT_HANDLING = False
WIKI_EDITOR = 'course_wiki.editors.CodeMirror'
WIKI_SHOW_MAX_CHILDREN = 0  # We don't use the little menu that shows children of an article in the breadcrumb
WIKI_ANONYMOUS = False  # Don't allow anonymous access until the styling is figured out

WIKI_CAN_DELETE = course_wiki_settings.CAN_DELETE
WIKI_CAN_MODERATE = course_wiki_settings.CAN_MODERATE
WIKI_CAN_CHANGE_PERMISSIONS = course_wiki_settings.CAN_CHANGE_PERMISSIONS
WIKI_CAN_ASSIGN = course_wiki_settings.CAN_ASSIGN

WIKI_USE_BOOTSTRAP_SELECT_WIDGET = False
WIKI_LINK_LIVE_LOOKUPS = False
WIKI_LINK_DEFAULT_LEVEL = 2

##### Feedback submission mechanism #####
FEEDBACK_SUBMISSION_EMAIL = None

##### Zendesk #####
ZENDESK_URL = None
ZENDESK_USER = None
ZENDESK_API_KEY = None

##### EMBARGO #####
EMBARGO_SITE_REDIRECT_URL = None

##### shoppingcart Payment #####
PAYMENT_SUPPORT_EMAIL = 'payment@example.com'

##### Using cybersource by default #####

CC_PROCESSOR_NAME = 'CyberSource'
CC_PROCESSOR = {
    'CyberSource': {
        'SHARED_SECRET': '',
        'MERCHANT_ID': '',
        'SERIAL_NUMBER': '',
        'ORDERPAGE_VERSION': '7',
        'PURCHASE_ENDPOINT': '',
    },
    'CyberSource2': {
        "PURCHASE_ENDPOINT": '',
        "SECRET_KEY": '',
        "ACCESS_KEY": '',
        "PROFILE_ID": '',
    }
}

# Setting for PAID_COURSE_REGISTRATION, DOES NOT AFFECT VERIFIED STUDENTS
PAID_COURSE_REGISTRATION_CURRENCY = ['usd', '$']

# Members of this group are allowed to generate payment reports
PAYMENT_REPORT_GENERATOR_GROUP = 'shoppingcart_report_access'

################################# open ended grading config  #####################

#By setting up the default settings with an incorrect user name and password,
# will get an error when attempting to connect
OPEN_ENDED_GRADING_INTERFACE = {
    'url': 'http://example.com/peer_grading',
    'username': 'incorrect_user',
    'password': 'incorrect_pass',
    'staff_grading': 'staff_grading',
    'peer_grading': 'peer_grading',
    'grading_controller': 'grading_controller'
}

# Used for testing, debugging peer grading
MOCK_PEER_GRADING = False

# Used for testing, debugging staff grading
MOCK_STAFF_GRADING = False


################################# EdxNotes config  #########################

# Configure the LMS to use our stub EdxNotes implementation
EDXNOTES_PUBLIC_API = 'http://localhost:8120/api/v1'
EDXNOTES_INTERNAL_API = 'http://localhost:8120/api/v1'

########################## Parental controls config  #######################

# The age at which a learner no longer requires parental consent, or None
# if parental consent is never required.
PARENTAL_CONSENT_AGE_LIMIT = 13

################################# Jasmine ##################################
JASMINE_TEST_DIRECTORY = PROJECT_ROOT + '/static/coffee'


######################### Branded Footer ###################################
# Constants for the footer used on the site and shared with other sites
# (such as marketing and the blog) via the branding API.

# URL for OpenEdX displayed in the footer
FOOTER_OPENEDX_URL = "http://open.edx.org"

# URL for the OpenEdX logo image
# We use logo images served from files.edx.org so we can (roughly) track
# how many OpenEdX installations are running.
# Site operators can choose from these logo options:
# * https://files.edx.org/openedx-logos/edx-openedx-logo-tag.png
# * https://files.edx.org/openedx-logos/edx-openedx-logo-tag-light.png"
# * https://files.edx.org/openedx-logos/edx-openedx-logo-tag-dark.png
FOOTER_OPENEDX_LOGO_IMAGE = "https://files.edx.org/openedx-logos/edx-openedx-logo-tag.png"

# This is just a placeholder image.
# Site operators can customize this with their organization's image.
FOOTER_ORGANIZATION_IMAGE = "images/default-theme/logo.png"

# These are referred to both by the Django asset pipeline
# AND by the branding footer API, which needs to decide which
# version of the CSS to serve.
FOOTER_CSS = {
    "openedx": {
        "ltr": "style-lms-footer",
        "rtl": "style-lms-footer-rtl",
    },
    "edx": {
        "ltr": "style-lms-footer-edx",
        "rtl": "style-lms-footer-edx-rtl",
    },
}

# Cache expiration for the version of the footer served
# by the branding API.
FOOTER_CACHE_TIMEOUT = 30 * 60

# Max age cache control header for the footer (controls browser caching).
FOOTER_BROWSER_CACHE_MAX_AGE = 5 * 60

################################# Deprecation warnings #####################

# Ignore deprecation warnings (so we don't clutter Jenkins builds/production)
simplefilter('ignore')

################################# Middleware ###################################
# List of finder classes that know how to find static files in
# various locations.
STATICFILES_FINDERS = (
    'staticfiles.finders.FileSystemFinder',
    'staticfiles.finders.AppDirectoriesFinder',
    'pipeline.finders.PipelineFinder',
)

# List of callables that know how to import templates from various sources.
TEMPLATE_LOADERS = (
    'edxmako.makoloader.MakoFilesystemLoader',
    'edxmako.makoloader.MakoAppDirectoriesLoader',

    # 'django.template.loaders.filesystem.Loader',
    # 'django.template.loaders.app_directories.Loader',

)

MIDDLEWARE_CLASSES = (
    'request_cache.middleware.RequestCache',
    'microsite_configuration.middleware.MicrositeMiddleware',
    'django_comment_client.middleware.AjaxExceptionMiddleware',
    'django.middleware.common.CommonMiddleware',
    'django.contrib.sessions.middleware.SessionMiddleware',

    # Instead of AuthenticationMiddleware, we use a cached backed version
    #'django.contrib.auth.middleware.AuthenticationMiddleware',
    'cache_toolbox.middleware.CacheBackedAuthenticationMiddleware',
    'student.middleware.UserStandingMiddleware',
    'contentserver.middleware.StaticContentServer',
    'crum.CurrentRequestUserMiddleware',

    # Adds user tags to tracking events
    # Must go before TrackMiddleware, to get the context set up
    'openedx.core.djangoapps.user_api.middleware.UserTagsEventContextMiddleware',

    'django.contrib.messages.middleware.MessageMiddleware',
    'track.middleware.TrackMiddleware',

    # CORS and CSRF
    'corsheaders.middleware.CorsMiddleware',
    'cors_csrf.middleware.CorsCSRFMiddleware',
    'cors_csrf.middleware.CsrfCrossDomainCookieMiddleware',
    'django.middleware.csrf.CsrfViewMiddleware',

    'splash.middleware.SplashMiddleware',

<<<<<<< HEAD
    # Make Arabic language the default one
    'edraak_i18n.middleware.ForceLangMiddleware',
    'edraak_i18n.middleware.SessionBasedLocaleMiddleware',

    # Allows us to dark-launch particular languages
    'dark_lang.middleware.DarkLangMiddleware',
=======

>>>>>>> cf24d4d7
    'geoinfo.middleware.CountryMiddleware',
    'embargo.middleware.EmbargoMiddleware',

    # Allows us to set user preferences
    'lang_pref.middleware.LanguagePreferenceMiddleware',

    # Allows us to dark-launch particular languages.
    # Must be after LangPrefMiddleware, so ?preview-lang query params can override
    # user's language preference. ?clear-lang resets to user's language preference.
    'dark_lang.middleware.DarkLangMiddleware',

    # Detects user-requested locale from 'accept-language' header in http request.
    # Must be after DarkLangMiddleware.
    # TODO: Re-import the Django version once we upgrade to Django 1.8 [PLAT-671]
    # 'django.middleware.locale.LocaleMiddleware',
    'django_locale.middleware.LocaleMiddleware',

    'django.middleware.transaction.TransactionMiddleware',
    # 'debug_toolbar.middleware.DebugToolbarMiddleware',

    'django_comment_client.utils.ViewNameMiddleware',
    'codejail.django_integration.ConfigureCodeJailMiddleware',

    # catches any uncaught RateLimitExceptions and returns a 403 instead of a 500
    'ratelimitbackend.middleware.RateLimitMiddleware',
    # needs to run after locale middleware (or anything that modifies the request context)
    'edxmako.middleware.MakoMiddleware',

    # for expiring inactive sessions
    'session_inactivity_timeout.middleware.SessionInactivityTimeout',

    # use Django built in clickjacking protection
    'django.middleware.clickjacking.XFrameOptionsMiddleware',

    # to redirected unenrolled students to the course info page
    'courseware.middleware.RedirectUnenrolledMiddleware',

    'course_wiki.middleware.WikiAccessMiddleware',

    # This must be last
    'microsite_configuration.middleware.MicrositeSessionCookieDomainMiddleware',
)

# Clickjacking protection can be enabled by setting this to 'DENY'
X_FRAME_OPTIONS = 'ALLOW'

############################### Pipeline #######################################

STATICFILES_STORAGE = 'pipeline.storage.PipelineCachedStorage'

from openedx.core.lib.rooted_paths import rooted_glob

courseware_js = (
    [
        'coffee/src/' + pth + '.js'
        for pth in ['courseware', 'histogram', 'navigation', 'time']
    ] +
    ['js/' + pth + '.js' for pth in ['ajax-error']] +
    sorted(rooted_glob(PROJECT_ROOT / 'static', 'coffee/src/modules/**/*.js'))
)

courseware_search_js = ['js/search/course/main.js']


# Before a student accesses courseware, we do not
# need many of the JS dependencies.  This includes
# only the dependencies used everywhere in the LMS
# (including the dashboard/account/profile pages)
# Currently, this partially duplicates the "main vendor"
# JavaScript file, so only one of the two should be included
# on a page at any time.
# In the future, we will likely refactor this to use
# RequireJS and an optimizer.
base_vendor_js = [
    'js/vendor/jquery.min.js',
    'js/vendor/jquery.cookie.js',
    'js/vendor/url.min.js',
    'js/vendor/underscore-min.js',
    'js/vendor/require.js',
    'js/RequireJS-namespace-undefine.js',
]

main_vendor_js = base_vendor_js + [
    'js/vendor/json2.js',
    'js/vendor/jquery-ui.min.js',
    'js/vendor/jquery.qtip.min.js',
    'js/vendor/swfobject/swfobject.js',
    'js/vendor/jquery.ba-bbq.min.js',
    'js/vendor/URI.min.js',
]

dashboard_js = (
    sorted(rooted_glob(PROJECT_ROOT / 'static', 'js/dashboard/**/*.js'))
)
dashboard_search_js = ['js/search/dashboard/main.js']
discussion_js = sorted(rooted_glob(COMMON_ROOT / 'static', 'coffee/src/discussion/**/*.js'))
rwd_header_js = sorted(rooted_glob(PROJECT_ROOT / 'static', 'js/utils/rwd_header.js'))
staff_grading_js = sorted(rooted_glob(PROJECT_ROOT / 'static', 'coffee/src/staff_grading/**/*.js'))
open_ended_js = sorted(rooted_glob(PROJECT_ROOT / 'static', 'coffee/src/open_ended/**/*.js'))
notes_js = sorted(rooted_glob(PROJECT_ROOT / 'static', 'coffee/src/notes/**/*.js'))
instructor_dash_js = (
    sorted(rooted_glob(PROJECT_ROOT / 'static', 'coffee/src/instructor_dashboard/**/*.js')) +
    sorted(rooted_glob(PROJECT_ROOT / 'static', 'js/instructor_dashboard/**/*.js'))
)

# JavaScript used by the student account and profile pages
# These are not courseware, so they do not need many of the courseware-specific
# JavaScript modules.
student_account_js = [
    'js/utils/rwd_header.js',
    'js/utils/edx.utils.validate.js',
    'js/form.ext.js',
    'js/my_courses_dropdown.js',
    'js/toggle_login_modal.js',
    'js/sticky_filter.js',
    'js/query-params.js',
    'js/src/utility.js',
    'js/src/accessibility_tools.js',
    'js/src/ie_shim.js',
    'js/src/string_utils.js',
    'js/student_account/enrollment.js',
    'js/student_account/emailoptin.js',
    'js/student_account/shoppingcart.js',
    'js/student_account/models/LoginModel.js',
    'js/student_account/models/RegisterModel.js',
    'js/student_account/models/PasswordResetModel.js',
    'js/student_account/views/FormView.js',
    'js/student_account/views/LoginView.js',
    'js/student_account/views/HintedLoginView.js',
    'js/student_account/views/RegisterView.js',
    'js/student_account/views/PasswordResetView.js',
    'js/student_account/views/AccessView.js',
    'js/student_account/views/InstitutionLoginView.js',
    'js/student_account/accessApp.js',
]

verify_student_js = [
    'js/form.ext.js',
    'js/my_courses_dropdown.js',
    'js/toggle_login_modal.js',
    'js/sticky_filter.js',
    'js/query-params.js',
    'js/src/utility.js',
    'js/src/accessibility_tools.js',
    'js/src/ie_shim.js',
    'js/src/string_utils.js',
    'js/verify_student/models/verification_model.js',
    'js/verify_student/views/error_view.js',
    'js/verify_student/views/image_input_view.js',
    'js/verify_student/views/webcam_photo_view.js',
    'js/verify_student/views/step_view.js',
    'js/verify_student/views/intro_step_view.js',
    'js/verify_student/views/make_payment_step_view.js',
    'js/verify_student/views/payment_confirmation_step_view.js',
    'js/verify_student/views/face_photo_step_view.js',
    'js/verify_student/views/id_photo_step_view.js',
    'js/verify_student/views/review_photos_step_view.js',
    'js/verify_student/views/enrollment_confirmation_step_view.js',
    'js/verify_student/views/pay_and_verify_view.js',
    'js/verify_student/pay_and_verify.js',
]

reverify_js = [
    'js/verify_student/views/error_view.js',
    'js/verify_student/views/image_input_view.js',
    'js/verify_student/views/webcam_photo_view.js',
    'js/verify_student/views/step_view.js',
    'js/verify_student/views/face_photo_step_view.js',
    'js/verify_student/views/id_photo_step_view.js',
    'js/verify_student/views/review_photos_step_view.js',
    'js/verify_student/views/reverify_success_step_view.js',
    'js/verify_student/models/verification_model.js',
    'js/verify_student/views/reverify_view.js',
    'js/verify_student/reverify.js',
]

incourse_reverify_js = [
    'js/verify_student/views/error_view.js',
    'js/verify_student/views/image_input_view.js',
    'js/verify_student/views/webcam_photo_view.js',
    'js/verify_student/models/reverification_model.js',
    'js/verify_student/views/incourse_reverify_view.js',
    'js/verify_student/incourse_reverify.js',
]

ccx_js = sorted(rooted_glob(PROJECT_ROOT / 'static', 'js/ccx/**/*.js'))

discovery_js = ['js/discovery/main.js']

certificates_web_view_js = [
    'js/vendor/jquery.min.js',
    'js/vendor/jquery.cookie.js',
    'js/src/logger.js',
    'js/utils/facebook.js',
]

credit_web_view_js = [
    'js/vendor/jquery.min.js',
    'js/vendor/jquery.cookie.js',
    'js/src/logger.js',
]

PIPELINE_CSS = {
    'style-vendor': {
        'source_filenames': [
            'css/vendor/font-awesome.css',
            'css/vendor/jquery.qtip.min.css',
            'css/vendor/responsive-carousel/responsive-carousel.css',
            'css/vendor/responsive-carousel/responsive-carousel.slide.css',
        ],
        'output_filename': 'css/lms-style-vendor.css',
    },
    'style-vendor-tinymce-content': {
        'source_filenames': [
            'js/vendor/tinymce/js/tinymce/skins/studio-tmce4/content.min.css'
        ],
        'output_filename': 'css/lms-style-vendor-tinymce-content.css',
    },
    'style-vendor-tinymce-skin': {
        'source_filenames': [
            'js/vendor/tinymce/js/tinymce/skins/studio-tmce4/skin.min.css'
        ],
        'output_filename': 'css/lms-style-vendor-tinymce-skin.css',
    },
    'style-main': {
        # this is unnecessary and can be removed
        'source_filenames': [
            'css/lms-main.css',
        ],
        'output_filename': 'css/lms-main.css',
    },
    'style-main-rtl': {
        # this is unnecessary and can be removed
        'source_filenames': [
            'css/lms-main-rtl.css',
        ],
        'output_filename': 'css/lms-main-rtl.css',
    },
    'style-course-vendor': {
        'source_filenames': [
            'js/vendor/CodeMirror/codemirror.css',
            'css/vendor/jquery.treeview.css',
            'css/vendor/ui-lightness/jquery-ui-1.8.22.custom.css',
        ],
        'output_filename': 'css/lms-style-course-vendor.css',
    },
    'style-course': {
        'source_filenames': [
            'css/lms-course.css',
            'xmodule/modules.css',
        ],
        'output_filename': 'css/lms-course.css',
    },
    'style-course-rtl': {
        'source_filenames': [
            'css/lms-course-rtl.css',
            'xmodule/modules.css',
        ],
        'output_filename': 'css/lms-course-rtl.css',
    },
    'style-student-notes': {
        'source_filenames': [
            'css/vendor/edxnotes/annotator.min.css',
        ],
        'output_filename': 'css/lms-style-student-notes.css',
    },
    'style-xmodule-annotations': {
        'source_filenames': [
            'css/vendor/ova/annotator.css',
            'css/vendor/ova/edx-annotator.css',
            'css/vendor/ova/video-js.min.css',
            'css/vendor/ova/rangeslider.css',
            'css/vendor/ova/share-annotator.css',
            'css/vendor/ova/richText-annotator.css',
            'css/vendor/ova/tags-annotator.css',
            'css/vendor/ova/flagging-annotator.css',
            'css/vendor/ova/diacritic-annotator.css',
            'css/vendor/ova/grouping-annotator.css',
            'css/vendor/ova/ova.css',
            'js/vendor/ova/catch/css/main.css'
        ],
        'output_filename': 'css/lms-style-xmodule-annotations.css',
    },
    FOOTER_CSS['openedx']['ltr']: {
        'source_filenames': [
            'css/lms-footer.css',
        ],
        'output_filename': 'css/lms-footer.css',
    },
    FOOTER_CSS['openedx']['rtl']: {
        'source_filenames': [
            'css/lms-footer-rtl.css',
        ],
        'output_filename': 'css/lms-footer-rtl.css'
    },
    FOOTER_CSS['edx']['ltr']: {
        'source_filenames': [
            'css/lms-footer-edx.css',
        ],
        'output_filename': 'css/lms-footer-edx.css'
    },
    FOOTER_CSS['edx']['rtl']: {
        'source_filenames': [
            'css/lms-footer-edx-rtl.css',
        ],
        'output_filename': 'css/lms-footer-edx-rtl.css'
    },
    'style-certificates': {
        'source_filenames': [
            'certificates/css/main-ltr.css',
            'css/vendor/font-awesome.css',
        ],
        'output_filename': 'css/certificates-style.css'
    },
    'style-certificates-rtl': {
        'source_filenames': [
            'certificates/css/main-rtl.css',
            'css/vendor/font-awesome.css',
        ],
        'output_filename': 'css/certificates-style-rtl.css'
    },
}


common_js = set(rooted_glob(COMMON_ROOT / 'static', 'coffee/src/**/*.js')) - set(courseware_js + discussion_js + staff_grading_js + open_ended_js + notes_js + instructor_dash_js)    # pylint: disable=line-too-long
project_js = set(rooted_glob(PROJECT_ROOT / 'static', 'coffee/src/**/*.js')) - set(courseware_js + discussion_js + staff_grading_js + open_ended_js + notes_js + instructor_dash_js)  # pylint: disable=line-too-long


PIPELINE_JS = {
    'application': {

        # Application will contain all paths not in courseware_only_js
        'source_filenames': ['js/xblock/core.js'] + sorted(common_js) + sorted(project_js) + [
            'js/form.ext.js',
            'js/my_courses_dropdown.js',
            'js/toggle_login_modal.js',
            'js/sticky_filter.js',
            'js/query-params.js',
            'js/src/utility.js',
            'js/src/accessibility_tools.js',
            'js/src/ie_shim.js',
            'js/src/string_utils.js',
            'js/src/logger.js',
        ],
        'output_filename': 'js/lms-application.js',
    },
    'courseware': {
        'source_filenames': courseware_js,
        'output_filename': 'js/lms-courseware.js',
    },
    'courseware_search': {
        'source_filenames': courseware_search_js,
        'output_filename': 'js/lms-courseware-search.js',
    },
    'base_vendor': {
        'source_filenames': base_vendor_js,
        'output_filename': 'js/lms-base-vendor.js',
    },
    'main_vendor': {
        'source_filenames': main_vendor_js,
        'output_filename': 'js/lms-main_vendor.js',
    },
    'module-descriptor-js': {
        'source_filenames': rooted_glob(COMMON_ROOT / 'static/', 'xmodule/descriptors/js/*.js'),
        'output_filename': 'js/lms-module-descriptors.js',
    },
    'module-js': {
        'source_filenames': rooted_glob(COMMON_ROOT / 'static', 'xmodule/modules/js/*.js'),
        'output_filename': 'js/lms-modules.js',
    },
    'discussion': {
        'source_filenames': discussion_js,
        'output_filename': 'js/discussion.js',
    },
    'staff_grading': {
        'source_filenames': staff_grading_js,
        'output_filename': 'js/staff_grading.js',
    },
    'open_ended': {
        'source_filenames': open_ended_js,
        'output_filename': 'js/open_ended.js',
    },
    'notes': {
        'source_filenames': notes_js,
        'output_filename': 'js/notes.js',
    },
    'instructor_dash': {
        'source_filenames': instructor_dash_js,
        'output_filename': 'js/instructor_dash.js',
    },
    'dashboard': {
        'source_filenames': dashboard_js,
        'output_filename': 'js/dashboard.js'
    },
    'dashboard_search': {
        'source_filenames': dashboard_search_js,
        'output_filename': 'js/dashboard-search.js',
    },
    'rwd_header': {
        'source_filenames': rwd_header_js,
        'output_filename': 'js/rwd_header.js'
    },
    'student_account': {
        'source_filenames': student_account_js,
        'output_filename': 'js/student_account.js'
    },
    'verify_student': {
        'source_filenames': verify_student_js,
        'output_filename': 'js/verify_student.js'
    },
    'reverify': {
        'source_filenames': reverify_js,
        'output_filename': 'js/reverify.js'
    },
    'incourse_reverify': {
        'source_filenames': incourse_reverify_js,
        'output_filename': 'js/incourse_reverify.js'
    },
    'ccx': {
        'source_filenames': ccx_js,
        'output_filename': 'js/ccx.js'
    },
    'footer_edx': {
        'source_filenames': ['js/footer-edx.js'],
        'output_filename': 'js/footer-edx.js'
    },
    'discovery': {
        'source_filenames': discovery_js,
        'output_filename': 'js/discovery.js'
    },
    'certificates_wv': {
        'source_filenames': certificates_web_view_js,
        'output_filename': 'js/certificates/web_view.js'
    },
    'utility': {
        'source_filenames': ['js/src/utility.js'],
        'output_filename': 'js/utility.js'
    },
    'credit_wv': {
        'source_filenames': credit_web_view_js,
        'output_filename': 'js/credit/web_view.js'
    }
}

PIPELINE_DISABLE_WRAPPER = True

# Compile all coffee files in course data directories if they are out of date.
# TODO: Remove this once we move data into Mongo. This is only temporary while
# course data directories are still in use.
if os.path.isdir(DATA_DIR):
    for course_dir in os.listdir(DATA_DIR):
        js_dir = DATA_DIR / course_dir / "js"
        if not os.path.isdir(js_dir):
            continue
        for filename in os.listdir(js_dir):
            if filename.endswith('coffee'):
                new_filename = os.path.splitext(filename)[0] + ".js"
                if os.path.exists(js_dir / new_filename):
                    coffee_timestamp = os.stat(js_dir / filename).st_mtime
                    js_timestamp = os.stat(js_dir / new_filename).st_mtime
                    if coffee_timestamp <= js_timestamp:
                        continue
                os.system("rm %s" % (js_dir / new_filename))
                os.system("coffee -c %s" % (js_dir / filename))


PIPELINE_CSS_COMPRESSOR = None
PIPELINE_JS_COMPRESSOR = "pipeline.compressors.uglifyjs.UglifyJSCompressor"

STATICFILES_IGNORE_PATTERNS = (
    "sass/*",
    "coffee/*",

    # Symlinks used by js-test-tool
    "xmodule_js",
)

PIPELINE_UGLIFYJS_BINARY = 'node_modules/.bin/uglifyjs'

# Setting that will only affect the edX version of django-pipeline until our changes are merged upstream
PIPELINE_COMPILE_INPLACE = True


################################# CELERY ######################################

# Message configuration

CELERY_TASK_SERIALIZER = 'json'
CELERY_RESULT_SERIALIZER = 'json'

CELERY_MESSAGE_COMPRESSION = 'gzip'

# Results configuration

CELERY_IGNORE_RESULT = False
CELERY_STORE_ERRORS_EVEN_IF_IGNORED = True

# Events configuration

CELERY_TRACK_STARTED = True

CELERY_SEND_EVENTS = True
CELERY_SEND_TASK_SENT_EVENT = True

# Exchange configuration

CELERY_DEFAULT_EXCHANGE = 'edx.core'
CELERY_DEFAULT_EXCHANGE_TYPE = 'direct'

# Queues configuration

HIGH_PRIORITY_QUEUE = 'edx.core.high'
DEFAULT_PRIORITY_QUEUE = 'edx.core.default'
LOW_PRIORITY_QUEUE = 'edx.core.low'
HIGH_MEM_QUEUE = 'edx.core.high_mem'

CELERY_QUEUE_HA_POLICY = 'all'

CELERY_CREATE_MISSING_QUEUES = True

CELERY_DEFAULT_QUEUE = DEFAULT_PRIORITY_QUEUE
CELERY_DEFAULT_ROUTING_KEY = DEFAULT_PRIORITY_QUEUE

CELERY_QUEUES = {
    HIGH_PRIORITY_QUEUE: {},
    LOW_PRIORITY_QUEUE: {},
    DEFAULT_PRIORITY_QUEUE: {},
    HIGH_MEM_QUEUE: {},
}

# let logging work as configured:
CELERYD_HIJACK_ROOT_LOGGER = False

################################ Bulk Email ###################################

# Suffix used to construct 'from' email address for bulk emails.
# A course-specific identifier is prepended.
BULK_EMAIL_DEFAULT_FROM_EMAIL = 'no-reply@example.com'

# Parameters for breaking down course enrollment into subtasks.
BULK_EMAIL_EMAILS_PER_TASK = 100

# Initial delay used for retrying tasks.  Additional retries use
# longer delays.  Value is in seconds.
BULK_EMAIL_DEFAULT_RETRY_DELAY = 30

# Maximum number of retries per task for errors that are not related
# to throttling.
BULK_EMAIL_MAX_RETRIES = 5

# Maximum number of retries per task for errors that are related to
# throttling.  If this is not set, then there is no cap on such retries.
BULK_EMAIL_INFINITE_RETRY_CAP = 1000

# We want Bulk Email running on the high-priority queue, so we define the
# routing key that points to it.  At the moment, the name is the same.
BULK_EMAIL_ROUTING_KEY = HIGH_PRIORITY_QUEUE

# We also define a queue for smaller jobs so that large courses don't block
# smaller emails (see BULK_EMAIL_JOB_SIZE_THRESHOLD setting)
BULK_EMAIL_ROUTING_KEY_SMALL_JOBS = LOW_PRIORITY_QUEUE

# For emails with fewer than these number of recipients, send them through
# a different queue to avoid large courses blocking emails that are meant to be
# sent to self and staff
BULK_EMAIL_JOB_SIZE_THRESHOLD = 100

# Flag to indicate if individual email addresses should be logged as they are sent
# a bulk email message.
BULK_EMAIL_LOG_SENT_EMAILS = False

# Delay in seconds to sleep between individual mail messages being sent,
# when a bulk email task is retried for rate-related reasons.  Choose this
# value depending on the number of workers that might be sending email in
# parallel, and what the SES rate is.
BULK_EMAIL_RETRY_DELAY_BETWEEN_SENDS = 0.02

############################# Email Opt In ####################################

# Minimum age for organization-wide email opt in
EMAIL_OPTIN_MINIMUM_AGE = PARENTAL_CONSENT_AGE_LIMIT

############################## Video ##########################################

YOUTUBE = {
    # YouTube JavaScript API
    'API': 'www.youtube.com/iframe_api',

    # URL to test YouTube availability
    'TEST_URL': 'gdata.youtube.com/feeds/api/videos/',

    # Current youtube api for requesting transcripts.
    # For example: http://video.google.com/timedtext?lang=en&v=j_jEn79vS3g.
    'TEXT_API': {
        'url': 'video.google.com/timedtext',
        'params': {
            'lang': 'en',
            'v': 'set_youtube_id_of_11_symbols_here',
        },
    },

    'IMAGE_API': 'http://img.youtube.com/vi/{youtube_id}/0.jpg',  # /maxresdefault.jpg for 1920*1080
}

################################### APPS ######################################
INSTALLED_APPS = (
    # Standard ones that are always installed...
    'django.contrib.auth',
    'django.contrib.contenttypes',
    'django.contrib.humanize',
    'django.contrib.messages',
    'django.contrib.sessions',
    'django.contrib.sites',
    'djcelery',
    'south',

    # History tables
    'simple_history',

    # Database-backed configuration
    'config_models',

    # Monitor the status of services
    'service_status',

    # For asset pipelining
    'edxmako',
    'pipeline',
    'staticfiles',
    'static_replace',

    # Our courseware
    'circuit',
    'courseware',
    'student',

    'static_template_view',
    'staticbook',
    'track',
    'eventtracking.django',
    'util',
    'certificates',
    'dashboard',
    'instructor',
    'instructor_task',
    'open_ended_grading',
    'psychometrics',
    'licenses',
    'openedx.core.djangoapps.course_groups',
    'bulk_email',
    'branding',

    # External auth (OpenID, shib)
    'external_auth',
    'django_openid_auth',

    # OAuth2 Provider
    'provider',
    'provider.oauth2',
    'oauth2_provider',

    'auth_exchange',

    # For the wiki
    'wiki',  # The new django-wiki from benjaoming
    'django_notify',
    'course_wiki',  # Our customizations
    'mptt',
    'sekizai',
    #'wiki.plugins.attachments',
    'wiki.plugins.links',
    'wiki.plugins.notifications',
    'course_wiki.plugins.markdownedx',

    # Foldit integration
    'foldit',

    # For testing
    'django.contrib.admin',  # only used in DEBUG mode
    'django_nose',
    'debug',

    # Discussion forums
    'django_comment_client',
    'django_comment_common',
    'discussion_api',
    'notes',

    'edxnotes',

    # Splash screen
    'splash',

    # Monitoring
    'datadog',

    # User API
    'rest_framework',
    'openedx.core.djangoapps.user_api',

    # Team API
    'teams',

    # Shopping cart
    'shoppingcart',

    # Notification preferences setting
    'notification_prefs',

    'notifier_api',

    # Different Course Modes
    'course_modes',

    # Enrollment API
    'enrollment',

    # Student Identity Verification
    'verify_student',

    # Dark-launching languages
    'dark_lang',

    # Microsite configuration
    'microsite_configuration',

    # Student Identity Reverification
    'reverification',

    'embargo',

    # Monitoring functionality
    'monitoring',

    # Course action state
    'course_action_state',

    # Additional problem types
    'edx_jsme',    # Molecular Structure

    # Country list
    'django_countries',

    # edX Mobile API
    'mobile_api',

    # Surveys
    'survey',

    # Edraak specific modules
    'edraak_misc',
    'edraak_tracking',
    'edraak_i18n',
    'edraak_contact',
    'edraak_bayt',
    'edraak_certificates',
    'edraak_url_rewrites',
    'lms.djangoapps.lms_xblock',

    'openedx.core.djangoapps.content.course_overviews',
    'openedx.core.djangoapps.content.course_structures',
    'course_structure_api',

    # Mailchimp Syncing
    'mailing',

    # CORS and cross-domain CSRF
    'corsheaders',
    'cors_csrf',

    'commerce',

    # Credit courses
    'openedx.core.djangoapps.credit',

    # Course teams
    'teams',

    'xblock_django',
)

######################### CSRF #########################################

# Forwards-compatibility with Django 1.7
CSRF_COOKIE_AGE = 60 * 60 * 24 * 7 * 52


######################### MARKETING SITE ###############################
EDXMKTG_LOGGED_IN_COOKIE_NAME = 'edxloggedin'
EDXMKTG_USER_INFO_COOKIE_NAME = 'edx-user-info'
EDXMKTG_USER_INFO_COOKIE_VERSION = 1

MKTG_URLS = {}
MKTG_URL_LINK_MAP = {
    'ABOUT': 'about',
    'CONTACT': 'contact',
    'FAQ': 'help',
    'COURSES': 'courses',
    'ROOT': 'root',
    'TOS': 'tos',
    'HONOR': 'honor',  # If your site does not have an honor code, simply delete this line.
    'PRIVACY': 'privacy',
    'PRESS': 'press',
    'BLOG': 'blog',
    'DONATE': 'donate',

    # Verified Certificates
    'WHAT_IS_VERIFIED_CERT': 'verified-certificate',
}

################# Social Media Footer Links #######################
# The names list controls the order of social media
# links in the footer.
SOCIAL_MEDIA_FOOTER_NAMES = [
    "facebook",
    "twitter",
    "youtube",
    "linkedin",
    "google_plus",
    "reddit",
]

# The footer URLs dictionary maps social footer names
# to URLs defined in configuration.
SOCIAL_MEDIA_FOOTER_URLS = {}

# The display dictionary defines the title
# and icon class for each social media link.
SOCIAL_MEDIA_FOOTER_DISPLAY = {
    "facebook": {
        # Translators: This is the website name of www.facebook.com.  Please
        # translate this the way that Facebook advertises in your language.
        "title": _("Facebook"),
        "icon": "fa-facebook-square",
        "action": _("Like {platform_name} on Facebook")
    },
    "twitter": {
        # Translators: This is the website name of www.twitter.com.  Please
        # translate this the way that Twitter advertises in your language.
        "title": _("Twitter"),
        "icon": "fa-twitter",
        "action": _("Follow {platform_name} on Twitter")
    },
    "linkedin": {
        # Translators: This is the website name of www.linkedin.com.  Please
        # translate this the way that LinkedIn advertises in your language.
        "title": _("LinkedIn"),
        "icon": "fa-linkedin-square",
        "action": _("Follow {platform_name} on LinkedIn")
    },
    "google_plus": {
        # Translators: This is the website name of plus.google.com.  Please
        # translate this the way that Google+ advertises in your language.
        "title": _("Google+"),
        "icon": "fa-google-plus-square",
        "action": _("Follow {platform_name} on Google+")
    },
    "tumblr": {
        # Translators: This is the website name of www.tumblr.com.  Please
        # translate this the way that Tumblr advertises in your language.
        "title": _("Tumblr"),
        "icon": "fa-tumblr"
    },
    "meetup": {
        # Translators: This is the website name of www.meetup.com.  Please
        # translate this the way that MeetUp advertises in your language.
        "title": _("Meetup"),
        "icon": "fa-calendar"
    },
    "reddit": {
        # Translators: This is the website name of www.reddit.com.  Please
        # translate this the way that Reddit advertises in your language.
        "title": _("Reddit"),
        "icon": "fa-reddit",
        "action": _("Subscribe to the {platform_name} subreddit"),
    },
    "vk": {
        # Translators: This is the website name of https://vk.com.  Please
        # translate this the way that VK advertises in your language.
        "title": _("VK"),
        "icon": "fa-vk"
    },
    "weibo": {
        # Translators: This is the website name of http://www.weibo.com.  Please
        # translate this the way that Weibo advertises in your language.
        "title": _("Weibo"),
        "icon": "fa-weibo"
    },
    "youtube": {
        # Translators: This is the website name of www.youtube.com.  Please
        # translate this the way that YouTube advertises in your language.
        "title": _("Youtube"),
        "icon": "fa-youtube",
        "action": _("Subscribe to the {platform_name} YouTube channel")
    }
}

################# Mobile URLS ##########################

# These are URLs to the app store for mobile.
MOBILE_STORE_URLS = {
    'apple': '#',
    'google': '#'
}

################# Student Verification #################
VERIFY_STUDENT = {
    "DAYS_GOOD_FOR": 365,  # How many days is a verficiation good for?
}

### This enables the Metrics tab for the Instructor dashboard ###########
FEATURES['CLASS_DASHBOARD'] = False
if FEATURES.get('CLASS_DASHBOARD'):
    INSTALLED_APPS += ('class_dashboard',)

################ Enable credit eligibility feature ####################
ENABLE_CREDIT_ELIGIBILITY = False
FEATURES['ENABLE_CREDIT_ELIGIBILITY'] = ENABLE_CREDIT_ELIGIBILITY

######################## CAS authentication ###########################

if FEATURES.get('AUTH_USE_CAS'):
    CAS_SERVER_URL = 'https://provide_your_cas_url_here'
    AUTHENTICATION_BACKENDS = (
        'django.contrib.auth.backends.ModelBackend',
        'django_cas.backends.CASBackend',
    )
    INSTALLED_APPS += ('django_cas',)
    MIDDLEWARE_CLASSES += ('django_cas.middleware.CASMiddleware',)

############# Cross-domain requests #################

if FEATURES.get('ENABLE_CORS_HEADERS'):
    CORS_ALLOW_CREDENTIALS = True
    CORS_ORIGIN_WHITELIST = ()
    CORS_ORIGIN_ALLOW_ALL = False

# Default cache expiration for the cross-domain proxy HTML page.
# This is a static page that can be iframed into an external page
# to simulate cross-domain requests.
XDOMAIN_PROXY_CACHE_TIMEOUT = 60 * 15

###################### Registration ##################################

# For each of the fields, give one of the following values:
# - 'required': to display the field, and make it mandatory
# - 'optional': to display the field, and make it non-mandatory
# - 'hidden': to not display the field

REGISTRATION_EXTRA_FIELDS = {
    'level_of_education': 'optional',
    'gender': 'optional',
    'year_of_birth': 'optional',
    'mailing_address': 'optional',
    'goals': 'optional',
    'honor_code': 'required',
    'terms_of_service': 'hidden',
    'city': 'hidden',
    'country': 'hidden',
}

########################## CERTIFICATE NAME ########################
CERT_NAME_SHORT = "Certificate"
CERT_NAME_LONG = "Certificate of Achievement"

############ CERTIFICATE VERIFICATION URL (STATIC FILES) ###########
CERTIFICATES_STATIC_VERIFY_URL = "https://verify-test.edx.org/cert/"

#################### Badgr OpenBadges generation #######################
# Be sure to set up images for course modes using the BadgeImageConfiguration model in the certificates app.
BADGR_API_TOKEN = None
# Do not add the trailing slash here.
BADGR_BASE_URL = "http://localhost:8005"
BADGR_ISSUER_SLUG = "example-issuer"

###################### Grade Downloads ######################
GRADES_DOWNLOAD_ROUTING_KEY = HIGH_MEM_QUEUE

GRADES_DOWNLOAD = {
    'STORAGE_TYPE': 'localfs',
    'BUCKET': 'edx-grades',
    'ROOT_PATH': '/tmp/edx-s3/grades',
}

FINANCIAL_REPORTS = {
    'STORAGE_TYPE': 'localfs',
    'BUCKET': 'edx-financial-reports',
    'ROOT_PATH': '/tmp/edx-s3/financial_reports',
}


#### PASSWORD POLICY SETTINGS #####
PASSWORD_MIN_LENGTH = 8
PASSWORD_MAX_LENGTH = None
PASSWORD_COMPLEXITY = {"UPPER": 1, "LOWER": 1, "DIGITS": 1}
PASSWORD_DICTIONARY_EDIT_DISTANCE_THRESHOLD = None
PASSWORD_DICTIONARY = []

##################### LinkedIn #####################
INSTALLED_APPS += ('django_openid_auth',)


############################ ORA 2 ############################################

# By default, don't use a file prefix
ORA2_FILE_PREFIX = None

# Default File Upload Storage bucket and prefix. Used by the FileUpload Service.
FILE_UPLOAD_STORAGE_BUCKET_NAME = 'edxuploads'
FILE_UPLOAD_STORAGE_PREFIX = 'submissions_attachments'

##### ACCOUNT LOCKOUT DEFAULT PARAMETERS #####
MAX_FAILED_LOGIN_ATTEMPTS_ALLOWED = 5
MAX_FAILED_LOGIN_ATTEMPTS_LOCKOUT_PERIOD_SECS = 15 * 60


##### LMS DEADLINE DISPLAY TIME_ZONE #######
TIME_ZONE_DISPLAYED_FOR_DEADLINES = 'UTC'


# Source:
# http://loc.gov/standards/iso639-2/ISO-639-2_utf-8.txt according to http://en.wikipedia.org/wiki/ISO_639-1
# Note that this is used as the set of choices to the `code` field of the
# `LanguageProficiency` model.
ALL_LANGUAGES = (
    [u"aa", u"Afar"],
    [u"ab", u"Abkhazian"],
    [u"af", u"Afrikaans"],
    [u"ak", u"Akan"],
    [u"sq", u"Albanian"],
    [u"am", u"Amharic"],
    [u"ar", u"Arabic"],
    [u"an", u"Aragonese"],
    [u"hy", u"Armenian"],
    [u"as", u"Assamese"],
    [u"av", u"Avaric"],
    [u"ae", u"Avestan"],
    [u"ay", u"Aymara"],
    [u"az", u"Azerbaijani"],
    [u"ba", u"Bashkir"],
    [u"bm", u"Bambara"],
    [u"eu", u"Basque"],
    [u"be", u"Belarusian"],
    [u"bn", u"Bengali"],
    [u"bh", u"Bihari languages"],
    [u"bi", u"Bislama"],
    [u"bs", u"Bosnian"],
    [u"br", u"Breton"],
    [u"bg", u"Bulgarian"],
    [u"my", u"Burmese"],
    [u"ca", u"Catalan"],
    [u"ch", u"Chamorro"],
    [u"ce", u"Chechen"],
    [u"zh", u"Chinese"],
    [u"zh_HANS", u"Simplified Chinese"],
    [u"zh_HANT", u"Traditional Chinese"],
    [u"cu", u"Church Slavic"],
    [u"cv", u"Chuvash"],
    [u"kw", u"Cornish"],
    [u"co", u"Corsican"],
    [u"cr", u"Cree"],
    [u"cs", u"Czech"],
    [u"da", u"Danish"],
    [u"dv", u"Divehi"],
    [u"nl", u"Dutch"],
    [u"dz", u"Dzongkha"],
    [u"en", u"English"],
    [u"eo", u"Esperanto"],
    [u"et", u"Estonian"],
    [u"ee", u"Ewe"],
    [u"fo", u"Faroese"],
    [u"fj", u"Fijian"],
    [u"fi", u"Finnish"],
    [u"fr", u"French"],
    [u"fy", u"Western Frisian"],
    [u"ff", u"Fulah"],
    [u"ka", u"Georgian"],
    [u"de", u"German"],
    [u"gd", u"Gaelic"],
    [u"ga", u"Irish"],
    [u"gl", u"Galician"],
    [u"gv", u"Manx"],
    [u"el", u"Greek"],
    [u"gn", u"Guarani"],
    [u"gu", u"Gujarati"],
    [u"ht", u"Haitian"],
    [u"ha", u"Hausa"],
    [u"he", u"Hebrew"],
    [u"hz", u"Herero"],
    [u"hi", u"Hindi"],
    [u"ho", u"Hiri Motu"],
    [u"hr", u"Croatian"],
    [u"hu", u"Hungarian"],
    [u"ig", u"Igbo"],
    [u"is", u"Icelandic"],
    [u"io", u"Ido"],
    [u"ii", u"Sichuan Yi"],
    [u"iu", u"Inuktitut"],
    [u"ie", u"Interlingue"],
    [u"ia", u"Interlingua"],
    [u"id", u"Indonesian"],
    [u"ik", u"Inupiaq"],
    [u"it", u"Italian"],
    [u"jv", u"Javanese"],
    [u"ja", u"Japanese"],
    [u"kl", u"Kalaallisut"],
    [u"kn", u"Kannada"],
    [u"ks", u"Kashmiri"],
    [u"kr", u"Kanuri"],
    [u"kk", u"Kazakh"],
    [u"km", u"Central Khmer"],
    [u"ki", u"Kikuyu"],
    [u"rw", u"Kinyarwanda"],
    [u"ky", u"Kirghiz"],
    [u"kv", u"Komi"],
    [u"kg", u"Kongo"],
    [u"ko", u"Korean"],
    [u"kj", u"Kuanyama"],
    [u"ku", u"Kurdish"],
    [u"lo", u"Lao"],
    [u"la", u"Latin"],
    [u"lv", u"Latvian"],
    [u"li", u"Limburgan"],
    [u"ln", u"Lingala"],
    [u"lt", u"Lithuanian"],
    [u"lb", u"Luxembourgish"],
    [u"lu", u"Luba-Katanga"],
    [u"lg", u"Ganda"],
    [u"mk", u"Macedonian"],
    [u"mh", u"Marshallese"],
    [u"ml", u"Malayalam"],
    [u"mi", u"Maori"],
    [u"mr", u"Marathi"],
    [u"ms", u"Malay"],
    [u"mg", u"Malagasy"],
    [u"mt", u"Maltese"],
    [u"mn", u"Mongolian"],
    [u"na", u"Nauru"],
    [u"nv", u"Navajo"],
    [u"nr", u"Ndebele, South"],
    [u"nd", u"Ndebele, North"],
    [u"ng", u"Ndonga"],
    [u"ne", u"Nepali"],
    [u"nn", u"Norwegian Nynorsk"],
    [u"nb", u"Bokmål, Norwegian"],
    [u"no", u"Norwegian"],
    [u"ny", u"Chichewa"],
    [u"oc", u"Occitan"],
    [u"oj", u"Ojibwa"],
    [u"or", u"Oriya"],
    [u"om", u"Oromo"],
    [u"os", u"Ossetian"],
    [u"pa", u"Panjabi"],
    [u"fa", u"Persian"],
    [u"pi", u"Pali"],
    [u"pl", u"Polish"],
    [u"pt", u"Portuguese"],
    [u"ps", u"Pushto"],
    [u"qu", u"Quechua"],
    [u"rm", u"Romansh"],
    [u"ro", u"Romanian"],
    [u"rn", u"Rundi"],
    [u"ru", u"Russian"],
    [u"sg", u"Sango"],
    [u"sa", u"Sanskrit"],
    [u"si", u"Sinhala"],
    [u"sk", u"Slovak"],
    [u"sl", u"Slovenian"],
    [u"se", u"Northern Sami"],
    [u"sm", u"Samoan"],
    [u"sn", u"Shona"],
    [u"sd", u"Sindhi"],
    [u"so", u"Somali"],
    [u"st", u"Sotho, Southern"],
    [u"es", u"Spanish"],
    [u"sc", u"Sardinian"],
    [u"sr", u"Serbian"],
    [u"ss", u"Swati"],
    [u"su", u"Sundanese"],
    [u"sw", u"Swahili"],
    [u"sv", u"Swedish"],
    [u"ty", u"Tahitian"],
    [u"ta", u"Tamil"],
    [u"tt", u"Tatar"],
    [u"te", u"Telugu"],
    [u"tg", u"Tajik"],
    [u"tl", u"Tagalog"],
    [u"th", u"Thai"],
    [u"bo", u"Tibetan"],
    [u"ti", u"Tigrinya"],
    [u"to", u"Tonga (Tonga Islands)"],
    [u"tn", u"Tswana"],
    [u"ts", u"Tsonga"],
    [u"tk", u"Turkmen"],
    [u"tr", u"Turkish"],
    [u"tw", u"Twi"],
    [u"ug", u"Uighur"],
    [u"uk", u"Ukrainian"],
    [u"ur", u"Urdu"],
    [u"uz", u"Uzbek"],
    [u"ve", u"Venda"],
    [u"vi", u"Vietnamese"],
    [u"vo", u"Volapük"],
    [u"cy", u"Welsh"],
    [u"wa", u"Walloon"],
    [u"wo", u"Wolof"],
    [u"xh", u"Xhosa"],
    [u"yi", u"Yiddish"],
    [u"yo", u"Yoruba"],
    [u"za", u"Zhuang"],
    [u"zu", u"Zulu"]
)


### Apps only installed in some instances
OPTIONAL_APPS = (
    'mentoring',
    'problem_builder',
    'edx_sga',

    # edx-ora2
    'submissions',
    'openassessment',
    'openassessment.assessment',
    'openassessment.fileupload',
    'openassessment.workflow',
    'openassessment.xblock',

    # edxval
    'edxval',

    # milestones
    'milestones',
)

for app_name in OPTIONAL_APPS:
    # First attempt to only find the module rather than actually importing it,
    # to avoid circular references - only try to import if it can't be found
    # by find_module, which doesn't work with import hooks
    try:
        imp.find_module(app_name)
    except ImportError:
        try:
            __import__(app_name)
        except ImportError:
            continue
    INSTALLED_APPS += (app_name,)

### ADVANCED_SECURITY_CONFIG
# Empty by default
ADVANCED_SECURITY_CONFIG = {}

### External auth usage -- prefixes for ENROLLMENT_DOMAIN
SHIBBOLETH_DOMAIN_PREFIX = 'shib:'
OPENID_DOMAIN_PREFIX = 'openid:'

### Analytics Data API + Dashboard (Insights) settings
ANALYTICS_DATA_URL = ""
ANALYTICS_DATA_TOKEN = ""
ANALYTICS_DASHBOARD_URL = ""
ANALYTICS_DASHBOARD_NAME = PLATFORM_NAME + " Insights"

# REGISTRATION CODES DISPLAY INFORMATION SUBTITUTIONS IN THE INVOICE ATTACHMENT
INVOICE_CORP_ADDRESS = "Please place your corporate address\nin this configuration"
INVOICE_PAYMENT_INSTRUCTIONS = "This is where you can\nput directions on how people\nbuying registration codes"

# Country code overrides
# Used by django-countries
COUNTRIES_OVERRIDE = {
    "TW": _("Taiwan"),
}

# which access.py permission name to check in order to determine if a course is visible in
# the course catalog. We default this to the legacy permission 'see_exists'.
COURSE_CATALOG_VISIBILITY_PERMISSION = 'see_exists'

# which access.py permission name to check in order to determine if a course about page is
# visible. We default this to the legacy permission 'see_exists'.
COURSE_ABOUT_VISIBILITY_PERMISSION = 'see_exists'


# Enrollment API Cache Timeout
ENROLLMENT_COURSE_DETAILS_CACHE_TIMEOUT = 60

# for Student Notes we would like to avoid too frequent token refreshes (default is 30 seconds)
if FEATURES['ENABLE_EDXNOTES']:
    OAUTH_ID_TOKEN_EXPIRATION = 60 * 60

# Configuration used for generating PDF Receipts/Invoices
PDF_RECEIPT_TAX_ID = 'add here'
PDF_RECEIPT_FOOTER_TEXT = 'add your own specific footer text here'
PDF_RECEIPT_DISCLAIMER_TEXT = 'add your own specific disclaimer text here'
PDF_RECEIPT_BILLING_ADDRESS = 'add your own billing address here with appropriate line feed characters'
PDF_RECEIPT_TERMS_AND_CONDITIONS = 'add your own terms and conditions'
PDF_RECEIPT_TAX_ID_LABEL = 'Tax ID'
PDF_RECEIPT_LOGO_PATH = PROJECT_ROOT + '/static/images/openedx-logo-tag.png'
# Height of the Logo in mm
PDF_RECEIPT_LOGO_HEIGHT_MM = 12
PDF_RECEIPT_COBRAND_LOGO_PATH = PROJECT_ROOT + '/static/images/default-theme/logo.png'
# Height of the Co-brand Logo in mm
PDF_RECEIPT_COBRAND_LOGO_HEIGHT_MM = 12

# Use None for the default search engine
SEARCH_ENGINE = None
# Use LMS specific search initializer
SEARCH_INITIALIZER = "lms.lib.courseware_search.lms_search_initializer.LmsSearchInitializer"
# Use the LMS specific result processor
SEARCH_RESULT_PROCESSOR = "lms.lib.courseware_search.lms_result_processor.LmsSearchResultProcessor"
# Use the LMS specific filter generator
SEARCH_FILTER_GENERATOR = "lms.lib.courseware_search.lms_filter_generator.LmsSearchFilterGenerator"
# Override to skip enrollment start date filtering in course search
SEARCH_SKIP_ENROLLMENT_START_DATE_FILTERING = False

### PERFORMANCE EXPERIMENT SETTINGS ###
# CDN experiment/monitoring flags
CDN_VIDEO_URLS = {}

# Page onload event sampling rate (min 0.0, max 1.0)
ONLOAD_BEACON_SAMPLE_RATE = 0.0

# The configuration visibility of account fields.
ACCOUNT_VISIBILITY_CONFIGURATION = {
    # Default visibility level for accounts without a specified value
    # The value is one of: 'all_users', 'private'
    "default_visibility": "all_users",

    # The list of all fields that can be shared with other users
    "shareable_fields": [
        'username',
        'profile_image',
        'country',
        'time_zone',
        'language_proficiencies',
        'bio',
    ],

    # The list of account fields that are always public
    "public_fields": [
        'username',
        'profile_image',
    ],
}

# E-Commerce API Configuration
ECOMMERCE_PUBLIC_URL_ROOT = None
ECOMMERCE_API_URL = None
ECOMMERCE_API_SIGNING_KEY = None
ECOMMERCE_API_TIMEOUT = 5

# Reverification checkpoint name pattern
CHECKPOINT_PATTERN = r'(?P<checkpoint_name>[^/]+)'

# For the fields override feature
# If using FEATURES['INDIVIDUAL_DUE_DATES'], you should add
# 'courseware.student_field_overrides.IndividualStudentOverrideProvider' to
# this setting.
FIELD_OVERRIDE_PROVIDERS = ()

# PROFILE IMAGE CONFIG
# WARNING: Certain django storage backends do not support atomic
# file overwrites (including the default, OverwriteStorage) - instead
# there are separate calls to delete and then write a new file in the
# storage backend.  This introduces the risk of a race condition
# occurring when a user uploads a new profile image to replace an
# earlier one (the file will temporarily be deleted).
PROFILE_IMAGE_BACKEND = {
    'class': 'storages.backends.overwrite.OverwriteStorage',
    'options': {
        'location': os.path.join(MEDIA_ROOT, 'profile-images/'),
        'base_url': os.path.join(MEDIA_URL, 'profile-images/'),
    },
}
PROFILE_IMAGE_DEFAULT_FILENAME = 'images/default-theme/default-profile'
PROFILE_IMAGE_DEFAULT_FILE_EXTENSION = 'png'
# This secret key is used in generating unguessable URLs to users'
# profile images.  Once it has been set, changing it will make the
# platform unaware of current image URLs, resulting in reverting all
# users' profile images to the default placeholder image.
PROFILE_IMAGE_SECRET_KEY = 'placeholder secret key'
PROFILE_IMAGE_MAX_BYTES = 1024 * 1024
PROFILE_IMAGE_MIN_BYTES = 100

# This is to check the domain in case of preview.
PREVIEW_DOMAIN = 'preview'

# Sets the maximum number of courses listed on the homepage
# If set to None, all courses will be listed on the homepage
HOMEPAGE_COURSE_MAX = None

################################ Settings for Credit Courses ################################
# Initial delay used for retrying tasks.
# Additional retries use longer delays.
# Value is in seconds.
CREDIT_TASK_DEFAULT_RETRY_DELAY = 30

# Maximum number of retries per task for errors that are not related
# to throttling.
CREDIT_TASK_MAX_RETRIES = 5

# Secret keys shared with credit providers.
# Used to digitally sign credit requests (us --> provider)
# and validate responses (provider --> us).
# Each key in the dictionary is a credit provider ID, and
# the value is the 32-character key.
CREDIT_PROVIDER_SECRET_KEYS = {}

# Maximum age in seconds of timestamps we will accept
# when a credit provider notifies us that a student has been approved
# or denied for credit.
CREDIT_PROVIDER_TIMESTAMP_EXPIRATION = 15 * 60

# Default domain for the e-mail address associated with users who are created
# via the LTI Provider feature. Note that the generated e-mail addresses are
# not expected to be active; this setting simply allows administrators to
# route any messages intended for LTI users to a common domain.
LTI_USER_EMAIL_DOMAIN = 'lti.example.com'<|MERGE_RESOLUTION|>--- conflicted
+++ resolved
@@ -1150,16 +1150,12 @@
 
     'splash.middleware.SplashMiddleware',
 
-<<<<<<< HEAD
     # Make Arabic language the default one
     'edraak_i18n.middleware.ForceLangMiddleware',
     'edraak_i18n.middleware.SessionBasedLocaleMiddleware',
 
     # Allows us to dark-launch particular languages
     'dark_lang.middleware.DarkLangMiddleware',
-=======
-
->>>>>>> cf24d4d7
     'geoinfo.middleware.CountryMiddleware',
     'embargo.middleware.EmbargoMiddleware',
 
