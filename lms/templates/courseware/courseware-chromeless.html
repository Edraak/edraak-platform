--- conflicted
+++ resolved
@@ -71,10 +71,6 @@
 
 </%block>
 
-<<<<<<< HEAD
-<div class="course-wrapper chromeless-wrapper">
-  <section class="course-content" id="course-content">
-=======
 <div class="course-wrapper chromeless">
   <section class="course-content" id="course-content"\
     % if enable_completion_on_view_service:
@@ -83,7 +79,6 @@
       data-enable-completion-on-view-service="false" \
     % endif
   >
->>>>>>> 896e66f8
       <main id="main" tabindex="-1" aria-label="Content">
         ${HTML(fragment.body_html())}
       </main>
