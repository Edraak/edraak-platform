--- conflicted
+++ resolved
@@ -22,28 +22,7 @@
 <%static:css group='style-course'/>
 </%block>
 
-<<<<<<< HEAD
 <%include file="/courseware/enroll_banner.html" args="show_enroll_banner=show_enroll_banner, url_to_enroll=url_to_enroll"/>
-=======
-% if show_enroll_banner:
-<div class="wrapper-msg urgency-low" id="failed-verification-banner">
-  <div class="msg msg-reverify is-dismissable">
-    <div class="msg-content">
-      <h2 class="title">${_("You are not enrolled yet")}</h2>
-      <div class="copy">
-        <p class='enroll-message'>
-          ${Text(_("You are not currently enrolled in this course. {link_start}Enroll now!{link_end}")).format(
-                link_start=HTML("<a href={}>").format(url_to_enroll),
-                link_end=HTML("</a>")
-          )}
-        </p>
-      </div>
-    </div>
-  </div>
-</div>
-% endif
-
->>>>>>> e4c8ff3a
 <%include file="/courseware/course_navigation.html" args="active_page='info'" />
 
 <%static:require_module_async module_name="js/courseware/toggle_element_visibility" class_name="ToggleElementVisibility">
