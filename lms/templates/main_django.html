--- conflicted
+++ resolved
@@ -28,33 +28,15 @@
   <div class="window-wrap" dir="${static.dir_rtl()}">
     <a class="nav-skip" href="{% block nav_skip %}#content{% endblock %}">{% trans "Skip to main content" %}</a>
     {% with course=request.course %}
-<<<<<<< HEAD
-      {% if IS_EDX_DOMAIN %}
-        {% include "navigation-edx.html" %}
-      {% else %}
-        {% include "theme-header.html" %}
-      {% endif %}
-=======
       {% include "header.html" %}
->>>>>>> 1ebb78c9
     {% endwith %}
     <div class="content-wrapper" id="content">
       {% block body %}{% endblock %}
       {% block bodyextra %}{% endblock %}
     </div>
-<<<<<<< HEAD
-    {% if IS_REQUEST_IN_MICROSITE %}
-    {# For now we don't support overriden Django templates in microsites. Leave footer blank for now which is better than saying Edx.#}
-    {% elif IS_EDX_DOMAIN %}
-      {% include "footer-edx-v3.html" %}
-    {% else %}
-      {% include "theme-footer.html" %}
-    {% endif %}
-=======
     {% with course=request.course %}
       {% include "footer.html" %}
     {% endwith %}
->>>>>>> 1ebb78c9
 
   </div>
 
