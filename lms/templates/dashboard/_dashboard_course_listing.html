<%page args="course_overview, enrollment, entitlement, entitlement_session, course_card_index, is_unfulfilled_entitlement, is_fulfilled_entitlement, entitlement_available_sessions, entitlement_expiration_date, entitlement_expired_at, show_courseware_link, cert_status, can_refund_entitlement, can_unenroll, credit_status, show_email_settings, course_mode_info, is_paid_course, is_course_blocked, verification_status, course_requirements, dashboard_index, share_settings, related_programs, display_course_modes_on_dashboard, show_consent_link, enterprise_customer_name, resume_button_url" expression_filter="h"/>

<%!
import urllib

from django.utils.translation import ugettext as _
from django.utils.translation import ungettext
from django.urls import reverse
from course_modes.models import CourseMode
from course_modes.helpers import enrollment_mode_display
from openedx.core.djangolib.js_utils import dump_js_escaped_json, js_escaped_string
from openedx.core.djangolib.markup import HTML, Text
from openedx.features.course_experience import course_home_url_name
from student.helpers import (
  VERIFY_STATUS_NEED_TO_VERIFY,
  VERIFY_STATUS_SUBMITTED,
  VERIFY_STATUS_RESUBMITTED,
  VERIFY_STATUS_APPROVED,
  VERIFY_STATUS_MISSED_DEADLINE,
  VERIFY_STATUS_NEED_TO_REVERIFY,
  DISABLE_UNENROLL_CERT_STATES,
)
from util.course import get_link_for_about_page, get_encoded_course_sharing_utm_params
%>

<%
  reverify_link = reverse('verify_student_reverify')
  cert_name_short = course_overview.cert_name_short
  if cert_name_short == "":
    cert_name_short = settings.CERT_NAME_SHORT

  cert_name_long = course_overview.cert_name_long
  if cert_name_long == "":
    cert_name_long = settings.CERT_NAME_LONG
  billing_email = settings.PAYMENT_SUPPORT_EMAIL
%>

<%namespace name='static' file='../static_content.html'/>

<li class="course-item">
  % if display_course_modes_on_dashboard:
    <%
        course_verified_certs = enrollment_mode_display(
            enrollment.mode,
            verification_status.get('status'),
            course_overview.id
        )
    %>
    <%
        mode_class = course_verified_certs.get('display_mode', '')
        if mode_class:
            mode_class = ' ' + mode_class ;
    %>
  % else:
    <% mode_class = '' %>
  % endif
      <div class="course-container"
        % if getattr(course_overview, 'language'):
          lang="${course_overview.language}"
        % endif
      >
<article class="course${mode_class}" aria-labelledby="course-title-${enrollment.course_id}" id="course-card-${course_card_index}">
  <% course_target = reverse(course_home_url_name(course_overview.id), args=[unicode(course_overview.id)]) %>
  <section class="details" aria-labelledby="details-heading-${enrollment.course_id}">
      <h2 class="hd hd-2 sr" id="details-heading-${enrollment.course_id}">${_('Course details')}</h2>
    <div class="wrapper-course-image" aria-hidden="true">
      % if show_courseware_link and not is_unfulfilled_entitlement:
        % if not is_course_blocked:
            <a href="${course_target}" data-course-key="${enrollment.course_id}" class="cover" tabindex="-1">
              <img src="${course_overview.image_urls['small']}" class="course-image" alt="${_('{course_number} {course_name} Home Page').format(course_number=course_overview.number, course_name=course_overview.display_name_with_default)}" />
            </a>
        % else:
            <a class="fade-cover">
              <img src="${course_overview.image_urls['small']}" class="course-image" alt="${_('{course_number} {course_name} Cover Image').format(course_number=course_overview.number, course_name=course_overview.display_name_with_default)}" />
            </a>
        % endif
      % else:
        <a class="cover">
          <img src="${course_overview.image_urls['small']}" class="course-image" alt="${_('{course_number} {course_name} Cover Image').format(course_number=course_overview.number, course_name=course_overview.display_name_with_default)}" />
        </a>
      % endif
      % if display_course_modes_on_dashboard and course_verified_certs.get('display_mode') != 'audit':
        <span class="sts-enrollment" title="${course_verified_certs.get('enrollment_title')}">
          <span class="label">${_("Enrolled as: ")}</span>
          % if course_verified_certs.get('show_image'):
              <img class="deco-graphic" src="${static.url('images/verified-ribbon.png')}" alt="${course_verified_certs.get('image_alt')}" />
          % endif
          <div class="sts-enrollment-value">${course_verified_certs.get('enrollment_value')}</div>
        </span>
      % endif
    </div>
      <div class="wrapper-course-details">
        <h3 class="course-title" id="course-title-${enrollment.course_id}">
          % if show_courseware_link and not is_unfulfilled_entitlement:
            % if not is_course_blocked:
              <a data-course-key="${enrollment.course_id}" href="${course_target}">${course_overview.display_name_with_default}</a>
            % else:
              <a class="disable-look" data-course-key="${enrollment.course_id}">${course_overview.display_name_with_default}</a>
            % endif
          % else:
            <span>${course_overview.display_name_with_default}</span>
          % endif
        </h3>
        <div class="course-info">
          <span class="info-university">${course_overview.display_org_with_default} - </span>
          <span class="info-course-id">${course_overview.display_number_with_default}</span>
          <%
            if course_overview.start_date_is_still_default:
                container_string = _("Coming Soon")
                course_date = None
            else:
                format = 'shortDate'
                if course_overview.has_ended():
                    container_string = _("Ended - {date}")
                    course_date = course_overview.end
                elif course_overview.has_started():
                    container_string = _("Started - {date}")
                    course_date = course_overview.dashboard_start_display
                elif course_overview.starts_within(days=5):
                    container_string = _("Starts - {date}")
                    course_date = course_overview.dashboard_start_display
                    format = 'defaultFormat'
                else: ## hasn't started yet
                    container_string = _("Starts - {date}")
                    course_date = course_overview.dashboard_start_display
                endif
            endif
          %>

            <span class="info-date-block-container">
                % if is_unfulfilled_entitlement:
                    <span class="info-date-block" aria-live="polite">
                        <span class="icon fa fa-warning" aria-hidden="true"></span>
                        % if not entitlement_expired_at:
                            % if entitlement_expiration_date:
                                ${_('You must select a session by {expiration_date} to access the course.').format(expiration_date=entitlement_expiration_date)}
                            % else:
                                ${_('You must select a session to access the course.')}
                            % endif
                        % endif
                    </span>
                % else:
                    % if isinstance(course_date, basestring):
                        <span class="info-date-block">${container_string.format(date=course_date)}</span>
                    % elif course_date is not None:
                        <span class="info-date-block localized-datetime" data-language="${user_language}" data-timezone="${user_timezone}" data-datetime="${course_date.strftime('%Y-%m-%dT%H:%M:%S%z')}" data-format=${format} data-string="${container_string}"></span>
                    % endif
                % endif
                % if entitlement:
                    % if not entitlement_expired_at:
                        <button class="change-session btn-link ${'hidden' if is_unfulfilled_entitlement else ''}">${_('Change or Leave Session')}</button>
                    % endif
                % endif
            </span>
            % if entitlement and not is_unfulfilled_entitlement and entitlement_expiration_date:
                <div class="info-expires-at">
                        <span class="msg-icon fa fa-warning" aria-hidden="true"></span>
                        % if entitlement_expired_at:
                            ${_('You can no longer change sessions.')}
                        % else:
                            ${_('You can change sessions until {entitlement_expiration_date}.').format(entitlement_expiration_date=entitlement_expiration_date)}
                        % endif
                </div>
            % endif
        </div>
        <div class="wrapper-course-actions">
<<<<<<< HEAD
          <div class="course-actions ${'course-actions-with-edraak-certificates' if edraak_certificates.utils.show_dashboard_button(user, course_overview) else ''}">
            % if show_courseware_link:
=======
          <div class="course-actions">
            % if show_courseware_link or is_unfulfilled_entitlement:
>>>>>>> 896e66f8
              % if course_overview.has_ended():
                % if not is_course_blocked:
                  <a href="${course_target}" class="enter-course archived" data-course-key="${enrollment.course_id}">${_('View Archived Course')}<span class="sr">&nbsp;${course_overview.display_name_with_default}</span></a>
                % else:
                  <a class="enter-course-blocked archived" data-course-key="${enrollment.course_id}">${_('View Archived Course')}<span class="sr">&nbsp;${course_overview.display_name_with_default}</span></a>
                % endif

              % else:
                % if resume_button_url != '':
                  <a href="${resume_button_url}"
                     class="enter-course ${'hidden' if is_unfulfilled_entitlement else ''}"
                     data-course-key="${enrollment.course_id}">
                    ${_('Resume Course')}
                    <span class="sr">
                      &nbsp;${course_overview.display_name_with_default}
                    </span>
                  </a>
                % elif not is_course_blocked:
                  <a href="${course_target}" 
                     class="enter-course ${'hidden' if is_unfulfilled_entitlement else ''}" 
                     data-course-key="${enrollment.course_id}">
                    ${_('View Course')}
                    <span class="sr">
                      &nbsp;${course_overview.display_name_with_default}
                    </span>
                  </a>
                % else:
                  <a class="enter-course-blocked"
                     data-course-key="${enrollment.course_id}">
                    ${_('View Course')}
                    <span class="sr">
                      &nbsp;${course_overview.display_name_with_default}
                    </span>
                  </a>
                % endif
              % endif
            % endif

            % if show_courseware_link or course_overview.has_social_sharing_url() or course_overview.has_marketing_url():

                % if share_settings:
                    <%
                      share_url = get_link_for_about_page(course_overview)
                      encoded_utm_parameters = get_encoded_course_sharing_utm_params()
                      share_window_name = 'shareWindow'
                      share_window_config = 'toolbar=no, location=no, status=no, menubar=no, scrollbars=yes, resizable=yes, width=640, height=480'
                    %>
                    % if share_settings.get('DASHBOARD_FACEBOOK', False):
                        <%
                          facebook_share_url = "{url}?{utm_params}".format(url=share_url.encode('utf-8'), utm_params=encoded_utm_parameters['facebook'])
                          share_text = _("I'm taking {course_name} online with {facebook_brand}. Check it out!").format(course_name=course_overview.display_name_with_default, facebook_brand=share_settings.get('FACEBOOK_BRAND', 'edX.org'))
                          query_params = urllib.urlencode((('u', facebook_share_url), ('quote', share_text.encode('utf-8')),))
                          facebook_url = 'https://www.facebook.com/sharer/sharer.php?{query}'.format(query=query_params)
                          share_msg = _("Share {course_name} on Facebook").format(course_name=course_overview.display_name_with_default)
                        %>
                        <a
                          data-tooltip="${_('Share on Facebook')}"
                          data-trigger="focus hover"
                          class="action action-facebook"
                          href="${facebook_url}"
                          target="_blank"
                          title="${_('Share on Facebook')}"
                          data-course-id="${course_overview.id}"
                          onclick="window.open('${facebook_url}', '${share_window_name}', '${share_window_config}'); return false;">
                          <span class="sr">${share_msg}</span>
                          <span class="fa fa-facebook" aria-hidden="true"></span>
                        </a>
                    % endif
                    % if share_settings.get('DASHBOARD_TWITTER', False):
                        <%
                          twitter_share_url = "{url}?{utm_params}".format(url=share_url.encode('utf-8'), utm_params=encoded_utm_parameters['twitter'])
                          default_share_text = _("I'm taking {course_name} online with {twitter_brand}. Check it out!").format(course_name=course_overview.display_name_with_default, twitter_brand=share_settings.get('TWITTER_BRAND', '@edxonline'))
                          share_text = urllib.quote_plus(share_settings.get('DASHBOARD_TWITTER_TEXT', default_share_text.encode('utf-8')))
                          twitter_url = 'https://twitter.com/intent/tweet?text=' + share_text + '%20' + urllib.quote_plus(twitter_share_url)
                          share_msg = _("Share {course_name} on Twitter").format(course_name=course_overview.display_name_with_default)
                        %>
                        <a
                          data-tooltip="${_('Share on Twitter')}"
                          data-trigger="focus hover"
                          class="action action-twitter"
                          href="${twitter_url}"
                          target="_blank"
                          title="${_('Share on Twitter')}"
                          data-course-id="${course_overview.id}"
                          onclick="window.open('${twitter_url}', '${share_window_name}', '${share_window_config}'); return false;">
                          <span class="sr">${share_msg}</span>
                          <span class="fa fa-twitter" aria-hidden="true"></span>
                        </a>
                    % endif
                % endif
            % endif

            ## We should only show the gear dropdown if the user is able to refund/unenroll from their entitlement
            ## and/or if they have selected a course run and email_settings are enabled
            ## as these are the only actions currently available
            % if entitlement and (can_refund_entitlement or show_email_settings):
                <%include file='_dashboard_entitlement_actions.html' args='course_overview=course_overview,entitlement=entitlement,dashboard_index=dashboard_index, can_refund_entitlement=can_refund_entitlement, show_email_settings=show_email_settings'/>
            % elif not entitlement:
                <div class="wrapper-action-more" data-course-key="${enrollment.course_id}">
                  <button type="button" class="action action-more" id="actions-dropdown-link-${dashboard_index}" aria-haspopup="true" aria-expanded="false" aria-controls="actions-dropdown-${dashboard_index}" data-course-number="${course_overview.number}" data-course-name="${course_overview.display_name_with_default}" data-dashboard-index="${dashboard_index}">
                    <span class="sr">${_('Course options for')}</span>
                    <span class="sr">&nbsp;
                      ${course_overview.display_name_with_default}
                    </span>
                    <span class="fa fa-cog" aria-hidden="true"></span>
                  </button>
                  <div class="actions-dropdown" id="actions-dropdown-${dashboard_index}" tabindex="-1">
                    <ul class="actions-dropdown-list" id="actions-dropdown-list-${dashboard_index}" aria-label="${_('Available Actions')}" role="menu">
                      % if can_unenroll:
                        <li class="actions-item" id="actions-item-unenroll-${dashboard_index}" role="menuitem">
                          <% course_refund_url = reverse('course_run_refund_status', args=[unicode(course_overview.id)]) %>
                              % if not is_course_blocked:
                              <a href="#unenroll-modal" class="action action-unenroll" rel="leanModal"
                                 data-course-id="${course_overview.id}"
                                 data-course-number="${course_overview.number}"
                                 data-course-name="${course_overview.display_name_with_default}"
                                 data-dashboard-index="${dashboard_index}"
                                 data-course-refund-url="${course_refund_url}"
                                 data-course-is-paid-course="${is_paid_course}"
                                 data-course-cert-name-long="${cert_name_long}"
                                 data-course-enrollment-mode="${enrollment.mode}">
                                ${_('Unenroll')}
                              </a>
                              % else:
                              <a class="action action-unenroll is-disabled"
                                 data-course-id="${course_overview.id}"
                                 data-course-number="${course_overview.number}"
                                 data-course-name="${course_overview.display_name_with_default}"
                                 data-dashboard-index="${dashboard_index}"
                                 data-course-refund-url="${course_refund_url}"
                                 data-course-is-paid-course="${is_paid_course}"
                                 data-course-cert-name-long="${cert_name_long}"
                                 data-course-enrollment-mode="${enrollment.mode}">
                                ${_('Unenroll')}
                              </a>
                            % endif
                        </li>
                    % endif
<<<<<<< HEAD
                  </li>
                </ul>
              </div>
            </div>
            % if edraak_certificates.utils.show_dashboard_button(user, course_overview):
              <div class="edraak-issue-certificate">
                <a href="${reverse('edraak_certificates:issue', args=[course_overview.id])}">
                  ${_("Issue Certificate")}
                </a>
              </div>
=======
                      <li class="actions-item" id="actions-item-email-settings-${dashboard_index}" role="menuitem">
                        % if show_email_settings:
                          % if not is_course_blocked:
                            <a href="#email-settings-modal" class="action action-email-settings" rel="leanModal" data-course-id="${course_overview.id}" data-course-number="${course_overview.number}" data-dashboard-index="${dashboard_index}" data-optout="${course_overview.id in course_optouts}">${_('Email Settings')}</a>
                          % else:
                            <a class="action action-email-settings is-disabled" data-course-id="${course_overview.id}" data-course-number="${course_overview.number}" data-dashboard-index="${dashboard_index}" data-optout="${course_overview.id in course_optouts}">${_('Email Settings')}</a>
                          % endif
                        % endif
                      </li>
                    </ul>
                  </div>
                </div>
>>>>>>> 896e66f8
            % endif
          </div>
        </div>
      </div>
  </section>
  <footer class="wrapper-messages-primary">
    <div class="messages-list">

      % if entitlement and not entitlement_expired_at:
        <div class="course-entitlement-selection-container ${'' if is_unfulfilled_entitlement else 'hidden'}"></div>
        <%static:webpack entry="EntitlementFactory">
          EntitlementFactory({
              el: '${ '#course-card-' + str(course_card_index) + ' .course-entitlement-selection-container' | n, js_escaped_string }',
              triggerOpenBtn: '${ '#course-card-' + str(course_card_index) + ' .change-session' | n, js_escaped_string }',
              courseCardMessages: '${ '#course-card-' + str(course_card_index) + ' .messages-list > .message' | n, js_escaped_string }',
              courseTitleLink: '${ '#course-card-' + str(course_card_index) + ' .course-title a' | n, js_escaped_string }',
              courseImageLink: '${ '#course-card-' + str(course_card_index) + ' .wrapper-course-image > a' | n, js_escaped_string }',
              dateDisplayField: '${ '#course-card-' + str(course_card_index) + ' .info-date-block' | n, js_escaped_string }',
              policyMsg: '${ '#course-card-' + str(course_card_index) + ' .info-expires-at' | n, js_escaped_string }',
              enterCourseBtn: '${ '#course-card-' + str(course_card_index) + ' .enter-course' | n, js_escaped_string }',
              availableSessions: '${ entitlement_available_sessions | n, dump_js_escaped_json }',
              entitlementUUID: '${ entitlement.course_uuid | n, js_escaped_string }',
              currentSessionId: '${ entitlement_session.course_id if entitlement_session else "" | n, js_escaped_string }',
              enrollUrl: '${ reverse('entitlements_api:v1:enrollments', args=[str(entitlement.uuid)]) | n, js_escaped_string }',
              courseHomeUrl: '${ course_target | n, js_escaped_string }',
              expiredAt: '${ entitlement.expired_at_datetime | n, js_escaped_string }',
              daysUntilExpiration: '${ entitlement.get_days_until_expiration() | n, js_escaped_string }'
          });
        </%static:webpack>
      %endif

      % if related_programs:
        <div class="message message-related-programs is-shown">
          <span class="related-programs-preface" tabindex="0">${_('Related Programs')}:</span>
          <ul>
            % for program in related_programs:
            <li>
              <span class="category-icon ${program['type'].lower()}-icon" aria-hidden="true"></span>
              <span><a href="${program['detail_url']}">${u'{title} {type}'.format(title=program['title'], type=program['type'])}</a></span>
            </li>
            % endfor
          </ul>
        </div>
      % endif

<<<<<<< HEAD
      % if not edraak_certificates.utils.show_dashboard_button(user, course_overview):
        % if course_overview.may_certify() and cert_status:
          <%include file='_dashboard_certificate_information.html' args='cert_status=cert_status,course_overview=course_overview, enrollment=enrollment, reverify_link=reverify_link'/>
        % endif
=======
      % if cert_status:
        <%include file='_dashboard_certificate_information.html' args='cert_status=cert_status,course_overview=course_overview, enrollment=enrollment, reverify_link=reverify_link'/>
>>>>>>> 896e66f8
      % endif

      % if credit_status is not None:
        <%include file="_dashboard_credit_info.html" args="credit_status=credit_status"/>
      % endif

      % if is_course_blocked and entitlement:
        <p id="block-course-msg" class="course-block">
          ${_("You can no longer access this course because payment has not yet been received. You can contact the account holder to request payment, or you can unenroll from this course")}
        </p>
      % elif is_course_blocked:
        <p id="block-course-msg" class="course-block">
          ${Text(_("You can no longer access this course because payment has not yet been received. "
              "You can {contact_link_start}contact the account holder{contact_link_end} "
              "to request payment, or you can "
              "{unenroll_link_start}unenroll{unenroll_link_end} "
              "from this course")).format(
            contact_link_start=HTML('<button type="button">'),
            contact_link_end=HTML('</button>'),
            unenroll_link_start=HTML(
              '<a id="unregister_block_course" rel="leanModal" '
              'data-course-id="{course_id}" data-course-number="{course_number}" data-course-name="{course_name}" '
              'href="#unenroll-modal">'
            ).format(
              course_id=course_overview.id,
              course_number=course_overview.number,
              course_name=course_overview.display_name_with_default,
            ),
            unenroll_link_end=HTML('</a>'),
          )}
        </p>
      % else:
        % if show_consent_link:
          <%include file="_dashboard_show_consent.html" args="course_overview=course_overview, course_target=course_target, enrollment=enrollment, enterprise_customer_name=enterprise_customer_name"/>
        %endif

        % if verification_status.get('should_display') and verification_status.get('status') in [VERIFY_STATUS_NEED_TO_VERIFY, VERIFY_STATUS_SUBMITTED, VERIFY_STATUS_RESUBMITTED, VERIFY_STATUS_APPROVED, VERIFY_STATUS_NEED_TO_REVERIFY]:
          <div class="message message-status wrapper-message-primary is-shown">
            % if verification_status['status'] == VERIFY_STATUS_NEED_TO_VERIFY:
              <div class="verification-reminder">
                % if verification_status['days_until_deadline'] is not None:
                  <h4 class="message-title">${_('Verification not yet complete.')}</h4>
                  <p class="message-copy">${ungettext(
                    'You only have {days} day left to verify for this course.',
                    'You only have {days} days left to verify for this course.',
                    verification_status['days_until_deadline']
                  ).format(days=verification_status['days_until_deadline'])}</p>
                % else:
                  <h4 class="message-title">${_('Almost there!')}</h4>
                  <p class="message-copy">${_('You still need to verify for this course.')}</p>
                % endif
              </div>
              <div class="verification-cta">
                <a href="${reverse('verify_student_verify_now', kwargs={'course_id': unicode(course_overview.id)})}" class="btn" data-course-id="${course_overview.id}">${_('Verify Now')}</a>
              </div>
            % elif verification_status['status'] == VERIFY_STATUS_SUBMITTED:
              <h4 class="message-title">${_('You have submitted your verification information.')}</h4>
              <p class="message-copy">${_('You will see a message on your dashboard when the verification process is complete (usually within 1-2 days).')}</p>
            % elif verification_status['status'] == VERIFY_STATUS_RESUBMITTED:
              <h4 class="message-title">${_('Your current verification will expire soon!')}</h4>
              <p class="message-copy">${_('You have submitted your reverification information. You will see a message on your dashboard when the verification process is complete (usually within 1-2 days).')}</p>
            % elif verification_status['status'] == VERIFY_STATUS_APPROVED:
              <h4 class="message-title">${_('You have successfully verified your ID with edX')}</h4>
              % if verification_status.get('verification_good_until') is not None:
                <p class="message-copy">${_('Your current verification is effective until {date}.').format(date=verification_status['verification_good_until'])}
              % endif
            % elif verification_status['status'] == VERIFY_STATUS_NEED_TO_REVERIFY:
              <h4 class="message-title">${_('Your current verification will expire soon.')}</h4>
              ## Translators: start_link and end_link will be replaced with HTML tags;
              ## please do not translate these.
              <p class="message-copy">${Text(_('Your current verification will expire in {days} days. {start_link}Re-verify your identity now{end_link} using a webcam and a government-issued photo ID.')).format(
                  start_link=HTML('<a href="{href}">').format(href=reverse('verify_student_reverify')),
                  end_link=HTML('</a>'),
                  days=settings.VERIFY_STUDENT.get("EXPIRING_SOON_WINDOW")
                )}
              </p>
            % endif
          </div>
        % endif

        % if course_mode_info and course_mode_info['show_upsell'] and not entitlement:
          <div class="message message-upsell has-actions is-shown">
            <div class="wrapper-extended">
              <p class="message-copy" align="justify">
                <b class="message-copy-bold">
                  ${_("Pursue a {cert_name_long} to highlight the knowledge and skills you gain in this course.").format(cert_name_long=cert_name_long)}
                </b><br>
                  ${Text(_("It's official. It's easily shareable. "
                      "It's a proven motivator to complete the course. {line_break}"
                      "{link_start}Learn more about the verified {cert_name_long}{link_end}.")).format(
                        line_break=HTML('<br>'),
                        link_start=HTML('<a href="{}" class="verified-info" data-course-key="{}">').format(
                          marketing_link('WHAT_IS_VERIFIED_CERT'),
                          enrollment.course_id
                        ),
                        link_end=HTML('</a>'),
                        cert_name_long=cert_name_long
                      )}
              </p>
              <div class="action-upgrade-container">
                % if use_ecommerce_payment_flow and course_mode_info['verified_sku']:
                  <a class="action action-upgrade" href="${ecommerce_payment_page}?sku=${course_mode_info['verified_sku']}">
                % else:
                  <a class="action action-upgrade" href="${reverse('verify_student_upgrade_and_verify', kwargs={'course_id': unicode(course_overview.id)})}" data-course-id="${course_overview.id}" data-user="${user.username}">
                % endif
                    <span class="action-upgrade-icon" aria-hidden="true"></span>
                  <span class="wrapper-copy">
                    <span class="copy" id="upgrade-to-verified">${_("Upgrade to Verified")}</span>
                      <span class="sr">&nbsp;${_(course_overview.display_name_with_default)}</span>
                  </span>
                </a>
              </div>
            </div>
          </div>
        % endif
      % endif

        % if course_requirements:
        ## Multiple pre-requisite courses are not supported on frontend that's why we are pulling first element
        <% prc_target = reverse('about_course', args=[unicode(course_requirements['courses'][0]['key'])]) %>
        <div class="prerequisites">
          <p class="tip">
            ${Text(_("You must successfully complete {link_start}{prc_display}{link_end} before you begin this course.")).format(
                link_start=HTML('<a href="{}">').format(prc_target),
                link_end=HTML('</a>'),
                prc_display=course_requirements['courses'][0]['display'],
              )}
          </p>
        </div>
        % endif
    </div>
  </footer>
</article>
</div>
</li>
<script>
           $( document ).ready(function() {

               if("${is_course_blocked | n, dump_js_escaped_json}" == 'true'){
                   $( "#unregister_block_course" ).click(function() {
                       $('.disable-look-unregister').click();
                   });
               }
           });
</script>

% if share_settings.get('DASHBOARD_FACEBOOK', False) and share_settings.get('DASHBOARD_TWITTER', False):
    <%static:require_module_async module_name="js/course_sharing/course_sharing_events" class_name="CourseSharingEvents">
        CourseSharingEvents("${course_overview.id | n, js_escaped_string}");
    </%static:require_module_async>
%endif

<%static:require_module_async module_name="js/dateutil_factory" class_name="DateUtilFactory">
    DateUtilFactory.transform(iterationKey=".localized-datetime");
</%static:require_module_async><|MERGE_RESOLUTION|>--- conflicted
+++ resolved
@@ -164,13 +164,8 @@
             % endif
         </div>
         <div class="wrapper-course-actions">
-<<<<<<< HEAD
           <div class="course-actions ${'course-actions-with-edraak-certificates' if edraak_certificates.utils.show_dashboard_button(user, course_overview) else ''}">
-            % if show_courseware_link:
-=======
-          <div class="course-actions">
             % if show_courseware_link or is_unfulfilled_entitlement:
->>>>>>> 896e66f8
               % if course_overview.has_ended():
                 % if not is_course_blocked:
                   <a href="${course_target}" class="enter-course archived" data-course-key="${enrollment.course_id}">${_('View Archived Course')}<span class="sr">&nbsp;${course_overview.display_name_with_default}</span></a>
@@ -189,8 +184,8 @@
                     </span>
                   </a>
                 % elif not is_course_blocked:
-                  <a href="${course_target}" 
-                     class="enter-course ${'hidden' if is_unfulfilled_entitlement else ''}" 
+                  <a href="${course_target}"
+                     class="enter-course ${'hidden' if is_unfulfilled_entitlement else ''}"
                      data-course-key="${enrollment.course_id}">
                     ${_('View Course')}
                     <span class="sr">
@@ -309,18 +304,6 @@
                             % endif
                         </li>
                     % endif
-<<<<<<< HEAD
-                  </li>
-                </ul>
-              </div>
-            </div>
-            % if edraak_certificates.utils.show_dashboard_button(user, course_overview):
-              <div class="edraak-issue-certificate">
-                <a href="${reverse('edraak_certificates:issue', args=[course_overview.id])}">
-                  ${_("Issue Certificate")}
-                </a>
-              </div>
-=======
                       <li class="actions-item" id="actions-item-email-settings-${dashboard_index}" role="menuitem">
                         % if show_email_settings:
                           % if not is_course_blocked:
@@ -333,7 +316,6 @@
                     </ul>
                   </div>
                 </div>
->>>>>>> 896e66f8
             % endif
           </div>
         </div>
@@ -379,15 +361,10 @@
         </div>
       % endif
 
-<<<<<<< HEAD
       % if not edraak_certificates.utils.show_dashboard_button(user, course_overview):
-        % if course_overview.may_certify() and cert_status:
+        % if cert_status:
           <%include file='_dashboard_certificate_information.html' args='cert_status=cert_status,course_overview=course_overview, enrollment=enrollment, reverify_link=reverify_link'/>
         % endif
-=======
-      % if cert_status:
-        <%include file='_dashboard_certificate_information.html' args='cert_status=cert_status,course_overview=course_overview, enrollment=enrollment, reverify_link=reverify_link'/>
->>>>>>> 896e66f8
       % endif
 
       % if credit_status is not None:
