--- conflicted
+++ resolved
@@ -202,13 +202,8 @@
           select {
             @include appearance(none);
 
-<<<<<<< HEAD
             @include padding(14px, 30px, 14px, 15px);
-            border: 1px solid $light-gray;
-=======
-            padding: 14px 30px 14px 15px;
             border: 1px solid $gray58-border;
->>>>>>> 441d6384
             background-color: transparent;
             border-radius: 2px;
             position: relative;
