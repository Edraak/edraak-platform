--- conflicted
+++ resolved
@@ -346,12 +346,8 @@
             display: inline-block;
             margin: 0;
             font-weight: $font-regular;
-<<<<<<< HEAD
             @include margin-left($baseline - 2);
-=======
-            margin-left: $baseline - 2;
             display: inline;
->>>>>>> 441d6384
           }
 
           .subsection-text {
@@ -422,13 +418,7 @@
   @include padding(10px, 0, 10px, 2px);
   border: none;
   width: 100%;
-<<<<<<< HEAD
   @include text-align(left);
-  margin: 0px;
-=======
-  text-align: left;
-  margin: 0;
->>>>>>> 441d6384
   background: none;
   cursor: pointer;
 
