"""
Data Aggregation Layer of the Enrollment API. Collects all enrollment specific data into a single
source to be used throughout the API.
"""
import logging

from django.contrib.auth.models import User
from django.db import transaction
from opaque_keys.edx.keys import CourseKey
from six import text_type

from enrollment.errors import (
    CourseEnrollmentClosedError,
    CourseEnrollmentExistsError,
    CourseEnrollmentFullError,
    InvalidEnrollmentAttribute,
    UserNotFoundError
)
from enrollment.serializers import CourseSerializer
from enrollment.serializers import EdraakCourseEnrollmentSerializer
from openedx.core.djangoapps.content.course_overviews.models import CourseOverview
from openedx.core.djangoapps.request_cache import get_request_or_stub
from openedx.core.lib.exceptions import CourseNotFoundError
from student.models import (
    AlreadyEnrolledError,
    CourseEnrollment,
    CourseEnrollmentAttribute,
    CourseFullError,
    EnrollmentClosedError,
    NonExistentCourseError
)
from student.roles import RoleCache

log = logging.getLogger(__name__)


def get_course_enrollments(user_id, include_inactive=False):
    """Retrieve a list representing all aggregated data for a user's course enrollments.

    Construct a representation of all course enrollment data for a specific user.

    Args:
        user_id (str): The name of the user to retrieve course enrollment information for.
        include_inactive (bool): Determines whether inactive enrollments will be included


    Returns:
        A serializable list of dictionaries of all aggregated enrollment data for a user.

    """
    qset = CourseEnrollment.objects.filter(
        user__username=user_id,
    ).order_by('created')

<<<<<<< HEAD
    # Edraak: use EdraakCourseEnrollmentSerializer instead of CourseEnrollmentSerializer
    enrollments = EdraakCourseEnrollmentSerializer(
        qset,
        many=True,
        context={'request': get_request_or_stub()}
    ).data
=======
    if not include_inactive:
        qset = qset.filter(is_active=True)

    enrollments = CourseEnrollmentSerializer(qset, many=True).data
>>>>>>> 441d6384

    # Find deleted courses and filter them out of the results
    deleted = []
    valid = []
    for enrollment in enrollments:
        if enrollment.get("course_details") is not None:
            valid.append(enrollment)
        else:
            deleted.append(enrollment)

    if deleted:
        log.warning(
            (
                u"Course enrollments for user %s reference "
                u"courses that do not exist (this can occur if a course is deleted)."
            ), user_id,
        )

    return valid


def get_course_enrollment(username, course_id):
    """Retrieve an object representing all aggregated data for a user's course enrollment.

    Get the course enrollment information for a specific user and course.

    Args:
        username (str): The name of the user to retrieve course enrollment information for.
        course_id (str): The course to retrieve course enrollment information for.

    Returns:
        A serializable dictionary representing the course enrollment.

    """
    course_key = CourseKey.from_string(course_id)
    try:
        enrollment = CourseEnrollment.objects.get(
            user__username=username, course_id=course_key
        )
        # Edraak: use EdraakCourseEnrollmentSerializer to serialize enrollments
        data = EdraakCourseEnrollmentSerializer(
            enrollment,
            context={'request': get_request_or_stub()}
        ).data
        return data
    except CourseEnrollment.DoesNotExist:
        return None


def get_user_enrollments(course_key):
    """Based on the course id, return all user enrollments in the course
    Args:
        course_key (CourseKey): Identifier of the course
        from which to retrieve enrollments.
    Returns:
        A course's user enrollments as a queryset
    Raises:
        CourseEnrollment.DoesNotExist
    """
    return CourseEnrollment.objects.filter(
        course_id=course_key,
        is_active=True
    ).order_by('created')


def create_course_enrollment(username, course_id, mode, is_active):
    """Create a new course enrollment for the given user.

    Creates a new course enrollment for the specified user username.

    Args:
        username (str): The name of the user to create a new course enrollment for.
        course_id (str): The course to create the course enrollment for.
        mode (str): (Optional) The mode for the new enrollment.
        is_active (boolean): (Optional) Determines if the enrollment is active.

    Returns:
        A serializable dictionary representing the new course enrollment.

    Raises:
        CourseNotFoundError
        CourseEnrollmentFullError
        EnrollmentClosedError
        CourseEnrollmentExistsError

    """
    course_key = CourseKey.from_string(course_id)

    try:
        user = User.objects.get(username=username)
    except User.DoesNotExist:
        msg = u"Not user with username '{username}' found.".format(username=username)
        log.warn(msg)
        raise UserNotFoundError(msg)

    try:
        enrollment = CourseEnrollment.enroll(user, course_key, check_access=True)
        return _update_enrollment(enrollment, is_active=is_active, mode=mode)
    except NonExistentCourseError as err:
        raise CourseNotFoundError(text_type(err))
    except EnrollmentClosedError as err:
        raise CourseEnrollmentClosedError(text_type(err))
    except CourseFullError as err:
        raise CourseEnrollmentFullError(text_type(err))
    except AlreadyEnrolledError as err:
        enrollment = get_course_enrollment(username, course_id)
        raise CourseEnrollmentExistsError(text_type(err), enrollment)


def update_course_enrollment(username, course_id, mode=None, is_active=None):
    """Modify a course enrollment for a user.

    Allows updates to a specific course enrollment.

    Args:
        username (str): The name of the user to retrieve course enrollment information for.
        course_id (str): The course to retrieve course enrollment information for.
        mode (str): (Optional) If specified, modify the mode for this enrollment.
        is_active (boolean): (Optional) Determines if the enrollment is active.

    Returns:
        A serializable dictionary representing the modified course enrollment.

    """
    course_key = CourseKey.from_string(course_id)

    try:
        user = User.objects.get(username=username)
    except User.DoesNotExist:
        msg = u"Not user with username '{username}' found.".format(username=username)
        log.warn(msg)
        raise UserNotFoundError(msg)

    try:
        enrollment = CourseEnrollment.objects.get(user=user, course_id=course_key)
        return _update_enrollment(enrollment, is_active=is_active, mode=mode)
    except CourseEnrollment.DoesNotExist:
        return None


def add_or_update_enrollment_attr(user_id, course_id, attributes):
    """Set enrollment attributes for the enrollment of given user in the
    course provided.

    Args:
        course_id (str): The Course to set enrollment attributes for.
        user_id (str): The User to set enrollment attributes for.
        attributes (list): Attributes to be set.

    Example:
        >>>add_or_update_enrollment_attr(
            "Bob",
            "course-v1-edX-DemoX-1T2015",
            [
                {
                    "namespace": "credit",
                    "name": "provider_id",
                    "value": "hogwarts",
                },
            ]
        )
    """
    course_key = CourseKey.from_string(course_id)
    user = _get_user(user_id)
    enrollment = CourseEnrollment.get_enrollment(user, course_key)
    if not _invalid_attribute(attributes) and enrollment is not None:
        CourseEnrollmentAttribute.add_enrollment_attr(enrollment, attributes)


def get_enrollment_attributes(user_id, course_id):
    """Retrieve enrollment attributes for given user for provided course.

    Args:
        user_id: The User to get enrollment attributes for
        course_id (str): The Course to get enrollment attributes for.

    Example:
        >>>get_enrollment_attributes("Bob", "course-v1-edX-DemoX-1T2015")
        [
            {
                "namespace": "credit",
                "name": "provider_id",
                "value": "hogwarts",
            },
        ]

    Returns: list
    """
    course_key = CourseKey.from_string(course_id)
    user = _get_user(user_id)
    enrollment = CourseEnrollment.get_enrollment(user, course_key)
    return CourseEnrollmentAttribute.get_enrollment_attributes(enrollment)


def unenroll_user_from_all_courses(user_id):
    """
    Set all of a user's enrollments to inactive.
    :param user_id: The user being unenrolled.
    :return: A list of all courses from which the user was unenrolled.
    """
    user = _get_user(user_id)
    enrollments = CourseEnrollment.objects.filter(user=user)
    with transaction.atomic():
        for enrollment in enrollments:
            _update_enrollment(enrollment, is_active=False)

    return set([str(enrollment.course_id.org) for enrollment in enrollments])


def _get_user(user_id):
    """Retrieve user with provided user_id

    Args:
        user_id(str): username of the user for which object is to retrieve

    Returns: obj
    """
    try:
        return User.objects.get(username=user_id)
    except User.DoesNotExist:
        msg = u"Not user with username '{username}' found.".format(username=user_id)
        log.warn(msg)
        raise UserNotFoundError(msg)


def _update_enrollment(enrollment, is_active=None, mode=None):
    enrollment.update_enrollment(is_active=is_active, mode=mode)
    enrollment.save()
    # Edraak: use EdraakCourseEnrollmentSerializer to serialize enrollments
    data = EdraakCourseEnrollmentSerializer(
        enrollment,
        context={'request': get_request_or_stub()}
    ).data
    return data


def _invalid_attribute(attributes):
    """Validate enrollment attribute

    Args:
        attributes(dict): dict of attribute

    Return:
        list of invalid attributes
    """
    invalid_attributes = []
    for attribute in attributes:
        if "namespace" not in attribute:
            msg = u"'namespace' not in enrollment attribute"
            log.warn(msg)
            invalid_attributes.append("namespace")
            raise InvalidEnrollmentAttribute(msg)
        if "name" not in attribute:
            msg = u"'name' not in enrollment attribute"
            log.warn(msg)
            invalid_attributes.append("name")
            raise InvalidEnrollmentAttribute(msg)
        if "value" not in attribute:
            msg = u"'value' not in enrollment attribute"
            log.warn(msg)
            invalid_attributes.append("value")
            raise InvalidEnrollmentAttribute(msg)

    return invalid_attributes


def get_course_enrollment_info(course_id, include_expired=False):
    """Returns all course enrollment information for the given course.

    Based on the course id, return all related course information.

    Args:
        course_id (str): The course to retrieve enrollment information for.

        include_expired (bool): Boolean denoting whether expired course modes
        should be included in the returned JSON data.

    Returns:
        A serializable dictionary representing the course's enrollment information.

    Raises:
        CourseNotFoundError

    """
    course_key = CourseKey.from_string(course_id)

    try:
        course = CourseOverview.get_from_id(course_key)
    except CourseOverview.DoesNotExist:
        msg = u"Requested enrollment information for unknown course {course}".format(course=course_id)
        log.warning(msg)
        raise CourseNotFoundError(msg)
    else:
        return CourseSerializer(course, include_expired=include_expired).data


def get_user_roles(user_id):
    """
    Returns a list of all roles that this user has.
    :param user_id: The id of the selected user.
    :return: All roles for all courses that this user has.
    """
    user = _get_user(user_id)
    if not hasattr(user, '_roles'):
        user._roles = RoleCache(user)
    role_cache = user._roles
    return role_cache._roles<|MERGE_RESOLUTION|>--- conflicted
+++ resolved
@@ -52,19 +52,15 @@
         user__username=user_id,
     ).order_by('created')
 
-<<<<<<< HEAD
+    if not include_inactive:
+        qset = qset.filter(is_active=True)
+
     # Edraak: use EdraakCourseEnrollmentSerializer instead of CourseEnrollmentSerializer
     enrollments = EdraakCourseEnrollmentSerializer(
         qset,
         many=True,
         context={'request': get_request_or_stub()}
     ).data
-=======
-    if not include_inactive:
-        qset = qset.filter(is_active=True)
-
-    enrollments = CourseEnrollmentSerializer(qset, many=True).data
->>>>>>> 441d6384
 
     # Find deleted courses and filter them out of the results
     deleted = []
