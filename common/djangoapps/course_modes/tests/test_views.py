"""
Tests for course_modes views.
"""

import decimal
import unittest
from datetime import datetime

import ddt
import freezegun
import httpretty
import waffle
from django.conf import settings
from django.core.urlresolvers import reverse
from mock import patch
from nose.plugins.attrib import attr

from course_modes.models import CourseMode, Mode
from course_modes.tests.factories import CourseModeFactory
from lms.djangoapps.commerce.tests import test_utils as ecomm_test_utils
from openedx.core.djangoapps.catalog.tests.mixins import CatalogIntegrationMixin
from openedx.core.djangoapps.embargo.test_utils import restrict_course
from openedx.core.djangoapps.theming.tests.test_util import with_comprehensive_theme
from openedx.features.enterprise_support.tests.mixins.enterprise import EnterpriseServiceMockMixin
from student.models import CourseEnrollment
from student.tests.factories import CourseEnrollmentFactory, UserFactory
from util import organizations_helpers as organizations_api
from util.testing import UrlResetMixin
from util.tests.mixins.discovery import CourseCatalogServiceMockMixin
from xmodule.modulestore.django import modulestore
from xmodule.modulestore.tests.django_utils import ModuleStoreTestCase
from xmodule.modulestore.tests.factories import CourseFactory


@attr(shard=3)
@ddt.ddt
@unittest.skipUnless(settings.ROOT_URLCONF == 'lms.urls', 'Test only valid in lms')
class CourseModeViewTest(CatalogIntegrationMixin, UrlResetMixin, ModuleStoreTestCase, EnterpriseServiceMockMixin, CourseCatalogServiceMockMixin):
    """
    Course Mode View tests
    """
    URLCONF_MODULES = ['course_modes.urls']

    @patch.dict(settings.FEATURES, {'MODE_CREATION_FOR_TESTING': True})
    def setUp(self):
        super(CourseModeViewTest, self).setUp()
        self.course = CourseFactory.create()
        self.user = UserFactory.create(username="Bob", email="bob@example.com", password="edx")
        self.client.login(username=self.user.username, password="edx")

        # Create a service user, because the track selection page depends on it
        UserFactory.create(
            username='enterprise_worker',
            email="enterprise_worker@example.com",
            password="edx",
        )

    @unittest.skipUnless(settings.ROOT_URLCONF == 'lms.urls', 'Test only valid in lms')
    @httpretty.activate
    @ddt.data(
        # is_active?, enrollment_mode, redirect?
        (True, 'verified', True),
        (True, 'honor', False),
        (True, 'audit', False),
        (False, 'verified', False),
        (False, 'honor', False),
        (False, 'audit', False),
        (False, None, False),
    )
    @ddt.unpack
    def test_redirect_to_dashboard(self, is_active, enrollment_mode, redirect):
        # Create the course modes
        for mode in ('audit', 'honor', 'verified'):
            CourseModeFactory.create(mode_slug=mode, course_id=self.course.id)

        # Enroll the user in the test course
        if enrollment_mode is not None:
            CourseEnrollmentFactory(
                is_active=is_active,
                mode=enrollment_mode,
                course_id=self.course.id,
                user=self.user
            )

        self.mock_enterprise_learner_api()

        # Configure whether we're upgrading or not
        url = reverse('course_modes_choose', args=[unicode(self.course.id)])
        response = self.client.get(url)

        # Check whether we were correctly redirected
        if redirect:
            self.assertRedirects(response, reverse('dashboard'))
        else:
            self.assertEquals(response.status_code, 200)

    def test_no_id_redirect(self):
        # Create the course modes
        CourseModeFactory.create(mode_slug=CourseMode.NO_ID_PROFESSIONAL_MODE, course_id=self.course.id, min_price=100)

        # Enroll the user in the test course
        CourseEnrollmentFactory(
            is_active=False,
            mode=CourseMode.NO_ID_PROFESSIONAL_MODE,
            course_id=self.course.id,
            user=self.user
        )

        # Configure whether we're upgrading or not
        url = reverse('course_modes_choose', args=[unicode(self.course.id)])
        response = self.client.get(url)
        # Check whether we were correctly redirected
        purchase_workflow = "?purchase_workflow=single"
        start_flow_url = reverse('verify_student_start_flow', args=[unicode(self.course.id)]) + purchase_workflow
        self.assertRedirects(response, start_flow_url)

    def test_no_id_redirect_otto(self):
        # Create the course modes
        prof_course = CourseFactory.create()
        CourseModeFactory(mode_slug=CourseMode.NO_ID_PROFESSIONAL_MODE, course_id=prof_course.id,
                          min_price=100, sku='TEST', bulk_sku="BULKTEST")
        ecomm_test_utils.update_commerce_config(enabled=True)
        # Enroll the user in the test course
        CourseEnrollmentFactory(
            is_active=False,
            mode=CourseMode.NO_ID_PROFESSIONAL_MODE,
            course_id=prof_course.id,
            user=self.user
        )
        # Configure whether we're upgrading or not
        url = reverse('course_modes_choose', args=[unicode(prof_course.id)])
        response = self.client.get(url)
        self.assertRedirects(response, 'http://testserver/basket/add/?sku=TEST', fetch_redirect_response=False)
        ecomm_test_utils.update_commerce_config(enabled=False)

    def _generate_enterprise_learner_context(self, enable_audit_enrollment=False):
        """
        Internal helper to support common pieces of test case variations
        """
        # Create the course modes
        for mode in ('audit', 'honor', 'verified'):
            CourseModeFactory.create(mode_slug=mode, course_id=self.course.id)

        catalog_integration = self.create_catalog_integration(internal_api_url=settings.COURSE_CATALOG_API_URL)
        UserFactory(username=catalog_integration.service_username)

        self.mock_course_discovery_api_for_catalog_contains(
            catalog_id=1, course_run_ids=[str(self.course.id)]
        )
        self.mock_enterprise_learner_api(enable_audit_enrollment=enable_audit_enrollment)

        return reverse('course_modes_choose', args=[unicode(self.course.id)])

    @httpretty.activate
    def test_no_enrollment(self):
        url = self._generate_enterprise_learner_context()
        response = self.client.get(url)
        self.assertEquals(response.status_code, 200)

    @httpretty.activate
    @waffle.testutils.override_switch("populate-multitenant-programs", True)
    def test_enterprise_learner_context(self):
        """
        Test: Track selection page should show the enterprise context message if user belongs to the Enterprise.
        """
        url = self._generate_enterprise_learner_context()

        # User visits the track selection page directly without ever enrolling
        response = self.client.get(url)
        self.assertEquals(response.status_code, 200)
        self.assertContains(
            response,
            'Welcome, {username}! You are about to enroll in {course_name}, from {partner_names}, '
            'sponsored by TestShib. Please select your enrollment information below.'.format(
                username=self.user.username,
                course_name=self.course.display_name_with_default_escaped,
                partner_names=self.course.org
            )
        )

    @httpretty.activate
    @waffle.testutils.override_switch("populate-multitenant-programs", True)
    def test_enterprise_learner_context_with_multiple_organizations(self):
        """
        Test: Track selection page should show the enterprise context message with multiple organization names
        if user belongs to the Enterprise.
        """
        url = self._generate_enterprise_learner_context()

        # Creating organization
        for i in xrange(2):
            test_organization_data = {
                'name': 'test organization ' + str(i),
                'short_name': 'test_organization_' + str(i),
                'description': 'Test Organization Description',
                'active': True,
                'logo': '/logo_test1.png/'
            }
            test_org = organizations_api.add_organization(organization_data=test_organization_data)
            organizations_api.add_organization_course(organization_data=test_org, course_id=unicode(self.course.id))

        # User visits the track selection page directly without ever enrolling
        response = self.client.get(url)
        self.assertEquals(response.status_code, 200)
        self.assertContains(
            response,
            'Welcome, {username}! You are about to enroll in {course_name}, from test organization 0 and '
            'test organization 1, sponsored by TestShib. Please select your enrollment information below.'.format(
                username=self.user.username,
                course_name=self.course.display_name_with_default_escaped
            )
        )

    @httpretty.activate
    @waffle.testutils.override_switch("populate-multitenant-programs", True)
    def test_enterprise_learner_context_audit_disabled(self):
        """
        Track selection page should hide the audit choice by default in an Enterprise Customer/Learner context
        """

        # User visits the track selection page directly without ever enrolling, sees only Verified track choice
        url = self._generate_enterprise_learner_context()
        response = self.client.get(url)
        self.assertContains(response, 'Pursue a Verified Certificate')
        self.assertNotContains(response, 'Audit This Course')

    @httpretty.activate
    def test_enterprise_learner_context_audit_enabled(self):
        """
        Track selection page should display Audit choice when specified for an Enterprise Customer
        """

        # User visits the track selection page directly without ever enrolling, sees both Verified and Audit choices
        url = self._generate_enterprise_learner_context(enable_audit_enrollment=True)
        response = self.client.get(url)
        self.assertContains(response, 'Pursue a Verified Certificate')
        self.assertContains(response, 'Audit This Course')

    @httpretty.activate
    @patch('course_modes.views.get_enterprise_consent_url')
    @ddt.data(
        (True, True),
        (True, False),
        (False, True),
        (False, False),
    )
    @ddt.unpack
    def test_enterprise_course_enrollment_creation(
            self,
            enterprise_enrollment_exists,
            course_in_catalog,
            get_consent_url_mock,
    ):
        for mode in ('audit', 'honor', 'verified'):
            CourseModeFactory.create(mode_slug=mode, course_id=self.course.id)

        catalog_integration = self.create_catalog_integration(internal_api_url=settings.COURSE_CATALOG_API_URL)
        UserFactory(username=catalog_integration.service_username)

        courses_in_catalog = [str(self.course.id)] if course_in_catalog else []
        enterprise_enrollment = {'course_id': str(self.course.id)} if enterprise_enrollment_exists else {}

        self.mock_course_discovery_api_for_catalog_contains(
            catalog_id=1, course_run_ids=courses_in_catalog
        )
        self.mock_enterprise_course_enrollment_get_api(**enterprise_enrollment)
        self.mock_enterprise_course_enrollment_post_api()
        self.mock_enterprise_learner_api(enable_audit_enrollment=True)

        get_consent_url_mock.return_value = 'http://appropriate-consent-url.com/'

        url = reverse('course_modes_choose', args=[unicode(self.course.id)])

        response = self.client.post(url, self.POST_PARAMS_FOR_COURSE_MODE['audit'])

        final_url = reverse('dashboard') if not course_in_catalog else 'http://appropriate-consent-url.com/'

        self.assertRedirects(response, final_url, fetch_redirect_response=False)
        if course_in_catalog:
            if enterprise_enrollment_exists:
                self.assertEquals(httpretty.last_request().method, 'GET')
            else:
                self.assertEquals(httpretty.last_request().method, 'POST')

    @httpretty.activate
    @ddt.data(
        '',
        '1,,2',
        '1, ,2',
        '1, 2, 3'
    )
    def test_suggested_prices(self, price_list):

        # Create the course modes
        for mode in ('audit', 'honor'):
            CourseModeFactory.create(mode_slug=mode, course_id=self.course.id)

        CourseModeFactory.create(
            mode_slug='verified',
            course_id=self.course.id,
            suggested_prices=price_list
        )

        # Enroll the user in the test course to emulate
        # automatic enrollment
        CourseEnrollmentFactory(
            is_active=True,
            course_id=self.course.id,
            user=self.user
        )

        self.mock_enterprise_learner_api()

        # Verify that the prices render correctly
        response = self.client.get(
            reverse('course_modes_choose', args=[unicode(self.course.id)]),
            follow=False,
        )

        self.assertEquals(response.status_code, 200)
        # TODO: Fix it so that response.templates works w/ mako templates, and then assert
        # that the right template rendered

    @httpretty.activate
    @ddt.data(
        (['honor', 'verified', 'credit'], True),
        (['honor', 'verified'], False),
    )
    @ddt.unpack
    def test_credit_upsell_message(self, available_modes, show_upsell):
        # Create the course modes
        for mode in available_modes:
            CourseModeFactory.create(mode_slug=mode, course_id=self.course.id)

        self.mock_enterprise_learner_api()

        # Check whether credit upsell is shown on the page
        # This should *only* be shown when a credit mode is available
        url = reverse('course_modes_choose', args=[unicode(self.course.id)])
        response = self.client.get(url)

        if show_upsell:
            self.assertContains(response, "Credit")
        else:
            self.assertNotContains(response, "Credit")

    @ddt.data('professional', 'no-id-professional')
    def test_professional_enrollment(self, mode):
        # The only course mode is professional ed
        CourseModeFactory.create(mode_slug=mode, course_id=self.course.id, min_price=1)

        # Go to the "choose your track" page
        choose_track_url = reverse('course_modes_choose', args=[unicode(self.course.id)])
        response = self.client.get(choose_track_url)

        # Since the only available track is professional ed, expect that
        # we're redirected immediately to the start of the payment flow.
        purchase_workflow = "?purchase_workflow=single"
        start_flow_url = reverse('verify_student_start_flow', args=[unicode(self.course.id)]) + purchase_workflow
        self.assertRedirects(response, start_flow_url)

        # Now enroll in the course
        CourseEnrollmentFactory(
            user=self.user,
            is_active=True,
            mode=mode,
            course_id=unicode(self.course.id),
        )

        # Expect that this time we're redirected to the dashboard (since we're already registered)
        response = self.client.get(choose_track_url)
        self.assertRedirects(response, reverse('dashboard'))

    # Mapping of course modes to the POST parameters sent
    # when the user chooses that mode.
    POST_PARAMS_FOR_COURSE_MODE = {
        'audit': {'audit_mode': True},
        'honor': {'honor_mode': True},
        'verified': {'verified_mode': True, 'contribution': '1.23'},
        'unsupported': {'unsupported_mode': True},
    }

<<<<<<< HEAD
    @patch.dict(settings.FEATURES, ENABLE_MKTG_SITE=True, EDRAAK_USE_MARKETING_COURSE_SUCCESS_PAGE=True)
    @patch.object(settings, 'MKTG_URLS', {
        'ROOT': 'https://edraak.io',
        'COURSE_SUCCESS_PAGE_FORMAT': '/course/{course_id}/voila',
    })
    def test_choose_mode_edraak_redirect_post(self):
        """
        Ensures that this redirects to the marketing success page instead of dashboard for Edraak.

        This only works for `honor` enrollments.
        Audit enrollments can be supported later, but currently it's throwing a 400 error during tests.
        """
        CourseModeFactory.create(mode_slug='honor', course_id=self.course.id)

        # Choose the mode (POST request)
        choose_track_url = reverse('course_modes_choose', args=[unicode(self.course.id)])
        response = self.client.post(choose_track_url, self.POST_PARAMS_FOR_COURSE_MODE['honor'])

        expected_url = 'https://edraak.io/course/{course_id}/voila'.format(course_id=self.course.id)
        self.assertRedirects(response, expected_url=expected_url, fetch_redirect_response=False)

    @ddt.data('honor', 'audit')
    @unittest.skipUnless(settings.ROOT_URLCONF == 'lms.urls', 'Test only valid in lms')
    @patch.dict(settings.FEATURES, ENABLE_MKTG_SITE=True, EDRAAK_USE_MARKETING_COURSE_SUCCESS_PAGE=True)
    @patch.object(settings, 'MKTG_URLS', {
        'ROOT': 'https://edraak.io',
        'COURSE_SUCCESS_PAGE_FORMAT': '/course/{course_id}/voila',
    })
    def test_choose_mode_edraak_redirect_get(self, enrollment_mode):
        """
        Edraak: This only works for `honor` enrollments.
        Audit enrollments can be supported later, but currently it's throwing a 400 error during tests.
        """
        CourseModeFactory.create(mode_slug=enrollment_mode, course_id=self.course.id)

        # Enroll the user in the test course
        if enrollment_mode is not None:
            CourseEnrollmentFactory(
                is_active=True,
                mode=enrollment_mode,
                course_id=self.course.id,
                user=self.user
            )

        url = reverse('course_modes_choose', args=[unicode(self.course.id)])
        response = self.client.get(url)

        expected_url = 'https://edraak.io/course/{course_id}/voila'.format(course_id=self.course.id)
        self.assertRedirects(response, expected_url=expected_url, fetch_redirect_response=False)

=======
    @httpretty.activate
>>>>>>> e4c8ff3a
    @ddt.data(
        ('audit', 'dashboard'),
        ('honor', 'dashboard'),
        ('verified', 'start-flow'),
    )
    @ddt.unpack
    def test_choose_mode_redirect(self, course_mode, expected_redirect):
        self.mock_enterprise_learner_api()
        self.mock_enterprise_course_enrollment_get_api()
        # Create the course modes
        for mode in ('audit', 'honor', 'verified'):
            min_price = 0 if mode in ["honor", "audit"] else 1
            CourseModeFactory.create(mode_slug=mode, course_id=self.course.id, min_price=min_price)

        # Choose the mode (POST request)
        choose_track_url = reverse('course_modes_choose', args=[unicode(self.course.id)])
        response = self.client.post(choose_track_url, self.POST_PARAMS_FOR_COURSE_MODE[course_mode])

        # Verify the redirect
        if expected_redirect == 'dashboard':
            redirect_url = reverse('dashboard')
        elif expected_redirect == 'start-flow':
            redirect_url = reverse(
                'verify_student_start_flow',
                kwargs={'course_id': unicode(self.course.id)}
            )
        else:
            self.fail("Must provide a valid redirect URL name")

        self.assertRedirects(response, redirect_url)

    @httpretty.activate
    def test_choose_mode_audit_enroll_on_get(self):
        """
        Confirms that the learner will be enrolled in Audit track if it is the only possible option
        """
        self.mock_enterprise_learner_api()
        self.mock_enterprise_course_enrollment_get_api()
        # Create the course mode
        audit_mode = 'audit'
        CourseModeFactory.create(mode_slug=audit_mode, course_id=self.course.id, min_price=0)

        # Assert learner is not enrolled in Audit track pre-POST
        mode, is_active = CourseEnrollment.enrollment_mode_for_user(self.user, self.course.id)
        self.assertIsNone(mode)
        self.assertIsNone(is_active)

        # Choose the audit mode (POST request)
        choose_track_url = reverse('course_modes_choose', args=[unicode(self.course.id)])
        response = self.client.get(choose_track_url)

        # Assert learner is enrolled in Audit track and sent to the dashboard
        mode, is_active = CourseEnrollment.enrollment_mode_for_user(self.user, self.course.id)
        self.assertEquals(mode, audit_mode)
        self.assertTrue(is_active)

        redirect_url = reverse('dashboard')
        self.assertRedirects(response, redirect_url)

    @httpretty.activate
    def test_choose_mode_audit_enroll_on_post(self):
        self.mock_enterprise_learner_api()
        self.mock_enterprise_course_enrollment_get_api()
        audit_mode = 'audit'
        # Create the course modes
        for mode in (audit_mode, 'verified'):
            min_price = 0 if mode in [audit_mode] else 1
            CourseModeFactory.create(mode_slug=mode, course_id=self.course.id, min_price=min_price)

        # Assert learner is not enrolled in Audit track pre-POST
        mode, is_active = CourseEnrollment.enrollment_mode_for_user(self.user, self.course.id)
        self.assertIsNone(mode)
        self.assertIsNone(is_active)

        # Choose the audit mode (POST request)
        choose_track_url = reverse('course_modes_choose', args=[unicode(self.course.id)])
        self.client.post(choose_track_url, self.POST_PARAMS_FOR_COURSE_MODE[audit_mode])

        # Assert learner is enrolled in Audit track post-POST
        mode, is_active = CourseEnrollment.enrollment_mode_for_user(self.user, self.course.id)
        self.assertEqual(mode, audit_mode)
        self.assertTrue(is_active)

        # Unenroll learner from Audit track and confirm the enrollment record is now 'inactive'
        CourseEnrollment.unenroll(self.user, self.course.id)
        mode, is_active = CourseEnrollment.enrollment_mode_for_user(self.user, self.course.id)
        self.assertEqual(mode, audit_mode)
        self.assertFalse(is_active)

        # Choose the audit mode again
        self.client.post(choose_track_url, self.POST_PARAMS_FOR_COURSE_MODE[audit_mode])

        # Assert learner is again enrolled in Audit track post-POST-POST
        mode, is_active = CourseEnrollment.enrollment_mode_for_user(self.user, self.course.id)
        self.assertEqual(mode, audit_mode)
        self.assertTrue(is_active)

    @httpretty.activate
    def test_remember_donation_for_course(self):
        self.mock_enterprise_learner_api()
        self.mock_enterprise_course_enrollment_get_api()
        # Create the course modes
        CourseModeFactory.create(mode_slug='honor', course_id=self.course.id)
        CourseModeFactory.create(mode_slug='verified', course_id=self.course.id, min_price=1)

        # Choose the mode (POST request)
        choose_track_url = reverse('course_modes_choose', args=[unicode(self.course.id)])
        self.client.post(choose_track_url, self.POST_PARAMS_FOR_COURSE_MODE['verified'])

        # Expect that the contribution amount is stored in the user's session
        self.assertIn('donation_for_course', self.client.session)
        self.assertIn(unicode(self.course.id), self.client.session['donation_for_course'])

        actual_amount = self.client.session['donation_for_course'][unicode(self.course.id)]
        expected_amount = decimal.Decimal(self.POST_PARAMS_FOR_COURSE_MODE['verified']['contribution'])
        self.assertEqual(actual_amount, expected_amount)

    @httpretty.activate
    def test_successful_default_enrollment(self):
        self.mock_enterprise_learner_api()
        self.mock_enterprise_course_enrollment_get_api()
        # Create the course modes
        for mode in (CourseMode.DEFAULT_MODE_SLUG, 'verified'):
            CourseModeFactory.create(mode_slug=mode, course_id=self.course.id)

        # Enroll the user in the default mode (honor) to emulate
        # automatic enrollment
        params = {
            'enrollment_action': 'enroll',
            'course_id': unicode(self.course.id)
        }
        self.client.post(reverse('change_enrollment'), params)

        # Explicitly select the honor mode (POST request)
        choose_track_url = reverse('course_modes_choose', args=[unicode(self.course.id)])
        self.client.post(choose_track_url, self.POST_PARAMS_FOR_COURSE_MODE[CourseMode.DEFAULT_MODE_SLUG])

        # Verify that the user's enrollment remains unchanged
        mode, is_active = CourseEnrollment.enrollment_mode_for_user(self.user, self.course.id)
        self.assertEqual(mode, CourseMode.DEFAULT_MODE_SLUG)
        self.assertEqual(is_active, True)

    @httpretty.activate
    def test_unsupported_enrollment_mode_failure(self):
        self.mock_enterprise_learner_api()
        self.mock_enterprise_course_enrollment_get_api()
        # Create the supported course modes
        for mode in ('honor', 'verified'):
            CourseModeFactory.create(mode_slug=mode, course_id=self.course.id)

        # Choose an unsupported mode (POST request)
        choose_track_url = reverse('course_modes_choose', args=[unicode(self.course.id)])
        response = self.client.post(choose_track_url, self.POST_PARAMS_FOR_COURSE_MODE['unsupported'])

        self.assertEqual(400, response.status_code)

    @unittest.skipUnless(settings.ROOT_URLCONF == 'lms.urls', 'Test only valid in lms')
    def test_default_mode_creation(self):
        # Hit the mode creation endpoint with no querystring params, to create an honor mode
        url = reverse('create_mode', args=[unicode(self.course.id)])
        response = self.client.get(url)

        self.assertEquals(response.status_code, 200)

        expected_mode = [Mode(u'honor', u'Honor Code Certificate', 0, '', 'usd', None, None, None, None)]
        course_mode = CourseMode.modes_for_course(self.course.id)

        self.assertEquals(course_mode, expected_mode)

    @unittest.skipUnless(settings.ROOT_URLCONF == 'lms.urls', 'Test only valid in lms')
    @ddt.data(
        (u'verified', u'Verified Certificate', 10, '10,20,30', 'usd'),
        (u'professional', u'Professional Education', 100, '100,200', 'usd'),
    )
    @ddt.unpack
    def test_verified_mode_creation(self, mode_slug, mode_display_name, min_price, suggested_prices, currency):
        parameters = {}
        parameters['mode_slug'] = mode_slug
        parameters['mode_display_name'] = mode_display_name
        parameters['min_price'] = min_price
        parameters['suggested_prices'] = suggested_prices
        parameters['currency'] = currency

        url = reverse('create_mode', args=[unicode(self.course.id)])
        response = self.client.get(url, parameters)

        self.assertEquals(response.status_code, 200)

        expected_mode = [
            Mode(
                mode_slug,
                mode_display_name,
                min_price,
                suggested_prices,
                currency,
                None,
                None,
                None,
                None
            )
        ]
        course_mode = CourseMode.modes_for_course(self.course.id)

        self.assertEquals(course_mode, expected_mode)

    @unittest.skipUnless(settings.ROOT_URLCONF == 'lms.urls', 'Test only valid in lms')
    def test_multiple_mode_creation(self):
        # Create an honor mode
        base_url = reverse('create_mode', args=[unicode(self.course.id)])
        self.client.get(base_url)

        # Excluding the currency parameter implicitly tests the mode creation endpoint's ability to
        # use default values when parameters are partially missing.
        parameters = {}
        parameters['mode_slug'] = u'verified'
        parameters['mode_display_name'] = u'Verified Certificate'
        parameters['min_price'] = 10
        parameters['suggested_prices'] = '10,20'

        # Create a verified mode
        url = reverse('create_mode', args=[unicode(self.course.id)])
        self.client.get(url, parameters)

        honor_mode = Mode(u'honor', u'Honor Code Certificate', 0, '', 'usd', None, None, None, None)
        verified_mode = Mode(u'verified', u'Verified Certificate', 10, '10,20', 'usd', None, None, None, None)
        expected_modes = [honor_mode, verified_mode]
        course_modes = CourseMode.modes_for_course(self.course.id)

        self.assertEquals(course_modes, expected_modes)

    @unittest.skipUnless(settings.ROOT_URLCONF == 'lms.urls', 'Test only valid in lms')
    @with_comprehensive_theme("edx.org")
    @httpretty.activate
    def test_hide_nav(self):
        # Create the course modes
        for mode in ["honor", "verified"]:
            CourseModeFactory.create(mode_slug=mode, course_id=self.course.id)

        self.mock_enterprise_learner_api()

        # Load the track selection page
        url = reverse('course_modes_choose', args=[unicode(self.course.id)])
        response = self.client.get(url)

        # Verify that the header navigation links are hidden for the edx.org version
        self.assertNotContains(response, "How it Works")
        self.assertNotContains(response, "Find courses")
        self.assertNotContains(response, "Schools & Partners")

    @unittest.skipUnless(settings.ROOT_URLCONF == 'lms.urls', 'Test only valid in lms')
    def test_course_closed(self):
        with freezegun.freeze_time('2015-01-02'):
            for mode in ["honor", "verified"]:
                CourseModeFactory(mode_slug=mode, course_id=self.course.id)

            self.course.enrollment_end = datetime(2015, 01, 01)
            modulestore().update_item(self.course, self.user.id)

            url = reverse('course_modes_choose', args=[unicode(self.course.id)])
            response = self.client.get(url)
            # URL-encoded version of 1/1/15, 12:00 AM
            redirect_url = reverse('dashboard') + '?course_closed=1%2F1%2F15%2C+12%3A00+AM'
            self.assertRedirects(response, redirect_url)


@unittest.skipUnless(settings.ROOT_URLCONF == 'lms.urls', 'Test only valid in lms')
class TrackSelectionEmbargoTest(UrlResetMixin, ModuleStoreTestCase, EnterpriseServiceMockMixin):
    """Test embargo restrictions on the track selection page. """

    URLCONF_MODULES = ['openedx.core.djangoapps.embargo']

    @patch.dict(settings.FEATURES, {'EMBARGO': True})
    def setUp(self):
        super(TrackSelectionEmbargoTest, self).setUp()

        # Create a course and course modes
        self.course = CourseFactory.create()
        CourseModeFactory.create(mode_slug='honor', course_id=self.course.id)
        CourseModeFactory.create(mode_slug='verified', course_id=self.course.id, min_price=10)

        # Create a user and log in
        self.user = UserFactory.create(username="Bob", email="bob@example.com", password="edx")
        self.client.login(username=self.user.username, password="edx")

        # Create a service user
        UserFactory.create(
            username='enterprise_worker',
            email="enterprise_worker@example.com",
            password="edx",
        )

        # Construct the URL for the track selection page
        self.url = reverse('course_modes_choose', args=[unicode(self.course.id)])

    @patch.dict(settings.FEATURES, {'EMBARGO': True})
    def test_embargo_restrict(self):
        with restrict_course(self.course.id) as redirect_url:
            response = self.client.get(self.url)
            self.assertRedirects(response, redirect_url)

    @httpretty.activate
    def test_embargo_allow(self):

        self.mock_enterprise_learner_api()
        response = self.client.get(self.url)
        self.assertEqual(response.status_code, 200)<|MERGE_RESOLUTION|>--- conflicted
+++ resolved
@@ -380,7 +380,6 @@
         'unsupported': {'unsupported_mode': True},
     }
 
-<<<<<<< HEAD
     @patch.dict(settings.FEATURES, ENABLE_MKTG_SITE=True, EDRAAK_USE_MARKETING_COURSE_SUCCESS_PAGE=True)
     @patch.object(settings, 'MKTG_URLS', {
         'ROOT': 'https://edraak.io',
@@ -431,9 +430,7 @@
         expected_url = 'https://edraak.io/course/{course_id}/voila'.format(course_id=self.course.id)
         self.assertRedirects(response, expected_url=expected_url, fetch_redirect_response=False)
 
-=======
-    @httpretty.activate
->>>>>>> e4c8ff3a
+    @httpretty.activate
     @ddt.data(
         ('audit', 'dashboard'),
         ('honor', 'dashboard'),
