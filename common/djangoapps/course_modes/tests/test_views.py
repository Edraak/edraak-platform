"""
Tests for course_modes views.
"""

import decimal
import unittest
from datetime import datetime, timedelta

import ddt
import freezegun
import httpretty
import pytz
from django.conf import settings
from django.urls import reverse
from mock import patch
from nose.plugins.attrib import attr

from course_modes.models import CourseMode, Mode
from course_modes.tests.factories import CourseModeFactory
from lms.djangoapps.commerce.tests import test_utils as ecomm_test_utils
from openedx.core.djangoapps.catalog.tests.mixins import CatalogIntegrationMixin
from openedx.core.djangoapps.embargo.test_utils import restrict_course
from openedx.core.djangoapps.theming.tests.test_util import with_comprehensive_theme
from student.models import CourseEnrollment
from student.tests.factories import CourseEnrollmentFactory, UserFactory
from util.testing import UrlResetMixin
from util.tests.mixins.discovery import CourseCatalogServiceMockMixin
from xmodule.modulestore.django import modulestore
from xmodule.modulestore.tests.django_utils import ModuleStoreTestCase
from xmodule.modulestore.tests.factories import CourseFactory


@attr(shard=5)
@ddt.ddt
@unittest.skipUnless(settings.ROOT_URLCONF == 'lms.urls', 'Test only valid in lms')
class CourseModeViewTest(CatalogIntegrationMixin, UrlResetMixin, ModuleStoreTestCase, CourseCatalogServiceMockMixin):
    """
    Course Mode View tests
    """
    URLCONF_MODULES = ['course_modes.urls']

    @patch.dict(settings.FEATURES, {'MODE_CREATION_FOR_TESTING': True})
    def setUp(self):
        super(CourseModeViewTest, self).setUp()
        now = datetime.now(pytz.utc)
        day = timedelta(days=1)
        tomorrow = now + day
        yesterday = now - day
        # Create course that has not started yet and course that started
        self.course = CourseFactory.create(start=tomorrow)
        self.course_that_started = CourseFactory.create(start=yesterday)
        self.user = UserFactory.create(username="Bob", email="bob@example.com", password="edx")
        self.client.login(username=self.user.username, password="edx")

    @unittest.skipUnless(settings.ROOT_URLCONF == 'lms.urls', 'Test only valid in lms')
    @httpretty.activate
    @ddt.data(
        # is_active?, enrollment_mode, redirect?, has_started
        (True, 'verified', True, False),
        (True, 'honor', False, False),
        (True, 'audit', False, False),
        (True, 'verified', True, True),
        (True, 'honor', False, True),
        (True, 'audit', False, True),
        (False, 'verified', False, False),
        (False, 'honor', False, False),
        (False, 'audit', False, False),
        (False, None, False, False),
    )
    @ddt.unpack
    def test_redirect_to_dashboard(self, is_active, enrollment_mode, redirect, has_started):
        # Configure whether course has started
        # If it has go to course home instead of dashboard
        course = self.course_that_started if has_started else self.course
        # Create the course modes
        for mode in ('audit', 'honor', 'verified'):
            CourseModeFactory.create(mode_slug=mode, course_id=course.id)

        # Enroll the user in the test course
        if enrollment_mode is not None:
            CourseEnrollmentFactory(
                is_active=is_active,
                mode=enrollment_mode,
                course_id=course.id,
                user=self.user
            )

        # Configure whether we're upgrading or not
        url = reverse('course_modes_choose', args=[unicode(course.id)])
        response = self.client.get(url)

        # Check whether we were correctly redirected
        if redirect:
            if has_started:
                self.assertRedirects(
                    response, reverse('openedx.course_experience.course_home', kwargs={'course_id': course.id})
                )
            else:
                self.assertRedirects(response, reverse('dashboard'))
        else:
            self.assertEquals(response.status_code, 200)

    def test_no_id_redirect(self):
        # Create the course modes
        CourseModeFactory.create(mode_slug=CourseMode.NO_ID_PROFESSIONAL_MODE, course_id=self.course.id, min_price=100)

        # Enroll the user in the test course
        CourseEnrollmentFactory(
            is_active=False,
            mode=CourseMode.NO_ID_PROFESSIONAL_MODE,
            course_id=self.course.id,
            user=self.user
        )

        # Configure whether we're upgrading or not
        url = reverse('course_modes_choose', args=[unicode(self.course.id)])
        response = self.client.get(url)
        # Check whether we were correctly redirected
        purchase_workflow = "?purchase_workflow=single"
        start_flow_url = reverse('verify_student_start_flow', args=[unicode(self.course.id)]) + purchase_workflow
        self.assertRedirects(response, start_flow_url)

    def test_no_id_redirect_otto(self):
        # Create the course modes
        prof_course = CourseFactory.create()
        CourseModeFactory(mode_slug=CourseMode.NO_ID_PROFESSIONAL_MODE, course_id=prof_course.id,
                          min_price=100, sku='TEST', bulk_sku="BULKTEST")
        ecomm_test_utils.update_commerce_config(enabled=True)
        # Enroll the user in the test course
        CourseEnrollmentFactory(
            is_active=False,
            mode=CourseMode.NO_ID_PROFESSIONAL_MODE,
            course_id=prof_course.id,
            user=self.user
        )
        # Configure whether we're upgrading or not
        url = reverse('course_modes_choose', args=[unicode(prof_course.id)])
        response = self.client.get(url)
        self.assertRedirects(response, 'http://testserver/test_basket/add/?sku=TEST', fetch_redirect_response=False)
        ecomm_test_utils.update_commerce_config(enabled=False)

    @httpretty.activate
    @ddt.data(
        '',
        '1,,2',
        '1, ,2',
        '1, 2, 3'
    )
    def test_suggested_prices(self, price_list):

        # Create the course modes
        for mode in ('audit', 'honor'):
            CourseModeFactory.create(mode_slug=mode, course_id=self.course.id)

        CourseModeFactory.create(
            mode_slug='verified',
            course_id=self.course.id,
            suggested_prices=price_list
        )

        # Enroll the user in the test course to emulate
        # automatic enrollment
        CourseEnrollmentFactory(
            is_active=True,
            course_id=self.course.id,
            user=self.user
        )

        # Verify that the prices render correctly
        response = self.client.get(
            reverse('course_modes_choose', args=[unicode(self.course.id)]),
            follow=False,
        )

        self.assertEquals(response.status_code, 200)
        # TODO: Fix it so that response.templates works w/ mako templates, and then assert
        # that the right template rendered

    @httpretty.activate
    @ddt.data(
        (['honor', 'verified', 'credit'], True),
        (['honor', 'verified'], False),
    )
    @ddt.unpack
    def test_credit_upsell_message(self, available_modes, show_upsell):
        # Create the course modes
        for mode in available_modes:
            CourseModeFactory.create(mode_slug=mode, course_id=self.course.id)

        # Check whether credit upsell is shown on the page
        # This should *only* be shown when a credit mode is available
        url = reverse('course_modes_choose', args=[unicode(self.course.id)])
        response = self.client.get(url)

        if show_upsell:
            self.assertContains(response, "Credit")
        else:
            self.assertNotContains(response, "Credit")

    @ddt.data('professional', 'no-id-professional')
    def test_professional_enrollment(self, mode):
        # The only course mode is professional ed
        CourseModeFactory.create(mode_slug=mode, course_id=self.course.id, min_price=1)

        # Go to the "choose your track" page
        choose_track_url = reverse('course_modes_choose', args=[unicode(self.course.id)])
        response = self.client.get(choose_track_url)

        # Since the only available track is professional ed, expect that
        # we're redirected immediately to the start of the payment flow.
        purchase_workflow = "?purchase_workflow=single"
        start_flow_url = reverse('verify_student_start_flow', args=[unicode(self.course.id)]) + purchase_workflow
        self.assertRedirects(response, start_flow_url)

        # Now enroll in the course
        CourseEnrollmentFactory(
            user=self.user,
            is_active=True,
            mode=mode,
            course_id=unicode(self.course.id),
        )

        # Expect that this time we're redirected to the dashboard (since we're already registered)
        response = self.client.get(choose_track_url)
        self.assertRedirects(response, reverse('dashboard'))

    # Mapping of course modes to the POST parameters sent
    # when the user chooses that mode.
    POST_PARAMS_FOR_COURSE_MODE = {
        'audit': {'audit_mode': True},
        'honor': {'honor_mode': True},
        'verified': {'verified_mode': True, 'contribution': '1.23'},
        'unsupported': {'unsupported_mode': True},
    }

<<<<<<< HEAD
    @patch.dict(settings.FEATURES, ENABLE_MKTG_SITE=True, EDRAAK_USE_MARKETING_COURSE_SUCCESS_PAGE=True)
    @patch.object(settings, 'MKTG_URLS', {
        'ROOT': 'https://edraak.io',
        'COURSE_SUCCESS_PAGE_FORMAT': '/course/{course_id}/voila',
    })
    def test_choose_mode_edraak_redirect_post(self):
        """
        Ensures that this redirects to the marketing success page instead of dashboard for Edraak.

        This only works for `honor` enrollments.
        Audit enrollments can be supported later, but currently it's throwing a 400 error during tests.
        """
        CourseModeFactory.create(mode_slug='honor', course_id=self.course.id)

        # Choose the mode (POST request)
        choose_track_url = reverse('course_modes_choose', args=[unicode(self.course.id)])
        response = self.client.post(choose_track_url, self.POST_PARAMS_FOR_COURSE_MODE['honor'])

        expected_url = 'https://edraak.io/course/{course_id}/voila'.format(course_id=self.course.id)
        self.assertRedirects(response, expected_url=expected_url, fetch_redirect_response=False)

    @ddt.data('honor', 'audit')
    @unittest.skipUnless(settings.ROOT_URLCONF == 'lms.urls', 'Test only valid in lms')
    @patch.dict(settings.FEATURES, ENABLE_MKTG_SITE=True, EDRAAK_USE_MARKETING_COURSE_SUCCESS_PAGE=True)
    @patch.object(settings, 'MKTG_URLS', {
        'ROOT': 'https://edraak.io',
        'COURSE_SUCCESS_PAGE_FORMAT': '/course/{course_id}/voila',
    })
    def test_choose_mode_edraak_redirect_get(self, enrollment_mode):
        """
        Edraak: This only works for `honor` enrollments.
        Audit enrollments can be supported later, but currently it's throwing a 400 error during tests.
        """
        CourseModeFactory.create(mode_slug=enrollment_mode, course_id=self.course.id)

        # Enroll the user in the test course
        if enrollment_mode is not None:
            CourseEnrollmentFactory(
                is_active=True,
                mode=enrollment_mode,
                course_id=self.course.id,
                user=self.user
            )

        url = reverse('course_modes_choose', args=[unicode(self.course.id)])
        response = self.client.get(url)

        expected_url = 'https://edraak.io/course/{course_id}/voila'.format(course_id=self.course.id)
        self.assertRedirects(response, expected_url=expected_url, fetch_redirect_response=False)

    @httpretty.activate
=======
>>>>>>> 896e66f8
    @ddt.data(
        ('audit', 'dashboard'),
        ('honor', 'dashboard'),
        ('verified', 'start-flow'),
    )
    @ddt.unpack
    def test_choose_mode_redirect(self, course_mode, expected_redirect):
        # Create the course modes
        for mode in ('audit', 'honor', 'verified'):
            min_price = 0 if mode in ["honor", "audit"] else 1
            CourseModeFactory.create(mode_slug=mode, course_id=self.course.id, min_price=min_price)

        # Choose the mode (POST request)
        choose_track_url = reverse('course_modes_choose', args=[unicode(self.course.id)])
        response = self.client.post(choose_track_url, self.POST_PARAMS_FOR_COURSE_MODE[course_mode])

        # Verify the redirect
        if expected_redirect == 'dashboard':
            redirect_url = reverse('dashboard')
        elif expected_redirect == 'start-flow':
            redirect_url = reverse(
                'verify_student_start_flow',
                kwargs={'course_id': unicode(self.course.id)}
            )
        else:
            self.fail("Must provide a valid redirect URL name")

        self.assertRedirects(response, redirect_url)

    def test_choose_mode_audit_enroll_on_post(self):
        audit_mode = 'audit'
        # Create the course modes
        for mode in (audit_mode, 'verified'):
            min_price = 0 if mode in [audit_mode] else 1
            CourseModeFactory.create(mode_slug=mode, course_id=self.course.id, min_price=min_price)

        # Assert learner is not enrolled in Audit track pre-POST
        mode, is_active = CourseEnrollment.enrollment_mode_for_user(self.user, self.course.id)
        self.assertIsNone(mode)
        self.assertIsNone(is_active)

        # Choose the audit mode (POST request)
        choose_track_url = reverse('course_modes_choose', args=[unicode(self.course.id)])
        self.client.post(choose_track_url, self.POST_PARAMS_FOR_COURSE_MODE[audit_mode])

        # Assert learner is enrolled in Audit track post-POST
        mode, is_active = CourseEnrollment.enrollment_mode_for_user(self.user, self.course.id)
        self.assertEqual(mode, audit_mode)
        self.assertTrue(is_active)

        # Unenroll learner from Audit track and confirm the enrollment record is now 'inactive'
        CourseEnrollment.unenroll(self.user, self.course.id)
        mode, is_active = CourseEnrollment.enrollment_mode_for_user(self.user, self.course.id)
        self.assertEqual(mode, audit_mode)
        self.assertFalse(is_active)

        # Choose the audit mode again
        self.client.post(choose_track_url, self.POST_PARAMS_FOR_COURSE_MODE[audit_mode])

        # Assert learner is again enrolled in Audit track post-POST-POST
        mode, is_active = CourseEnrollment.enrollment_mode_for_user(self.user, self.course.id)
        self.assertEqual(mode, audit_mode)
        self.assertTrue(is_active)

    def test_remember_donation_for_course(self):
        # Create the course modes
        CourseModeFactory.create(mode_slug='honor', course_id=self.course.id)
        CourseModeFactory.create(mode_slug='verified', course_id=self.course.id, min_price=1)

        # Choose the mode (POST request)
        choose_track_url = reverse('course_modes_choose', args=[unicode(self.course.id)])
        self.client.post(choose_track_url, self.POST_PARAMS_FOR_COURSE_MODE['verified'])

        # Expect that the contribution amount is stored in the user's session
        self.assertIn('donation_for_course', self.client.session)
        self.assertIn(unicode(self.course.id), self.client.session['donation_for_course'])

        actual_amount = self.client.session['donation_for_course'][unicode(self.course.id)]
        expected_amount = decimal.Decimal(self.POST_PARAMS_FOR_COURSE_MODE['verified']['contribution'])
        self.assertEqual(actual_amount, expected_amount)

    def test_successful_default_enrollment(self):
        # Create the course modes
        for mode in (CourseMode.DEFAULT_MODE_SLUG, 'verified'):
            CourseModeFactory.create(mode_slug=mode, course_id=self.course.id)

        # Enroll the user in the default mode (honor) to emulate
        # automatic enrollment
        params = {
            'enrollment_action': 'enroll',
            'course_id': unicode(self.course.id)
        }
        self.client.post(reverse('change_enrollment'), params)

        # Explicitly select the honor mode (POST request)
        choose_track_url = reverse('course_modes_choose', args=[unicode(self.course.id)])
        self.client.post(choose_track_url, self.POST_PARAMS_FOR_COURSE_MODE[CourseMode.DEFAULT_MODE_SLUG])

        # Verify that the user's enrollment remains unchanged
        mode, is_active = CourseEnrollment.enrollment_mode_for_user(self.user, self.course.id)
        self.assertEqual(mode, CourseMode.DEFAULT_MODE_SLUG)
        self.assertEqual(is_active, True)

    def test_unsupported_enrollment_mode_failure(self):
        # Create the supported course modes
        for mode in ('honor', 'verified'):
            CourseModeFactory.create(mode_slug=mode, course_id=self.course.id)

        # Choose an unsupported mode (POST request)
        choose_track_url = reverse('course_modes_choose', args=[unicode(self.course.id)])
        response = self.client.post(choose_track_url, self.POST_PARAMS_FOR_COURSE_MODE['unsupported'])

        self.assertEqual(400, response.status_code)

    @unittest.skipUnless(settings.ROOT_URLCONF == 'lms.urls', 'Test only valid in lms')
    def test_default_mode_creation(self):
        # Hit the mode creation endpoint with no querystring params, to create an honor mode
        url = reverse('create_mode', args=[unicode(self.course.id)])
        response = self.client.get(url)

        self.assertEquals(response.status_code, 200)

        expected_mode = [Mode(u'honor', u'Honor Code Certificate', 0, '', 'usd', None, None, None, None)]
        course_mode = CourseMode.modes_for_course(self.course.id)

        self.assertEquals(course_mode, expected_mode)

    @unittest.skipUnless(settings.ROOT_URLCONF == 'lms.urls', 'Test only valid in lms')
    @ddt.data(
        (u'verified', u'Verified Certificate', 10, '10,20,30', 'usd'),
        (u'professional', u'Professional Education', 100, '100,200', 'usd'),
    )
    @ddt.unpack
    def test_verified_mode_creation(self, mode_slug, mode_display_name, min_price, suggested_prices, currency):
        parameters = {}
        parameters['mode_slug'] = mode_slug
        parameters['mode_display_name'] = mode_display_name
        parameters['min_price'] = min_price
        parameters['suggested_prices'] = suggested_prices
        parameters['currency'] = currency

        url = reverse('create_mode', args=[unicode(self.course.id)])
        response = self.client.get(url, parameters)

        self.assertEquals(response.status_code, 200)

        expected_mode = [
            Mode(
                mode_slug,
                mode_display_name,
                min_price,
                suggested_prices,
                currency,
                None,
                None,
                None,
                None
            )
        ]
        course_mode = CourseMode.modes_for_course(self.course.id)

        self.assertEquals(course_mode, expected_mode)

    @unittest.skipUnless(settings.ROOT_URLCONF == 'lms.urls', 'Test only valid in lms')
    def test_multiple_mode_creation(self):
        # Create an honor mode
        base_url = reverse('create_mode', args=[unicode(self.course.id)])
        self.client.get(base_url)

        # Excluding the currency parameter implicitly tests the mode creation endpoint's ability to
        # use default values when parameters are partially missing.
        parameters = {}
        parameters['mode_slug'] = u'verified'
        parameters['mode_display_name'] = u'Verified Certificate'
        parameters['min_price'] = 10
        parameters['suggested_prices'] = '10,20'

        # Create a verified mode
        url = reverse('create_mode', args=[unicode(self.course.id)])
        self.client.get(url, parameters)

        honor_mode = Mode(u'honor', u'Honor Code Certificate', 0, '', 'usd', None, None, None, None)
        verified_mode = Mode(u'verified', u'Verified Certificate', 10, '10,20', 'usd', None, None, None, None)
        expected_modes = [honor_mode, verified_mode]
        course_modes = CourseMode.modes_for_course(self.course.id)

        self.assertEquals(course_modes, expected_modes)

    @unittest.skipUnless(settings.ROOT_URLCONF == 'lms.urls', 'Test only valid in lms')
    @with_comprehensive_theme("edx.org")
    @httpretty.activate
    def test_hide_nav(self):
        # Create the course modes
        for mode in ["honor", "verified"]:
            CourseModeFactory.create(mode_slug=mode, course_id=self.course.id)

        # Load the track selection page
        url = reverse('course_modes_choose', args=[unicode(self.course.id)])
        response = self.client.get(url)

        # Verify that the header navigation links are hidden for the edx.org version
        self.assertNotContains(response, "How it Works")
        self.assertNotContains(response, "Find courses")
        self.assertNotContains(response, "Schools & Partners")

    @unittest.skipUnless(settings.ROOT_URLCONF == 'lms.urls', 'Test only valid in lms')
    def test_course_closed(self):
        with freezegun.freeze_time('2015-01-02'):
            for mode in ["honor", "verified"]:
                CourseModeFactory(mode_slug=mode, course_id=self.course.id)

            self.course.enrollment_end = datetime(2015, 01, 01)
            modulestore().update_item(self.course, self.user.id)

            url = reverse('course_modes_choose', args=[unicode(self.course.id)])
            response = self.client.get(url)
            # URL-encoded version of 1/1/15, 12:00 AM
            redirect_url = reverse('dashboard') + '?course_closed=1%2F1%2F15%2C+12%3A00+AM'
            self.assertRedirects(response, redirect_url)


@unittest.skipUnless(settings.ROOT_URLCONF == 'lms.urls', 'Test only valid in lms')
class TrackSelectionEmbargoTest(UrlResetMixin, ModuleStoreTestCase):
    """Test embargo restrictions on the track selection page. """

    URLCONF_MODULES = ['openedx.core.djangoapps.embargo']

    @patch.dict(settings.FEATURES, {'EMBARGO': True})
    def setUp(self):
        super(TrackSelectionEmbargoTest, self).setUp()

        # Create a course and course modes
        self.course = CourseFactory.create()
        CourseModeFactory.create(mode_slug='honor', course_id=self.course.id)
        CourseModeFactory.create(mode_slug='verified', course_id=self.course.id, min_price=10)

        # Create a user and log in
        self.user = UserFactory.create(username="Bob", email="bob@example.com", password="edx")
        self.client.login(username=self.user.username, password="edx")

        # Construct the URL for the track selection page
        self.url = reverse('course_modes_choose', args=[unicode(self.course.id)])

    @patch.dict(settings.FEATURES, {'EMBARGO': True})
    def test_embargo_restrict(self):
        with restrict_course(self.course.id) as redirect_url:
            response = self.client.get(self.url)
            self.assertRedirects(response, redirect_url)

    @httpretty.activate
    def test_embargo_allow(self):
        response = self.client.get(self.url)
        self.assertEqual(response.status_code, 200)<|MERGE_RESOLUTION|>--- conflicted
+++ resolved
@@ -233,7 +233,6 @@
         'unsupported': {'unsupported_mode': True},
     }
 
-<<<<<<< HEAD
     @patch.dict(settings.FEATURES, ENABLE_MKTG_SITE=True, EDRAAK_USE_MARKETING_COURSE_SUCCESS_PAGE=True)
     @patch.object(settings, 'MKTG_URLS', {
         'ROOT': 'https://edraak.io',
@@ -285,8 +284,6 @@
         self.assertRedirects(response, expected_url=expected_url, fetch_redirect_response=False)
 
     @httpretty.activate
-=======
->>>>>>> 896e66f8
     @ddt.data(
         ('audit', 'dashboard'),
         ('honor', 'dashboard'),
