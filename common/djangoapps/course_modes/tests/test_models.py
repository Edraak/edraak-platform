"""
This file demonstrates writing tests using the unittest module. These will pass
when you run "manage.py test".

Replace this with more appropriate tests for your application.
"""

import itertools
from datetime import datetime, timedelta

import ddt
<<<<<<< HEAD
from django.conf import settings
=======
import pytz
>>>>>>> e4c8ff3a
from django.core.exceptions import ValidationError
from django.test import TestCase
from mock import patch
from opaque_keys.edx.locations import SlashSeparatedCourseKey
from opaque_keys.edx.locator import CourseLocator

from course_modes.helpers import enrollment_mode_display
from course_modes.models import CourseMode, Mode, invalidate_course_mode_cache
from course_modes.tests.factories import CourseModeFactory


@ddt.ddt
class CourseModeModelTest(TestCase):
    """
    Tests for the CourseMode model
    """

    def setUp(self):
        super(CourseModeModelTest, self).setUp()
        self.course_key = SlashSeparatedCourseKey('Test', 'TestCourse', 'TestCourseRun')
        CourseMode.objects.all().delete()

    def tearDown(self):
        invalidate_course_mode_cache(sender=None)

    def create_mode(
            self,
            mode_slug,
            mode_name,
            min_price=0,
            suggested_prices='',
            currency='usd',
            expiration_datetime=None,
    ):
        """
        Create a new course mode
        """
        return CourseMode.objects.get_or_create(
            course_id=self.course_key,
            mode_display_name=mode_name,
            mode_slug=mode_slug,
            min_price=min_price,
            suggested_prices=suggested_prices,
            currency=currency,
            _expiration_datetime=expiration_datetime,
        )

    def test_save(self):
        """ Verify currency is always lowercase. """
        cm, __ = self.create_mode('honor', 'honor', 0, '', 'USD')
        self.assertEqual(cm.currency, 'usd')

        cm.currency = 'GHS'
        cm.save()
        self.assertEqual(cm.currency, 'ghs')

    def test_modes_for_course_empty(self):
        """
        If we can't find any modes, we should get back the default mode
        """
        # shouldn't be able to find a corresponding course
        modes = CourseMode.modes_for_course(self.course_key)
        self.assertEqual([CourseMode.DEFAULT_MODE], modes)

    @patch.dict(settings.FEATURES, EDRAAK_DEFAULT_MODE_HONOR=True)
    def test_modes_for_course_empty_edraak(self):
        """
        Edraak: By default use `honor` instead of `audit`. This is the requirement because we don't charge fees for
                our courses.
        """
        # Sanity check: The shopping cart mode should be honor!
        # Otherwise we need to add something like `EDRAAK_DEFAULT_MODE=Mode(...)`
        self.assertEqual(CourseMode.HONOR, CourseMode.EDRAAK_DEFAULT_MODE.slug)

        # Shouldn't be able to find a corresponding course
        modes = CourseMode.modes_for_course(self.course_key)
        self.assertEqual([CourseMode.EDRAAK_DEFAULT_MODE], modes)

    def test_nodes_for_course_single(self):
        """
        Find the modes for a course with only one mode
        """

        self.create_mode('verified', 'Verified Certificate', 10)
        modes = CourseMode.modes_for_course(self.course_key)
        mode = Mode(u'verified', u'Verified Certificate', 10, '', 'usd', None, None, None, None)
        self.assertEqual([mode], modes)

        modes_dict = CourseMode.modes_for_course_dict(self.course_key)
        self.assertEqual(modes_dict['verified'], mode)
        self.assertEqual(CourseMode.mode_for_course(self.course_key, 'verified'),
                         mode)

    def test_modes_for_course_multiple(self):
        """
        Finding the modes when there's multiple modes
        """
        mode1 = Mode(u'honor', u'Honor Code Certificate', 0, '', 'usd', None, None, None, None)
        mode2 = Mode(u'verified', u'Verified Certificate', 10, '', 'usd', None, None, None, None)
        set_modes = [mode1, mode2]
        for mode in set_modes:
            self.create_mode(mode.slug, mode.name, mode.min_price, mode.suggested_prices)

        modes = CourseMode.modes_for_course(self.course_key)
        self.assertEqual(modes, set_modes)
        self.assertEqual(mode1, CourseMode.mode_for_course(self.course_key, u'honor'))
        self.assertEqual(mode2, CourseMode.mode_for_course(self.course_key, u'verified'))
        self.assertIsNone(CourseMode.mode_for_course(self.course_key, 'DNE'))

    def test_min_course_price_for_currency(self):
        """
        Get the min course price for a course according to currency
        """
        # no modes, should get 0
        self.assertEqual(0, CourseMode.min_course_price_for_currency(self.course_key, 'usd'))

        # create some modes
        mode1 = Mode(u'honor', u'Honor Code Certificate', 10, '', 'usd', None, None, None, None)
        mode2 = Mode(u'verified', u'Verified Certificate', 20, '', 'usd', None, None, None, None)
        mode3 = Mode(u'honor', u'Honor Code Certificate', 80, '', 'cny', None, None, None, None)
        set_modes = [mode1, mode2, mode3]
        for mode in set_modes:
            self.create_mode(mode.slug, mode.name, mode.min_price, mode.suggested_prices, mode.currency)

        self.assertEqual(10, CourseMode.min_course_price_for_currency(self.course_key, 'usd'))
        self.assertEqual(80, CourseMode.min_course_price_for_currency(self.course_key, 'cny'))

    def test_modes_for_course_expired(self):
        expired_mode, _status = self.create_mode('verified', 'Verified Certificate', 10)
        expired_mode.expiration_datetime = datetime.now(pytz.UTC) + timedelta(days=-1)
        expired_mode.save()
        modes = CourseMode.modes_for_course(self.course_key)
        self.assertEqual([CourseMode.DEFAULT_MODE], modes)

        mode1 = Mode(u'honor', u'Honor Code Certificate', 0, '', 'usd', None, None, None, None)
        self.create_mode(mode1.slug, mode1.name, mode1.min_price, mode1.suggested_prices)
        modes = CourseMode.modes_for_course(self.course_key)
        self.assertEqual([mode1], modes)

        expiration_datetime = datetime.now(pytz.UTC) + timedelta(days=1)
        expired_mode.expiration_datetime = expiration_datetime
        expired_mode.save()
        expired_mode_value = Mode(
            u'verified',
            u'Verified Certificate',
            10,
            '',
            'usd',
            expiration_datetime,
            None,
            None,
            None
        )
        modes = CourseMode.modes_for_course(self.course_key)
        self.assertEqual([expired_mode_value, mode1], modes)

        modes = CourseMode.modes_for_course(SlashSeparatedCourseKey('TestOrg', 'TestCourse', 'TestRun'))
        self.assertEqual([CourseMode.DEFAULT_MODE], modes)

    def test_verified_mode_for_course(self):
        self.create_mode('verified', 'Verified Certificate', 10)

        mode = CourseMode.verified_mode_for_course(self.course_key)

        self.assertEqual(mode.slug, 'verified')

        # verify that the professional mode is preferred
        self.create_mode('professional', 'Professional Education Verified Certificate', 10)

        mode = CourseMode.verified_mode_for_course(self.course_key)

        self.assertEqual(mode.slug, 'professional')

    def test_course_has_payment_options(self):
        # Has no payment options.
        honor, _ = self.create_mode('honor', 'Honor')
        self.assertFalse(CourseMode.has_payment_options(self.course_key))

        # Now we do have a payment option.
        verified, _ = self.create_mode('verified', 'Verified', min_price=5)
        self.assertTrue(CourseMode.has_payment_options(self.course_key))

        # Remove the verified option.
        verified.delete()
        self.assertFalse(CourseMode.has_payment_options(self.course_key))

        # Finally, give the honor mode payment options
        honor.suggested_prices = '5, 10, 15'
        honor.save()
        self.assertTrue(CourseMode.has_payment_options(self.course_key))

    def test_course_has_payment_options_with_no_id_professional(self):
        # Has payment options.
        self.create_mode('no-id-professional', 'no-id-professional', min_price=5)
        self.assertTrue(CourseMode.has_payment_options(self.course_key))

    @ddt.data(
        ([], True),
        ([("honor", 0), ("audit", 0), ("verified", 100)], True),
        ([("honor", 100)], False),
        ([("professional", 100)], False),
        ([("no-id-professional", 100)], False),
    )
    @ddt.unpack
    def test_can_auto_enroll(self, modes_and_prices, can_auto_enroll):
        # Create the modes and min prices
        for mode_slug, min_price in modes_and_prices:
            self.create_mode(mode_slug, mode_slug.capitalize(), min_price=min_price)

        # Verify that we can or cannot auto enroll
        self.assertEqual(CourseMode.can_auto_enroll(self.course_key), can_auto_enroll)

    @ddt.data(
        ([], None),
        (["honor", "audit", "verified"], "honor"),
        (["honor", "audit"], "honor"),
        (["audit", "verified"], "audit"),
        (["professional"], None),
        (["no-id-professional"], None),
        (["credit", "audit", "verified"], "audit"),
        (["credit"], None),
    )
    @ddt.unpack
    def test_auto_enroll_mode(self, modes, result):
        # Verify that the proper auto enroll mode is returned
        self.assertEqual(CourseMode.auto_enroll_mode(self.course_key, modes), result)

    def test_all_modes_for_courses(self):
        now = datetime.now(pytz.UTC)
        future = now + timedelta(days=1)
        past = now - timedelta(days=1)

        # Unexpired, no expiration date
        CourseModeFactory.create(
            course_id=self.course_key,
            mode_display_name="Honor No Expiration",
            mode_slug="honor_no_expiration",
            expiration_datetime=None
        )

        # Unexpired, expiration date in future
        CourseModeFactory.create(
            course_id=self.course_key,
            mode_display_name="Honor Not Expired",
            mode_slug="honor_not_expired",
            expiration_datetime=future
        )

        # Expired
        CourseModeFactory.create(
            course_id=self.course_key,
            mode_display_name="Verified Expired",
            mode_slug="verified_expired",
            expiration_datetime=past
        )

        # We should get all of these back when querying for *all* course modes,
        # including ones that have expired.
        other_course_key = CourseLocator(org="not", course="a", run="course")
        all_modes = CourseMode.all_modes_for_courses([self.course_key, other_course_key])
        self.assertEqual(len(all_modes[self.course_key]), 3)
        self.assertEqual(all_modes[self.course_key][0].name, "Honor No Expiration")
        self.assertEqual(all_modes[self.course_key][1].name, "Honor Not Expired")
        self.assertEqual(all_modes[self.course_key][2].name, "Verified Expired")

        # Check that we get a default mode for when no course mode is available
        self.assertEqual(len(all_modes[other_course_key]), 1)
        self.assertEqual(all_modes[other_course_key][0], CourseMode.DEFAULT_MODE)

    @ddt.data('', 'no-id-professional', 'professional', 'verified')
    def test_course_has_professional_mode(self, mode):
        # check the professional mode.

        self.create_mode(mode, 'course mode', 10)
        modes_dict = CourseMode.modes_for_course_dict(self.course_key)

        if mode in ['professional', 'no-id-professional']:
            self.assertTrue(CourseMode.has_professional_mode(modes_dict))
        else:
            self.assertFalse(CourseMode.has_professional_mode(modes_dict))

    @ddt.data('no-id-professional', 'professional', 'verified')
    def test_course_is_professional_mode(self, mode):
        # check that tuple has professional mode

        course_mode, __ = self.create_mode(mode, 'course mode', 10)
        if mode in ['professional', 'no-id-professional']:
            self.assertTrue(CourseMode.is_professional_mode(course_mode.to_tuple()))
        else:
            self.assertFalse(CourseMode.is_professional_mode(course_mode.to_tuple()))

    def test_course_is_professional_mode_with_invalid_tuple(self):
        # check that tuple has professional mode with None
        self.assertFalse(CourseMode.is_professional_mode(None))

    @ddt.data(
        ('no-id-professional', False),
        ('professional', True),
        ('verified', True),
        ('honor', False),
        ('audit', False)
    )
    @ddt.unpack
    def test_is_verified_slug(self, mode_slug, is_verified):
        # check that mode slug is verified or not
        if is_verified:
            self.assertTrue(CourseMode.is_verified_slug(mode_slug))
        else:
            self.assertFalse(CourseMode.is_verified_slug(mode_slug))

    @ddt.data(*itertools.product(
        (
            CourseMode.HONOR,
            CourseMode.AUDIT,
            CourseMode.VERIFIED,
            CourseMode.PROFESSIONAL,
            CourseMode.NO_ID_PROFESSIONAL_MODE
        ),
        (datetime.now(), None),
    ))
    @ddt.unpack
    def test_invalid_mode_expiration(self, mode_slug, exp_dt):
        is_error_expected = CourseMode.is_professional_slug(mode_slug) and exp_dt is not None
        try:
            self.create_mode(mode_slug=mode_slug, mode_name=mode_slug.title(), expiration_datetime=exp_dt, min_price=10)
            self.assertFalse(is_error_expected, "Expected a ValidationError to be thrown.")
        except ValidationError as exc:
            self.assertTrue(is_error_expected, "Did not expect a ValidationError to be thrown.")
            self.assertEqual(
                exc.messages,
                [u"Professional education modes are not allowed to have expiration_datetime set."],
            )

    @ddt.data(
        ("verified", "verify_need_to_verify"),
        ("verified", "verify_submitted"),
        ("verified", "verify_approved"),
        ("verified", 'dummy'),
        ("verified", None),
        ('honor', None),
        ('honor', 'dummy'),
        ('audit', None),
        ('professional', None),
        ('no-id-professional', None),
        ('no-id-professional', 'dummy')
    )
    @ddt.unpack
    def test_enrollment_mode_display(self, mode, verification_status):
        if mode == "verified":
            self.assertEqual(
                enrollment_mode_display(mode, verification_status, self.course_key),
                self._enrollment_display_modes_dicts(verification_status)
            )
            self.assertEqual(
                enrollment_mode_display(mode, verification_status, self.course_key),
                self._enrollment_display_modes_dicts(verification_status)
            )
            self.assertEqual(
                enrollment_mode_display(mode, verification_status, self.course_key),
                self._enrollment_display_modes_dicts(verification_status)
            )
        elif mode == "honor":
            self.assertEqual(
                enrollment_mode_display(mode, verification_status, self.course_key),
                self._enrollment_display_modes_dicts(mode)
            )
        elif mode == "audit":
            self.assertEqual(
                enrollment_mode_display(mode, verification_status, self.course_key),
                self._enrollment_display_modes_dicts(mode)
            )
        elif mode == "professional":
            self.assertEqual(
                enrollment_mode_display(mode, verification_status, self.course_key),
                self._enrollment_display_modes_dicts(mode)
            )

    @ddt.data(
        (['honor', 'verified', 'credit'], ['honor', 'verified']),
        (['professional', 'credit'], ['professional']),
    )
    @ddt.unpack
    def test_hide_credit_modes(self, available_modes, expected_selectable_modes):
        # Create the course modes
        for mode in available_modes:
            CourseModeFactory.create(
                course_id=self.course_key,
                mode_display_name=mode,
                mode_slug=mode,
            )

        # Check the selectable modes, which should exclude credit
        selectable_modes = CourseMode.modes_for_course_dict(self.course_key)
        self.assertItemsEqual(selectable_modes.keys(), expected_selectable_modes)

        # When we get all unexpired modes, we should see credit as well
        all_modes = CourseMode.modes_for_course_dict(self.course_key, only_selectable=False)
        self.assertItemsEqual(all_modes.keys(), available_modes)

    def _enrollment_display_modes_dicts(self, dict_type):
        """
        Helper function to generate the enrollment display mode dict.
        """
        dict_keys = ['enrollment_title', 'enrollment_value', 'show_image', 'image_alt', 'display_mode']
        display_values = {
            "verify_need_to_verify": ["Your verification is pending", "Verified: Pending Verification", True,
                                      'ID verification pending', 'verified'],
            "verify_approved": ["You're enrolled as a verified student", "Verified", True, 'ID Verified Ribbon/Badge',
                                'verified'],
            "verify_none": ["", "", False, '', 'audit'],
            "honor": ["You're enrolled as an honor code student", "Honor Code", False, '', 'honor'],
            "audit": ["", "", False, '', 'audit'],
            "professional": ["You're enrolled as a professional education student", "Professional Ed", False, '',
                             'professional']
        }
        if dict_type in ['verify_need_to_verify', 'verify_submitted']:
            return dict(zip(dict_keys, display_values.get('verify_need_to_verify')))
        elif dict_type is None or dict_type == 'dummy':
            return dict(zip(dict_keys, display_values.get('verify_none')))
        else:
            return dict(zip(dict_keys, display_values.get(dict_type)))

    def test_expiration_datetime_explicitly_set(self):
        """ Verify that setting the expiration_date property sets the explicit flag. """
        verified_mode, __ = self.create_mode('verified', 'Verified Certificate', 10)
        now = datetime.now()
        verified_mode.expiration_datetime = now

        self.assertTrue(verified_mode.expiration_datetime_is_explicit)
        self.assertEqual(verified_mode.expiration_datetime, now)

    def test_expiration_datetime_not_explicitly_set(self):
        """ Verify that setting the _expiration_date property does not set the explicit flag. """
        verified_mode, __ = self.create_mode('verified', 'Verified Certificate', 10)
        now = datetime.now()
        verified_mode._expiration_datetime = now  # pylint: disable=protected-access

        self.assertFalse(verified_mode.expiration_datetime_is_explicit)
        self.assertEqual(verified_mode.expiration_datetime, now)

    def test_expiration_datetime_explicitly_set_to_none(self):
        """ Verify that setting the _expiration_date property does not set the explicit flag. """
        verified_mode, __ = self.create_mode('verified', 'Verified Certificate', 10)
        self.assertFalse(verified_mode.expiration_datetime_is_explicit)

        verified_mode.expiration_datetime = None
        self.assertFalse(verified_mode.expiration_datetime_is_explicit)
        self.assertIsNone(verified_mode.expiration_datetime)

    @ddt.data(
        (CourseMode.AUDIT, False),
        (CourseMode.HONOR, True),
        (CourseMode.VERIFIED, True),
        (CourseMode.CREDIT_MODE, True),
        (CourseMode.PROFESSIONAL, True),
        (CourseMode.NO_ID_PROFESSIONAL_MODE, True),
    )
    @ddt.unpack
    def test_eligible_for_cert(self, mode_slug, expected_eligibility):
        """Verify that non-audit modes are eligible for a cert."""
        self.assertEqual(CourseMode.is_eligible_for_certificate(mode_slug), expected_eligibility)

    @ddt.data(
        (CourseMode.AUDIT, False),
        (CourseMode.HONOR, False),
        (CourseMode.VERIFIED, True),
        (CourseMode.CREDIT_MODE, False),
        (CourseMode.PROFESSIONAL, True),
        (CourseMode.NO_ID_PROFESSIONAL_MODE, False),
    )
    @ddt.unpack
    def test_verified_min_price(self, mode_slug, is_error_expected):
        """Verify that verified modes have a price."""
        try:
            self.create_mode(mode_slug=mode_slug, mode_name=mode_slug.title(), min_price=0)
        except ValidationError:
            self.assertTrue(is_error_expected, "Did not expect a ValidationError to be thrown.")
        else:
            self.assertFalse(is_error_expected, "Expected a ValidationError to be thrown.")<|MERGE_RESOLUTION|>--- conflicted
+++ resolved
@@ -9,11 +9,8 @@
 from datetime import datetime, timedelta
 
 import ddt
-<<<<<<< HEAD
+import pytz
 from django.conf import settings
-=======
-import pytz
->>>>>>> e4c8ff3a
 from django.core.exceptions import ValidationError
 from django.test import TestCase
 from mock import patch
