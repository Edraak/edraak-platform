--- conflicted
+++ resolved
@@ -158,11 +158,9 @@
     DEFAULT_SHOPPINGCART_MODE_SLUG = HONOR
     DEFAULT_SHOPPINGCART_MODE = Mode(HONOR, _('Honor'), 0, '', 'usd', None, None, None, None)
 
-<<<<<<< HEAD
+    CACHE_NAMESPACE = u"course_modes.CourseMode.cache."
+
     EDRAAK_DEFAULT_MODE = DEFAULT_SHOPPINGCART_MODE
-=======
-    CACHE_NAMESPACE = u"course_modes.CourseMode.cache."
->>>>>>> e4c8ff3a
 
     class Meta(object):
         unique_together = ('course_id', 'mode_slug', 'currency')
