--- conflicted
+++ resolved
@@ -19,11 +19,7 @@
 from opaque_keys.edx.keys import CourseKey
 from opaque_keys.edx.locations import SlashSeparatedCourseKey
 
-<<<<<<< HEAD
-from lms.djangoapps.commerce.utils import EcommerceService
 from course_modes.edraak_helpers import get_course_success_page_url
-=======
->>>>>>> e4c8ff3a
 from course_modes.models import CourseMode
 from courseware.access import has_access
 from edxmako.shortcuts import render_to_response
@@ -113,9 +109,6 @@
         # If there isn't a verified mode available, then there's nothing
         # to do on this page.  Send the user to the dashboard.
         if not CourseMode.has_verified_mode(modes):
-<<<<<<< HEAD
-            return redirect(get_course_success_page_url(course_id))
-=======
             # If the learner has arrived at this screen via the traditional enrollment workflow,
             # then they should already be enrolled in an audit mode for the course, assuming one has
             # been configured.  However, alternative enrollment workflows have been introduced into the
@@ -126,8 +119,7 @@
             if len(modes) == 1 and modes.get(CourseMode.AUDIT):
                 CourseEnrollment.enroll(request.user, course_key, CourseMode.AUDIT)
                 return redirect(self._get_redirect_url_for_audit_enrollment(request, course_id))
-            return redirect(reverse('dashboard'))
->>>>>>> e4c8ff3a
+            return redirect(get_course_success_page_url(course_id))
 
         # If a user has already paid, redirect them to the dashboard.
         if is_active and (enrollment_mode in CourseMode.VERIFIED_MODES + [CourseMode.NO_ID_PROFESSIONAL_MODE]):
@@ -268,11 +260,7 @@
             # system, such as third-party discovery.  These workflows result in learners arriving
             # directly at this screen, and they will not necessarily be pre-enrolled in the audit mode.
             CourseEnrollment.enroll(user, course_key, mode=requested_mode)
-<<<<<<< HEAD
-            return redirect(get_course_success_page_url(course_id))
-=======
             return redirect(self._get_redirect_url_for_audit_enrollment(request, course_id))
->>>>>>> e4c8ff3a
 
         mode_info = allowed_modes[requested_mode]
 
