"""
Views for the course_mode module
"""

import decimal
import json
import urllib

import waffle
from babel.dates import format_datetime
from django.contrib.auth.decorators import login_required
from django.urls import reverse
from django.db import transaction
from django.http import HttpResponse, HttpResponseBadRequest
from django.shortcuts import redirect
from django.utils.decorators import method_decorator
from django.utils.translation import ugettext as _
from django.utils.translation import get_language, to_locale
from django.views.generic.base import View
from ipware.ip import get_ip
from opaque_keys.edx.keys import CourseKey
from six import text_type

from course_modes.edraak_helpers import get_course_success_page_url
from course_modes.models import CourseMode
from courseware.access import has_access
from edxmako.shortcuts import render_to_response
from lms.djangoapps.commerce.utils import EcommerceService
from lms.djangoapps.experiments.utils import get_experiment_user_metadata_context
from openedx.core.djangoapps.catalog.utils import get_currency_data
from openedx.core.djangoapps.embargo import api as embargo_api
from student.models import CourseEnrollment
from util.db import outer_atomic
from xmodule.modulestore.django import modulestore


class ChooseModeView(View):
    """View used when the user is asked to pick a mode.

    When a get request is used, shows the selection page.

    When a post request is used, assumes that it is a form submission
    from the selection page, parses the response, and then sends user
    to the next step in the flow.

    """

    @method_decorator(transaction.non_atomic_requests)
    def dispatch(self, *args, **kwargs):
        """Disable atomicity for the view.

        Otherwise, we'd be unable to commit to the database until the
        request had concluded; Django will refuse to commit when an
        atomic() block is active, since that would break atomicity.

        """
        return super(ChooseModeView, self).dispatch(*args, **kwargs)

    @method_decorator(login_required)
    @method_decorator(transaction.atomic)
    def get(self, request, course_id, error=None):
        """Displays the course mode choice page.

        Args:
            request (`Request`): The Django Request object.
            course_id (unicode): The slash-separated course key.

        Keyword Args:
            error (unicode): If provided, display this error message
                on the page.

        Returns:
            Response

        """
        course_key = CourseKey.from_string(course_id)

        # Check whether the user has access to this course
        # based on country access rules.
        embargo_redirect = embargo_api.redirect_if_blocked(
            course_key,
            user=request.user,
            ip_address=get_ip(request),
            url=request.path
        )
        if embargo_redirect:
            return redirect(embargo_redirect)

        enrollment_mode, is_active = CourseEnrollment.enrollment_mode_for_user(request.user, course_key)
        modes = CourseMode.modes_for_course_dict(course_key)
        ecommerce_service = EcommerceService()

        # We assume that, if 'professional' is one of the modes, it should be the *only* mode.
        # If there are both modes, default to non-id-professional.
        has_enrolled_professional = (CourseMode.is_professional_slug(enrollment_mode) and is_active)
        if CourseMode.has_professional_mode(modes) and not has_enrolled_professional:
            purchase_workflow = request.GET.get("purchase_workflow", "single")
            verify_url = reverse('verify_student_start_flow', kwargs={'course_id': unicode(course_key)})
            redirect_url = "{url}?purchase_workflow={workflow}".format(url=verify_url, workflow=purchase_workflow)
            if ecommerce_service.is_enabled(request.user):
                professional_mode = modes.get(CourseMode.NO_ID_PROFESSIONAL_MODE) or modes.get(CourseMode.PROFESSIONAL)
                if purchase_workflow == "single" and professional_mode.sku:
                    redirect_url = ecommerce_service.get_checkout_page_url(professional_mode.sku)
                if purchase_workflow == "bulk" and professional_mode.bulk_sku:
                    redirect_url = ecommerce_service.get_checkout_page_url(professional_mode.bulk_sku)
            return redirect(redirect_url)

        course = modulestore().get_course(course_key)

        # If there isn't a verified mode available, then there's nothing
        # to do on this page.  Send the user to the dashboard.
        if not CourseMode.has_verified_mode(modes):
<<<<<<< HEAD
            # If the learner has arrived at this screen via the traditional enrollment workflow,
            # then they should already be enrolled in an audit mode for the course, assuming one has
            # been configured.  However, alternative enrollment workflows have been introduced into the
            # system, such as third-party discovery.  These workflows result in learners arriving
            # directly at this screen, and they will not necessarily be pre-enrolled in the audit mode.
            # In this particular case, Audit is the ONLY option available, and thus we need to ensure
            # that the learner is truly enrolled before we redirect them away to the dashboard.
            if len(modes) == 1 and modes.get(CourseMode.AUDIT):
                CourseEnrollment.enroll(request.user, course_key, CourseMode.AUDIT)
                return redirect(self._get_redirect_url_for_audit_enrollment(request, course_id))
            return redirect(get_course_success_page_url(course_id))
=======
            return redirect(reverse('dashboard'))
>>>>>>> 896e66f8

        # If a user has already paid, redirect them to the dashboard.
        if is_active and (enrollment_mode in CourseMode.VERIFIED_MODES + [CourseMode.NO_ID_PROFESSIONAL_MODE]):
            # If the course has started redirect to course home instead
            if course.has_started():
                return redirect(reverse('openedx.course_experience.course_home', kwargs={'course_id': course_key}))
            return redirect(reverse('dashboard'))

        donation_for_course = request.session.get("donation_for_course", {})
        chosen_price = donation_for_course.get(unicode(course_key), None)

        if CourseEnrollment.is_enrollment_closed(request.user, course):
            locale = to_locale(get_language())
            enrollment_end_date = format_datetime(course.enrollment_end, 'short', locale=locale)
            params = urllib.urlencode({'course_closed': enrollment_end_date})
            return redirect('{0}?{1}'.format(reverse('dashboard'), params))

        # When a credit mode is available, students will be given the option
        # to upgrade from a verified mode to a credit mode at the end of the course.
        # This allows students who have completed photo verification to be eligible
        # for univerity credit.
        # Since credit isn't one of the selectable options on the track selection page,
        # we need to check *all* available course modes in order to determine whether
        # a credit mode is available.  If so, then we show slightly different messaging
        # for the verified track.
        has_credit_upsell = any(
            CourseMode.is_credit_mode(mode) for mode
            in CourseMode.modes_for_course(course_key, only_selectable=False)
        )
        course_id = text_type(course_key)
        context = {
            "course_modes_choose_url": reverse(
                "course_modes_choose",
                kwargs={'course_id': course_id}
            ),
            "modes": modes,
            "has_credit_upsell": has_credit_upsell,
            "course_name": course.display_name_with_default_escaped,
            "course_org": course.display_org_with_default,
            "course_num": course.display_number_with_default,
            "chosen_price": chosen_price,
            "error": error,
            "responsive": True,
            "nav_hidden": True,
        }
        context.update(
            get_experiment_user_metadata_context(
                course,
                request.user,
            )
        )

        title_content = _("Congratulations!  You are now enrolled in {course_name}").format(
            course_name=course.display_name_with_default_escaped
        )

        context["title_content"] = title_content

        if "verified" in modes:
            verified_mode = modes["verified"]
            context["suggested_prices"] = [
                decimal.Decimal(x.strip())
                for x in verified_mode.suggested_prices.split(",")
                if x.strip()
            ]
            context["currency"] = verified_mode.currency.upper()
            context["min_price"] = verified_mode.min_price
            context["verified_name"] = verified_mode.name
            context["verified_description"] = verified_mode.description

            if verified_mode.sku:
                context["use_ecommerce_payment_flow"] = ecommerce_service.is_enabled(request.user)
                context["ecommerce_payment_page"] = ecommerce_service.payment_page_url()
                context["sku"] = verified_mode.sku
                context["bulk_sku"] = verified_mode.bulk_sku

        context['currency_data'] = []
        if waffle.switch_is_active('local_currency'):
            if 'edx-price-l10n' not in request.COOKIES:
                currency_data = get_currency_data()
                try:
                    context['currency_data'] = json.dumps(currency_data)
                except TypeError:
                    pass
        return render_to_response("course_modes/choose.html", context)

    @method_decorator(transaction.non_atomic_requests)
    @method_decorator(login_required)
    @method_decorator(outer_atomic(read_committed=True))
    def post(self, request, course_id):
        """Takes the form submission from the page and parses it.

        Args:
            request (`Request`): The Django Request object.
            course_id (unicode): The slash-separated course key.

        Returns:
            Status code 400 when the requested mode is unsupported. When the honor mode
            is selected, redirects to the dashboard. When the verified mode is selected,
            returns error messages if the indicated contribution amount is invalid or
            below the minimum, otherwise redirects to the verification flow.

        """
        course_key = CourseKey.from_string(course_id)
        user = request.user

        # This is a bit redundant with logic in student.views.change_enrollment,
        # but I don't really have the time to refactor it more nicely and test.
        course = modulestore().get_course(course_key)
        if not has_access(user, 'enroll', course):
            error_msg = _("Enrollment is closed")
            return self.get(request, course_id, error=error_msg)

        requested_mode = self._get_requested_mode(request.POST)

        allowed_modes = CourseMode.modes_for_course_dict(course_key)
        if requested_mode not in allowed_modes:
            return HttpResponseBadRequest(_("Enrollment mode not supported"))

        if requested_mode == 'audit':
            # If the learner has arrived at this screen via the traditional enrollment workflow,
            # then they should already be enrolled in an audit mode for the course, assuming one has
            # been configured.  However, alternative enrollment workflows have been introduced into the
            # system, such as third-party discovery.  These workflows result in learners arriving
            # directly at this screen, and they will not necessarily be pre-enrolled in the audit mode.
            CourseEnrollment.enroll(request.user, course_key, CourseMode.AUDIT)
            # If the course has started redirect to course home instead
            if course.has_started():
                return redirect(reverse('openedx.course_experience.course_home', kwargs={'course_id': course_key}))
            return redirect(reverse('dashboard'))

        if requested_mode == 'honor':
            CourseEnrollment.enroll(user, course_key, mode=requested_mode)
            # If the course has started redirect to course home instead
            if course.has_started():
                return redirect(reverse('openedx.course_experience.course_home', kwargs={'course_id': course_key}))
            return redirect(reverse('dashboard'))

        mode_info = allowed_modes[requested_mode]

        if requested_mode == 'verified':
            amount = request.POST.get("contribution") or \
                request.POST.get("contribution-other-amt") or 0

            try:
                # Validate the amount passed in and force it into two digits
                amount_value = decimal.Decimal(amount).quantize(decimal.Decimal('.01'), rounding=decimal.ROUND_DOWN)
            except decimal.InvalidOperation:
                error_msg = _("Invalid amount selected.")
                return self.get(request, course_id, error=error_msg)

            # Check for minimum pricing
            if amount_value < mode_info.min_price:
                error_msg = _("No selected price or selected price is too low.")
                return self.get(request, course_id, error=error_msg)

            donation_for_course = request.session.get("donation_for_course", {})
            donation_for_course[unicode(course_key)] = amount_value
            request.session["donation_for_course"] = donation_for_course

            return redirect(
                reverse(
                    'verify_student_start_flow',
                    kwargs={'course_id': unicode(course_key)}
                )
            )

    def _get_requested_mode(self, request_dict):
        """Get the user's requested mode

        Args:
            request_dict (`QueryDict`): A dictionary-like object containing all given HTTP POST parameters.

        Returns:
            The course mode slug corresponding to the choice in the POST parameters,
            None if the choice in the POST parameters is missing or is an unsupported mode.

        """
        if 'verified_mode' in request_dict:
            return 'verified'
        if 'honor_mode' in request_dict:
            return 'honor'
        if 'audit_mode' in request_dict:
            return 'audit'
        else:
            return None


def create_mode(request, course_id):
    """Add a mode to the course corresponding to the given course ID.

    Only available when settings.FEATURES['MODE_CREATION_FOR_TESTING'] is True.

    Attempts to use the following querystring parameters from the request:
        `mode_slug` (str): The mode to add, either 'honor', 'verified', or 'professional'
        `mode_display_name` (str): Describes the new course mode
        `min_price` (int): The minimum price a user must pay to enroll in the new course mode
        `suggested_prices` (str): Comma-separated prices to suggest to the user.
        `currency` (str): The currency in which to list prices.
        `sku` (str): The product SKU value.

    By default, this endpoint will create an 'honor' mode for the given course with display name
    'Honor Code', a minimum price of 0, no suggested prices, and using USD as the currency.

    Args:
        request (`Request`): The Django Request object.
        course_id (unicode): A course ID.

    Returns:
        Response
    """
    PARAMETERS = {
        'mode_slug': u'honor',
        'mode_display_name': u'Honor Code Certificate',
        'min_price': 0,
        'suggested_prices': u'',
        'currency': u'usd',
        'sku': None,
    }

    # Try pulling querystring parameters out of the request
    for parameter, default in PARAMETERS.iteritems():
        PARAMETERS[parameter] = request.GET.get(parameter, default)

    # Attempt to create the new mode for the given course
    course_key = CourseKey.from_string(course_id)
    CourseMode.objects.get_or_create(course_id=course_key, **PARAMETERS)

    # Return a success message and a 200 response
    return HttpResponse("Mode '{mode_slug}' created for '{course}'.".format(
        mode_slug=PARAMETERS['mode_slug'],
        course=course_id
    ))<|MERGE_RESOLUTION|>--- conflicted
+++ resolved
@@ -110,28 +110,14 @@
         # If there isn't a verified mode available, then there's nothing
         # to do on this page.  Send the user to the dashboard.
         if not CourseMode.has_verified_mode(modes):
-<<<<<<< HEAD
-            # If the learner has arrived at this screen via the traditional enrollment workflow,
-            # then they should already be enrolled in an audit mode for the course, assuming one has
-            # been configured.  However, alternative enrollment workflows have been introduced into the
-            # system, such as third-party discovery.  These workflows result in learners arriving
-            # directly at this screen, and they will not necessarily be pre-enrolled in the audit mode.
-            # In this particular case, Audit is the ONLY option available, and thus we need to ensure
-            # that the learner is truly enrolled before we redirect them away to the dashboard.
-            if len(modes) == 1 and modes.get(CourseMode.AUDIT):
-                CourseEnrollment.enroll(request.user, course_key, CourseMode.AUDIT)
-                return redirect(self._get_redirect_url_for_audit_enrollment(request, course_id))
             return redirect(get_course_success_page_url(course_id))
-=======
-            return redirect(reverse('dashboard'))
->>>>>>> 896e66f8
 
         # If a user has already paid, redirect them to the dashboard.
         if is_active and (enrollment_mode in CourseMode.VERIFIED_MODES + [CourseMode.NO_ID_PROFESSIONAL_MODE]):
             # If the course has started redirect to course home instead
             if course.has_started():
                 return redirect(reverse('openedx.course_experience.course_home', kwargs={'course_id': course_key}))
-            return redirect(reverse('dashboard'))
+            return redirect(get_course_success_page_url(course_id))
 
         donation_for_course = request.session.get("donation_for_course", {})
         chosen_price = donation_for_course.get(unicode(course_key), None)
