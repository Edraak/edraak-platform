"""
Models for User Information (students, staff, etc)

Migration Notes

If you make changes to this model, be sure to create an appropriate migration
file and check it in at the same time as your model changes. To do that,

1. Go to the edx-platform dir
2. ./manage.py lms schemamigration student --auto description_of_your_change
3. Add the migration file created in edx-platform/common/djangoapps/student/migrations/
"""
from datetime import datetime, timedelta
import hashlib
import json
import logging
from pytz import UTC
import uuid
from collections import defaultdict, OrderedDict
import dogstats_wrapper as dog_stats_api
from urllib import urlencode

from django.utils.translation import ugettext as _, ugettext_lazy
from django.conf import settings
from django.utils import timezone
from django.contrib.auth.models import User
from django.contrib.auth.hashers import make_password
from django.contrib.auth.signals import user_logged_in, user_logged_out
from django.db import models, IntegrityError
from django.db.models import Count
from django.db.models.signals import pre_save, post_save
from django.dispatch import receiver, Signal
from django.core.exceptions import ObjectDoesNotExist
from django.utils.translation import ugettext_noop
from django_countries.fields import CountryField
from config_models.models import ConfigurationModel
from track import contexts
from eventtracking import tracker
from importlib import import_module

from opaque_keys.edx.locations import SlashSeparatedCourseKey

import lms.lib.comment_client as cc
from util.model_utils import emit_field_changed_events, get_changed_fields_dict
from util.query import use_read_replica_if_available
from xmodule_django.models import CourseKeyField, NoneToEmptyManager
from xmodule.modulestore.exceptions import ItemNotFoundError
from xmodule.modulestore.django import modulestore
from opaque_keys.edx.keys import CourseKey
from functools import total_ordering

from certificates.models import GeneratedCertificate
from course_modes.models import CourseMode

import analytics

UNENROLL_DONE = Signal(providing_args=["course_enrollment", "skip_refund"])
log = logging.getLogger(__name__)
AUDIT_LOG = logging.getLogger("audit")
SessionStore = import_module(settings.SESSION_ENGINE).SessionStore  # pylint: disable=invalid-name


class AnonymousUserId(models.Model):
    """
    This table contains user, course_Id and anonymous_user_id

    Purpose of this table is to provide user by anonymous_user_id.

    We generate anonymous_user_id using md5 algorithm,
    and use result in hex form, so its length is equal to 32 bytes.
    """

    objects = NoneToEmptyManager()

    user = models.ForeignKey(User, db_index=True)
    anonymous_user_id = models.CharField(unique=True, max_length=32)
    course_id = CourseKeyField(db_index=True, max_length=255, blank=True)
    unique_together = (user, course_id)


def anonymous_id_for_user(user, course_id, save=True):
    """
    Return a unique id for a (user, course) pair, suitable for inserting
    into e.g. personalized survey links.

    If user is an `AnonymousUser`, returns `None`

    Keyword arguments:
    save -- Whether the id should be saved in an AnonymousUserId object.
    """
    # This part is for ability to get xblock instance in xblock_noauth handlers, where user is unauthenticated.
    if user.is_anonymous():
        return None

    cached_id = getattr(user, '_anonymous_id', {}).get(course_id)
    if cached_id is not None:
        return cached_id

    # include the secret key as a salt, and to make the ids unique across different LMS installs.
    hasher = hashlib.md5()
    hasher.update(settings.SECRET_KEY)
    hasher.update(unicode(user.id))
    if course_id:
        hasher.update(course_id.to_deprecated_string().encode('utf-8'))
    digest = hasher.hexdigest()

    if not hasattr(user, '_anonymous_id'):
        user._anonymous_id = {}  # pylint: disable=protected-access

    user._anonymous_id[course_id] = digest  # pylint: disable=protected-access

    if save is False:
        return digest

    try:
        anonymous_user_id, __ = AnonymousUserId.objects.get_or_create(
            defaults={'anonymous_user_id': digest},
            user=user,
            course_id=course_id
        )
        if anonymous_user_id.anonymous_user_id != digest:
            log.error(
                u"Stored anonymous user id %r for user %r "
                u"in course %r doesn't match computed id %r",
                user,
                course_id,
                anonymous_user_id.anonymous_user_id,
                digest
            )
    except IntegrityError:
        # Another thread has already created this entry, so
        # continue
        pass

    return digest


def user_by_anonymous_id(uid):
    """
    Return user by anonymous_user_id using AnonymousUserId lookup table.

    Do not raise `django.ObjectDoesNotExist` exception,
    if there is no user for anonymous_student_id,
    because this function will be used inside xmodule w/o django access.
    """

    if uid is None:
        return None

    try:
        return User.objects.get(anonymoususerid__anonymous_user_id=uid)
    except ObjectDoesNotExist:
        return None


class UserStanding(models.Model):
    """
    This table contains a student's account's status.
    Currently, we're only disabling accounts; in the future we can imagine
    taking away more specific privileges, like forums access, or adding
    more specific karma levels or probationary stages.
    """
    ACCOUNT_DISABLED = "disabled"
    ACCOUNT_ENABLED = "enabled"
    USER_STANDING_CHOICES = (
        (ACCOUNT_DISABLED, u"Account Disabled"),
        (ACCOUNT_ENABLED, u"Account Enabled"),
    )

    user = models.ForeignKey(User, db_index=True, related_name='standing', unique=True)
    account_status = models.CharField(
        blank=True, max_length=31, choices=USER_STANDING_CHOICES
    )
    changed_by = models.ForeignKey(User, blank=True)
    standing_last_changed_at = models.DateTimeField(auto_now=True)


class UserProfile(models.Model):
    """This is where we store all the user demographic fields. We have a
    separate table for this rather than extending the built-in Django auth_user.

    Notes:
        * Some fields are legacy ones from the first run of 6.002, from which
          we imported many users.
        * Fields like name and address are intentionally open ended, to account
          for international variations. An unfortunate side-effect is that we
          cannot efficiently sort on last names for instance.

    Replication:
        * Only the Portal servers should ever modify this information.
        * All fields are replicated into relevant Course databases

    Some of the fields are legacy ones that were captured during the initial
    MITx fall prototype.
    """

    class Meta:  # pylint: disable=missing-docstring
        db_table = "auth_userprofile"

    # CRITICAL TODO/SECURITY
    # Sanitize all fields.
    # This is not visible to other users, but could introduce holes later
    user = models.OneToOneField(User, unique=True, db_index=True, related_name='profile')
    name = models.CharField(blank=True, max_length=255, db_index=True)

    meta = models.TextField(blank=True)  # JSON dictionary for future expansion
    courseware = models.CharField(blank=True, max_length=255, default='course.xml')

    # Location is no longer used, but is held here for backwards compatibility
    # for users imported from our first class.
    language = models.CharField(blank=True, max_length=255, db_index=True)
    location = models.CharField(blank=True, max_length=255, db_index=True)

    # Optional demographic data we started capturing from Fall 2012
    this_year = datetime.now(UTC).year
    VALID_YEARS = range(this_year, this_year - 120, -1)
    year_of_birth = models.IntegerField(blank=True, null=True, db_index=True)
    GENDER_CHOICES = (
        ('m', ugettext_noop('Male')),
        ('f', ugettext_noop('Female')),
        # Translators: 'Other' refers to the student's gender
        # ('o', ugettext_noop('Other'))  # Removed other from the registration form
    )
    gender = models.CharField(
        blank=True, null=True, max_length=6, db_index=True, choices=GENDER_CHOICES
    )

    # [03/21/2013] removed these, but leaving comment since there'll still be
    # p_se and p_oth in the existing data in db.
    # ('p_se', 'Doctorate in science or engineering'),
    # ('p_oth', 'Doctorate in another field'),
    LEVEL_OF_EDUCATION_CHOICES = (
        ('p', ugettext_noop('Doctorate')),
        ('m', ugettext_noop("Master's or professional degree")),
        ('b', ugettext_noop("Bachelor's degree")),
        ('a', ugettext_noop("Associate degree")),
        ('hs', ugettext_noop("Secondary/high school")),
        ('jhs', ugettext_noop("Junior secondary/junior high/middle school")),
        ('el', ugettext_noop("Elementary/primary school")),
        # Translators: 'None' refers to the student's level of education
        ('none', ugettext_noop("None")),
        # Translators: 'Other' refers to the student's level of education
        ('other', ugettext_noop("Other"))
    )
    level_of_education = models.CharField(
        blank=True, null=True, max_length=6, db_index=True,
        choices=LEVEL_OF_EDUCATION_CHOICES
    )
    mailing_address = models.TextField(blank=True, null=True)
    city = models.TextField(blank=True, null=True)
    country = CountryField(blank=True, null=True)
    goals = models.TextField(blank=True, null=True)
    allow_certificate = models.BooleanField(default=1)
    bio = models.CharField(blank=True, null=True, max_length=3000, db_index=False)
    profile_image_uploaded_at = models.DateTimeField(null=True)

    @property
    def has_profile_image(self):
        """
        Convenience method that returns a boolean indicating whether or not
        this user has uploaded a profile image.
        """
        return self.profile_image_uploaded_at is not None

    def get_meta(self):  # pylint: disable=missing-docstring
        js_str = self.meta
        if not js_str:
            js_str = dict()
        else:
            js_str = json.loads(self.meta)

        return js_str

    def set_meta(self, meta_json):  # pylint: disable=missing-docstring
        self.meta = json.dumps(meta_json)

    def set_login_session(self, session_id=None):
        """
        Sets the current session id for the logged-in user.
        If session_id doesn't match the existing session,
        deletes the old session object.
        """
        meta = self.get_meta()
        old_login = meta.get('session_id', None)
        if old_login:
            SessionStore(session_key=old_login).delete()
        meta['session_id'] = session_id
        self.set_meta(meta)
        self.save()

    def requires_parental_consent(self, date=None, age_limit=None, default_requires_consent=True):
        """Returns true if this user requires parental consent.

        Args:
            date (Date): The date for which consent needs to be tested (defaults to now).
            age_limit (int): The age limit at which parental consent is no longer required.
                This defaults to the value of the setting 'PARENTAL_CONTROL_AGE_LIMIT'.
            default_requires_consent (bool): True if users require parental consent if they
                have no specified year of birth (default is True).

        Returns:
             True if the user requires parental consent.
        """
        if age_limit is None:
            age_limit = getattr(settings, 'PARENTAL_CONSENT_AGE_LIMIT', None)
            if age_limit is None:
                return False

        # Return True if either:
        # a) The user has a year of birth specified and that year is fewer years in the past than the limit.
        # b) The user has no year of birth specified and the default is to require consent.
        #
        # Note: we have to be conservative using the user's year of birth as their birth date could be
        # December 31st. This means that if the number of years since their birth year is exactly equal
        # to the age limit then we have to assume that they might still not be old enough.
        year_of_birth = self.year_of_birth
        if year_of_birth is None:
            return default_requires_consent
        if date is None:
            date = datetime.now(UTC)
        return date.year - year_of_birth <= age_limit    # pylint: disable=maybe-no-member


@receiver(pre_save, sender=UserProfile)
def user_profile_pre_save_callback(sender, **kwargs):
    """
    Ensure consistency of a user profile before saving it.
    """
    user_profile = kwargs['instance']

    # Remove profile images for users who require parental consent
    if user_profile.requires_parental_consent() and user_profile.has_profile_image:
        user_profile.profile_image_uploaded_at = None

    # Cache "old" field values on the model instance so that they can be
    # retrieved in the post_save callback when we emit an event with new and
    # old field values.
    user_profile._changed_fields = get_changed_fields_dict(user_profile, sender)


@receiver(post_save, sender=UserProfile)
def user_profile_post_save_callback(sender, **kwargs):
    """
    Emit analytics events after saving the UserProfile.
    """
    user_profile = kwargs['instance']
    # pylint: disable=protected-access
    emit_field_changed_events(
        user_profile,
        user_profile.user,
        sender._meta.db_table,
        excluded_fields=['meta']
    )


@receiver(pre_save, sender=User)
def user_pre_save_callback(sender, **kwargs):
    """
    Capture old fields on the user instance before save and cache them as a
    private field on the current model for use in the post_save callback.
    """
    user = kwargs['instance']
    user._changed_fields = get_changed_fields_dict(user, sender)


@receiver(post_save, sender=User)
def user_post_save_callback(sender, **kwargs):
    """
    Emit analytics events after saving the User.
    """
    user = kwargs['instance']
    # pylint: disable=protected-access
    emit_field_changed_events(
        user,
        user,
        sender._meta.db_table,
        excluded_fields=['last_login', 'first_name', 'last_name'],
        hidden_fields=['password']
    )


class UserSignupSource(models.Model):
    """
    This table contains information about users registering
    via Micro-Sites
    """
    user = models.ForeignKey(User, db_index=True)
    site = models.CharField(max_length=255, db_index=True)


def unique_id_for_user(user, save=True):
    """
    Return a unique id for a user, suitable for inserting into
    e.g. personalized survey links.

    Keyword arguments:
    save -- Whether the id should be saved in an AnonymousUserId object.
    """
    # Setting course_id to '' makes it not affect the generated hash,
    # and thus produce the old per-student anonymous id
    return anonymous_id_for_user(user, None, save=save)


# TODO: Should be renamed to generic UserGroup, and possibly
# Given an optional field for type of group
class UserTestGroup(models.Model):
    users = models.ManyToManyField(User, db_index=True)
    name = models.CharField(blank=False, max_length=32, db_index=True)
    description = models.TextField(blank=True)


class Registration(models.Model):
    ''' Allows us to wait for e-mail before user is registered. A
        registration profile is created when the user creates an
        account, but that account is inactive. Once the user clicks
        on the activation key, it becomes active. '''
    class Meta:
        db_table = "auth_registration"

    user = models.ForeignKey(User, unique=True)
    activation_key = models.CharField(('activation key'), max_length=32, unique=True, db_index=True)

    def register(self, user):
        # MINOR TODO: Switch to crypto-secure key
        self.activation_key = uuid.uuid4().hex
        self.user = user
        self.save()

    def activate(self):
        self.user.is_active = True
        self.user.save()


class PendingNameChange(models.Model):
    user = models.OneToOneField(User, unique=True, db_index=True)
    new_name = models.CharField(blank=True, max_length=255)
    rationale = models.CharField(blank=True, max_length=1024)


class PendingEmailChange(models.Model):
    user = models.OneToOneField(User, unique=True, db_index=True)
    new_email = models.CharField(blank=True, max_length=255, db_index=True)
    activation_key = models.CharField(('activation key'), max_length=32, unique=True, db_index=True)

    def request_change(self, email):
        """Request a change to a user's email.

        Implicitly saves the pending email change record.

        Arguments:
            email (unicode): The proposed new email for the user.

        Returns:
            unicode: The activation code to confirm the change.

        """
        self.new_email = email
        self.activation_key = uuid.uuid4().hex
        self.save()
        return self.activation_key


EVENT_NAME_ENROLLMENT_ACTIVATED = 'edx.course.enrollment.activated'
EVENT_NAME_ENROLLMENT_DEACTIVATED = 'edx.course.enrollment.deactivated'
EVENT_NAME_ENROLLMENT_MODE_CHANGED = 'edx.course.enrollment.mode_changed'


class PasswordHistory(models.Model):
    """
    This model will keep track of past passwords that a user has used
    as well as providing contraints (e.g. can't reuse passwords)
    """
    user = models.ForeignKey(User)
    password = models.CharField(max_length=128)
    time_set = models.DateTimeField(default=timezone.now)

    def create(self, user):
        """
        This will copy over the current password, if any of the configuration has been turned on
        """

        if not (PasswordHistory.is_student_password_reuse_restricted() or
                PasswordHistory.is_staff_password_reuse_restricted() or
                PasswordHistory.is_password_reset_frequency_restricted() or
                PasswordHistory.is_staff_forced_password_reset_enabled() or
                PasswordHistory.is_student_forced_password_reset_enabled()):

            return

        self.user = user
        self.password = user.password
        self.save()

    @classmethod
    def is_student_password_reuse_restricted(cls):
        """
        Returns whether the configuration which limits password reuse has been turned on
        """
        if not settings.FEATURES['ADVANCED_SECURITY']:
            return False
        min_diff_pw = settings.ADVANCED_SECURITY_CONFIG.get(
            'MIN_DIFFERENT_STUDENT_PASSWORDS_BEFORE_REUSE', 0
        )
        return min_diff_pw > 0

    @classmethod
    def is_staff_password_reuse_restricted(cls):
        """
        Returns whether the configuration which limits password reuse has been turned on
        """
        if not settings.FEATURES['ADVANCED_SECURITY']:
            return False
        min_diff_pw = settings.ADVANCED_SECURITY_CONFIG.get(
            'MIN_DIFFERENT_STAFF_PASSWORDS_BEFORE_REUSE', 0
        )
        return min_diff_pw > 0

    @classmethod
    def is_password_reset_frequency_restricted(cls):
        """
        Returns whether the configuration which limits the password reset frequency has been turned on
        """
        if not settings.FEATURES['ADVANCED_SECURITY']:
            return False
        min_days_between_reset = settings.ADVANCED_SECURITY_CONFIG.get(
            'MIN_TIME_IN_DAYS_BETWEEN_ALLOWED_RESETS'
        )
        return min_days_between_reset

    @classmethod
    def is_staff_forced_password_reset_enabled(cls):
        """
        Returns whether the configuration which forces password resets to occur has been turned on
        """
        if not settings.FEATURES['ADVANCED_SECURITY']:
            return False
        min_days_between_reset = settings.ADVANCED_SECURITY_CONFIG.get(
            'MIN_DAYS_FOR_STAFF_ACCOUNTS_PASSWORD_RESETS'
        )
        return min_days_between_reset

    @classmethod
    def is_student_forced_password_reset_enabled(cls):
        """
        Returns whether the configuration which forces password resets to occur has been turned on
        """
        if not settings.FEATURES['ADVANCED_SECURITY']:
            return False
        min_days_pw_reset = settings.ADVANCED_SECURITY_CONFIG.get(
            'MIN_DAYS_FOR_STUDENT_ACCOUNTS_PASSWORD_RESETS'
        )
        return min_days_pw_reset

    @classmethod
    def should_user_reset_password_now(cls, user):
        """
        Returns whether a password has 'expired' and should be reset. Note there are two different
        expiry policies for staff and students
        """
        if not settings.FEATURES['ADVANCED_SECURITY']:
            return False

        days_before_password_reset = None
        if user.is_staff:
            if cls.is_staff_forced_password_reset_enabled():
                days_before_password_reset = \
                    settings.ADVANCED_SECURITY_CONFIG['MIN_DAYS_FOR_STAFF_ACCOUNTS_PASSWORD_RESETS']
        elif cls.is_student_forced_password_reset_enabled():
            days_before_password_reset = \
                settings.ADVANCED_SECURITY_CONFIG['MIN_DAYS_FOR_STUDENT_ACCOUNTS_PASSWORD_RESETS']

        if days_before_password_reset:
            history = PasswordHistory.objects.filter(user=user).order_by('-time_set')
            time_last_reset = None

            if history:
                # first element should be the last time we reset password
                time_last_reset = history[0].time_set
            else:
                # no history, then let's take the date the user joined
                time_last_reset = user.date_joined

            now = timezone.now()

            delta = now - time_last_reset

            return delta.days >= days_before_password_reset

        return False

    @classmethod
    def is_password_reset_too_soon(cls, user):
        """
        Verifies that the password is not getting reset too frequently
        """
        if not cls.is_password_reset_frequency_restricted():
            return False

        history = PasswordHistory.objects.filter(user=user).order_by('-time_set')

        if not history:
            return False

        now = timezone.now()

        delta = now - history[0].time_set

        return delta.days < settings.ADVANCED_SECURITY_CONFIG['MIN_TIME_IN_DAYS_BETWEEN_ALLOWED_RESETS']

    @classmethod
    def is_allowable_password_reuse(cls, user, new_password):
        """
        Verifies that the password adheres to the reuse policies
        """
        if not settings.FEATURES['ADVANCED_SECURITY']:
            return True

        if user.is_staff and cls.is_staff_password_reuse_restricted():
            min_diff_passwords_required = \
                settings.ADVANCED_SECURITY_CONFIG['MIN_DIFFERENT_STAFF_PASSWORDS_BEFORE_REUSE']
        elif cls.is_student_password_reuse_restricted():
            min_diff_passwords_required = \
                settings.ADVANCED_SECURITY_CONFIG['MIN_DIFFERENT_STUDENT_PASSWORDS_BEFORE_REUSE']
        else:
            min_diff_passwords_required = 0

        # just limit the result set to the number of different
        # password we need
        history = PasswordHistory.objects.filter(user=user).order_by('-time_set')[:min_diff_passwords_required]

        for entry in history:

            # be sure to re-use the same salt
            # NOTE, how the salt is serialized in the password field is dependent on the algorithm
            # in pbkdf2_sha256 [LMS] it's the 3rd element, in sha1 [unit tests] it's the 2nd element
            hash_elements = entry.password.split('$')
            algorithm = hash_elements[0]
            if algorithm == 'pbkdf2_sha256':
                hashed_password = make_password(new_password, hash_elements[2])
            elif algorithm == 'sha1':
                hashed_password = make_password(new_password, hash_elements[1])
            else:
                # This means we got something unexpected. We don't want to throw an exception, but
                # log as an error and basically allow any password reuse
                AUDIT_LOG.error('''
                                Unknown password hashing algorithm "{0}" found in existing password
                                hash, password reuse policy will not be enforced!!!
                                '''.format(algorithm))
                return True

            if entry.password == hashed_password:
                return False

        return True


class LoginFailures(models.Model):
    """
    This model will keep track of failed login attempts
    """
    user = models.ForeignKey(User)
    failure_count = models.IntegerField(default=0)
    lockout_until = models.DateTimeField(null=True)

    @classmethod
    def is_feature_enabled(cls):
        """
        Returns whether the feature flag around this functionality has been set
        """
        return settings.FEATURES['ENABLE_MAX_FAILED_LOGIN_ATTEMPTS']

    @classmethod
    def is_user_locked_out(cls, user):
        """
        Static method to return in a given user has his/her account locked out
        """
        try:
            record = LoginFailures.objects.get(user=user)
            if not record.lockout_until:
                return False

            now = datetime.now(UTC)
            until = record.lockout_until
            is_locked_out = until and now < until

            return is_locked_out
        except ObjectDoesNotExist:
            return False

    @classmethod
    def increment_lockout_counter(cls, user):
        """
        Ticks the failed attempt counter
        """
        record, _ = LoginFailures.objects.get_or_create(user=user)
        record.failure_count = record.failure_count + 1
        max_failures_allowed = settings.MAX_FAILED_LOGIN_ATTEMPTS_ALLOWED

        # did we go over the limit in attempts
        if record.failure_count >= max_failures_allowed:
            # yes, then store when this account is locked out until
            lockout_period_secs = settings.MAX_FAILED_LOGIN_ATTEMPTS_LOCKOUT_PERIOD_SECS
            record.lockout_until = datetime.now(UTC) + timedelta(seconds=lockout_period_secs)

        record.save()

    @classmethod
    def clear_lockout_counter(cls, user):
        """
        Removes the lockout counters (normally called after a successful login)
        """
        try:
            entry = LoginFailures.objects.get(user=user)
            entry.delete()
        except ObjectDoesNotExist:
            return


class CourseEnrollmentException(Exception):
    pass


class NonExistentCourseError(CourseEnrollmentException):
    pass


class EnrollmentClosedError(CourseEnrollmentException):
    pass


class CourseFullError(CourseEnrollmentException):
    pass


class AlreadyEnrolledError(CourseEnrollmentException):
    pass


class CourseEnrollmentManager(models.Manager):
    """
    Custom manager for CourseEnrollment with Table-level filter methods.
    """

    def num_enrolled_in(self, course_id):
        """
        Returns the count of active enrollments in a course.

        'course_id' is the course_id to return enrollments
        """

        enrollment_number = super(CourseEnrollmentManager, self).get_query_set().filter(
            course_id=course_id,
            is_active=1
        ).count()

        return enrollment_number

    def is_course_full(self, course):
        """
        Returns a boolean value regarding whether a course has already reached it's max enrollment
        capacity
        """
        is_course_full = False
        if course.max_student_enrollments_allowed is not None:
            is_course_full = self.num_enrolled_in(course.id) >= course.max_student_enrollments_allowed
        return is_course_full

    def users_enrolled_in(self, course_id):
        """Return a queryset of User for every user enrolled in the course."""
        return User.objects.filter(
            courseenrollment__course_id=course_id,
            courseenrollment__is_active=True
        )

    def enrollment_counts(self, course_id):
        """
        Returns a dictionary that stores the total enrollment count for a course, as well as the
        enrollment count for each individual mode.
        """
        # Unfortunately, Django's "group by"-style queries look super-awkward
        query = use_read_replica_if_available(
            super(CourseEnrollmentManager, self).get_query_set().filter(course_id=course_id, is_active=True).values(
                'mode').order_by().annotate(Count('mode')))
        total = 0
        enroll_dict = defaultdict(int)
        for item in query:
            enroll_dict[item['mode']] = item['mode__count']
            total += item['mode__count']
        enroll_dict['total'] = total
        return enroll_dict

    def enrolled_and_dropped_out_users(self, course_id):
        """Return a queryset of Users in the course."""
        return User.objects.filter(
            courseenrollment__course_id=course_id
        )


class CourseEnrollment(models.Model):
    """
    Represents a Student's Enrollment record for a single Course. You should
    generally not manipulate CourseEnrollment objects directly, but use the
    classmethods provided to enroll, unenroll, or check on the enrollment status
    of a given student.

    We're starting to consolidate course enrollment logic in this class, but
    more should be brought in (such as checking against CourseEnrollmentAllowed,
    checking course dates, user permissions, etc.) This logic is currently
    scattered across our views.
    """
    MODEL_TAGS = ['course_id', 'is_active', 'mode']

    user = models.ForeignKey(User)
    course_id = CourseKeyField(max_length=255, db_index=True)
    created = models.DateTimeField(auto_now_add=True, null=True, db_index=True)

    # If is_active is False, then the student is not considered to be enrolled
    # in the course (is_enrolled() will return False)
    is_active = models.BooleanField(default=True)

    # Represents the modes that are possible. We'll update this later with a
    # list of possible values.
    mode = models.CharField(default="honor", max_length=100)

    objects = CourseEnrollmentManager()

    class Meta:
        unique_together = (('user', 'course_id'),)
        ordering = ('user', 'course_id')

    def __unicode__(self):
        return (
            "[CourseEnrollment] {}: {} ({}); active: ({})"
        ).format(self.user, self.course_id, self.created, self.is_active)

    @classmethod
    def get_or_create_enrollment(cls, user, course_key):
        """
        Create an enrollment for a user in a class. By default *this enrollment
        is not active*. This is useful for when an enrollment needs to go
        through some sort of approval process before being activated. If you
        don't need this functionality, just call `enroll()` instead.

        Returns a CoursewareEnrollment object.

        `user` is a Django User object. If it hasn't been saved yet (no `.id`
               attribute), this method will automatically save it before
               adding an enrollment for it.

        `course_id` is our usual course_id string (e.g. "edX/Test101/2013_Fall)

        It is expected that this method is called from a method which has already
        verified the user authentication and access.
        """
        # If we're passing in a newly constructed (i.e. not yet persisted) User,
        # save it to the database so that it can have an ID that we can throw
        # into our CourseEnrollment object. Otherwise, we'll get an
        # IntegrityError for having a null user_id.
        assert(isinstance(course_key, CourseKey))

        if user.id is None:
            user.save()

        enrollment, created = CourseEnrollment.objects.get_or_create(
            user=user,
            course_id=course_key,
        )

        # If we *did* just create a new enrollment, set some defaults
        if created:
            enrollment.mode = "honor"
            enrollment.is_active = False
            enrollment.save()

        return enrollment

    @classmethod
    def get_enrollment(cls, user, course_key):
        """Returns a CoursewareEnrollment object.

        Args:
            user (User): The user associated with the enrollment.
            course_id (CourseKey): The key of the course associated with the enrollment.

        Returns:
            Course enrollment object or None
        """
        try:
            return CourseEnrollment.objects.get(
                user=user,
                course_id=course_key
            )
        except cls.DoesNotExist:
            return None

    @classmethod
    def is_enrollment_closed(cls, user, course):
        """
        Returns a boolean value regarding whether the user has access to enroll in the course. Returns False if the
        enrollment has been closed.
        """
        # Disable the pylint error here, as per ormsbee. This local import was previously
        # in CourseEnrollment.enroll
        from courseware.access import has_access  # pylint: disable=import-error
        return not has_access(user, 'enroll', course)

    def update_enrollment(self, mode=None, is_active=None, skip_refund=False):
        """
        Updates an enrollment for a user in a class.  This includes options
        like changing the mode, toggling is_active True/False, etc.

        Also emits relevant events for analytics purposes.

        This saves immediately.

        """
        activation_changed = False
        # if is_active is None, then the call to update_enrollment didn't specify
        # any value, so just leave is_active as it is
        if self.is_active != is_active and is_active is not None:
            self.is_active = is_active
            activation_changed = True

        mode_changed = False
        # if mode is None, the call to update_enrollment didn't specify a new
        # mode, so leave as-is
        if self.mode != mode and mode is not None:
            self.mode = mode
            mode_changed = True

        if activation_changed or mode_changed:
            self.save()

        if activation_changed:
            if self.is_active:
                self.emit_event(EVENT_NAME_ENROLLMENT_ACTIVATED)

                dog_stats_api.increment(
                    "common.student.enrollment",
                    tags=[u"org:{}".format(self.course_id.org),
                          u"offering:{}".format(self.course_id.offering),
                          u"mode:{}".format(self.mode)]
                )

            else:
                UNENROLL_DONE.send(sender=None, course_enrollment=self, skip_refund=skip_refund)

                self.emit_event(EVENT_NAME_ENROLLMENT_DEACTIVATED)

                dog_stats_api.increment(
                    "common.student.unenrollment",
                    tags=[u"org:{}".format(self.course_id.org),
                          u"offering:{}".format(self.course_id.offering),
                          u"mode:{}".format(self.mode)]
                )
        if mode_changed:
            # the user's default mode is "honor" and disabled for a course
            # mode change events will only be emitted when the user's mode changes from this
            self.emit_event(EVENT_NAME_ENROLLMENT_MODE_CHANGED)

    def emit_event(self, event_name):
        """
        Emits an event to explicitly track course enrollment and unenrollment.
        """

        try:
            context = contexts.course_context_from_course_id(self.course_id)
            assert(isinstance(self.course_id, CourseKey))
            data = {
                'user_id': self.user.id,
                'course_id': self.course_id.to_deprecated_string(),
                'mode': self.mode,
            }

            with tracker.get_tracker().context(event_name, context):
                tracker.emit(event_name, data)

                if settings.FEATURES.get('SEGMENT_IO_LMS') and settings.SEGMENT_IO_LMS_KEY:
                    tracking_context = tracker.get_tracker().resolve_context()
                    analytics.track(self.user_id, event_name, {
                        'category': 'conversion',
                        'label': self.course_id.to_deprecated_string(),
                        'org': self.course_id.org,
                        'course': self.course_id.course,
                        'run': self.course_id.run,
                        'mode': self.mode,
                    }, context={
                        'Google Analytics': {
                            'clientId': tracking_context.get('client_id')
                        }
                    })

        except:  # pylint: disable=bare-except
            if event_name and self.course_id:
                log.exception(
                    u'Unable to emit event %s for user %s and course %s',
                    event_name,
                    self.user.username,  # pylint: disable=no-member
                    self.course_id,
                )

    @classmethod
    def enroll(cls, user, course_key, mode="honor", check_access=False):
        """
        Enroll a user in a course. This saves immediately.

        Returns a CoursewareEnrollment object.

        `user` is a Django User object. If it hasn't been saved yet (no `.id`
               attribute), this method will automatically save it before
               adding an enrollment for it.

        `course_key` is our usual course_id string (e.g. "edX/Test101/2013_Fall)

        `mode` is a string specifying what kind of enrollment this is. The
               default is "honor", meaning honor certificate. Future options
               may include "audit", "verified_id", etc. Please don't use it
               until we have these mapped out.

        `check_access`: if True, we check that an accessible course actually
                exists for the given course_key before we enroll the student.
                The default is set to False to avoid breaking legacy code or
                code with non-standard flows (ex. beta tester invitations), but
                for any standard enrollment flow you probably want this to be True.

        Exceptions that can be raised: NonExistentCourseError,
        EnrollmentClosedError, CourseFullError, AlreadyEnrolledError.  All these
        are subclasses of CourseEnrollmentException if you want to catch all of
        them in the same way.

        It is expected that this method is called from a method which has already
        verified the user authentication.

        Also emits relevant events for analytics purposes.
        """
        # All the server-side checks for whether a user is allowed to enroll.
        try:
            course = modulestore().get_course(course_key)
        except ItemNotFoundError:
            log.warning(
                u"User %s failed to enroll in non-existent course %s",
                user.username,
                course_key.to_deprecated_string(),
            )
            raise NonExistentCourseError

        if check_access:
            if course is None:
                raise NonExistentCourseError
            if CourseEnrollment.is_enrollment_closed(user, course):
                log.warning(
                    u"User %s failed to enroll in course %s because enrollment is closed",
                    user.username,
                    course_key.to_deprecated_string()
                )
                raise EnrollmentClosedError

            if CourseEnrollment.objects.is_course_full(course):
                log.warning(
                    u"User %s failed to enroll in full course %s",
                    user.username,
                    course_key.to_deprecated_string(),
                )
                raise CourseFullError
        if CourseEnrollment.is_enrolled(user, course_key):
            log.warning(
<<<<<<< HEAD
                u"User {0} attempted to enroll in {1}, but they were already enrolled".format(
                    user.username,
                    course_key.to_deprecated_string()
                )
=======
                u"User %s attempted to enroll in %s, but they were already enrolled",
                user.username,
                course_key.to_deprecated_string()
>>>>>>> f91764ab
            )
            if check_access:
                raise AlreadyEnrolledError

        # User is allowed to enroll if they've reached this point.
        enrollment = cls.get_or_create_enrollment(user, course_key)
        enrollment.update_enrollment(is_active=True, mode=mode)
        return enrollment

    @classmethod
    def enroll_by_email(cls, email, course_id, mode="honor", ignore_errors=True):
        """
        Enroll a user in a course given their email. This saves immediately.

        Note that  enrolling by email is generally done in big batches and the
        error rate is high. For that reason, we supress User lookup errors by
        default.

        Returns a CoursewareEnrollment object. If the User does not exist and
        `ignore_errors` is set to `True`, it will return None.

        `email` Email address of the User to add to enroll in the course.

        `course_id` is our usual course_id string (e.g. "edX/Test101/2013_Fall)

        `mode` is a string specifying what kind of enrollment this is. The
               default is "honor", meaning honor certificate. Future options
               may include "audit", "verified_id", etc. Please don't use it
               until we have these mapped out.

        `ignore_errors` is a boolean indicating whether we should suppress
                        `User.DoesNotExist` errors (returning None) or let it
                        bubble up.

        It is expected that this method is called from a method which has already
        verified the user authentication and access.
        """
        try:
            user = User.objects.get(email=email)
            return cls.enroll(user, course_id, mode)
        except User.DoesNotExist:
            err_msg = u"Tried to enroll email {} into course {}, but user not found"
            log.error(err_msg.format(email, course_id))
            if ignore_errors:
                return None
            raise

    @classmethod
    def unenroll(cls, user, course_id, skip_refund=False):
        """
        Remove the user from a given course. If the relevant `CourseEnrollment`
        object doesn't exist, we log an error but don't throw an exception.

        `user` is a Django User object. If it hasn't been saved yet (no `.id`
               attribute), this method will automatically save it before
               adding an enrollment for it.

        `course_id` is our usual course_id string (e.g. "edX/Test101/2013_Fall)

        `skip_refund` can be set to True to avoid the refund process.
        """
        try:
            record = CourseEnrollment.objects.get(user=user, course_id=course_id)
            record.update_enrollment(is_active=False, skip_refund=skip_refund)

        except cls.DoesNotExist:
            log.error(
                u"Tried to unenroll student %s from %s but they were not enrolled",
                user,
                course_id
            )

    @classmethod
    def unenroll_by_email(cls, email, course_id):
        """
        Unenroll a user from a course given their email. This saves immediately.
        User lookup errors are logged but will not throw an exception.

        `email` Email address of the User to unenroll from the course.

        `course_id` is our usual course_id string (e.g. "edX/Test101/2013_Fall)
        """
        try:
            user = User.objects.get(email=email)
            return cls.unenroll(user, course_id)
        except User.DoesNotExist:
            log.error(
                u"Tried to unenroll email %s from course %s, but user not found",
                email,
                course_id
            )

    @classmethod
    def is_enrolled(cls, user, course_key):
        """
        Returns True if the user is enrolled in the course (the entry must exist
        and it must have `is_active=True`). Otherwise, returns False.

        `user` is a Django User object. If it hasn't been saved yet (no `.id`
               attribute), this method will automatically save it before
               adding an enrollment for it.

        `course_id` is our usual course_id string (e.g. "edX/Test101/2013_Fall)
        """
        try:
            record = CourseEnrollment.objects.get(user=user, course_id=course_key)
            return record.is_active
        except cls.DoesNotExist:
            return False

    @classmethod
    def is_enrolled_by_partial(cls, user, course_id_partial):
        """
        Returns `True` if the user is enrolled in a course that starts with
        `course_id_partial`. Otherwise, returns False.

        Can be used to determine whether a student is enrolled in a course
        whose run name is unknown.

        `user` is a Django User object. If it hasn't been saved yet (no `.id`
               attribute), this method will automatically save it before
               adding an enrollment for it.

        `course_id_partial` (CourseKey) is missing the run component
        """
        assert isinstance(course_id_partial, CourseKey)
        assert not course_id_partial.run  # None or empty string
        course_key = SlashSeparatedCourseKey(course_id_partial.org, course_id_partial.course, '')
        querystring = unicode(course_key.to_deprecated_string())
        try:
            return CourseEnrollment.objects.filter(
                user=user,
                course_id__startswith=querystring,
                is_active=1
            ).exists()
        except cls.DoesNotExist:
            return False

    @classmethod
    def enrollment_mode_for_user(cls, user, course_id):
        """
        Returns the enrollment mode for the given user for the given course

        `user` is a Django User object
        `course_id` is our usual course_id string (e.g. "edX/Test101/2013_Fall)

        Returns (mode, is_active) where mode is the enrollment mode of the student
            and is_active is whether the enrollment is active.
        Returns (None, None) if the courseenrollment record does not exist.
        """
        try:
            record = CourseEnrollment.objects.get(user=user, course_id=course_id)
            return (record.mode, record.is_active)
        except cls.DoesNotExist:
            return (None, None)

    @classmethod
    def enrollments_for_user(cls, user):
        return CourseEnrollment.objects.filter(user=user, is_active=1)

    def is_paid_course(self):
        """
        Returns True, if course is paid
        """
        paid_course = CourseMode.is_white_label(self.course_id)
        if paid_course or CourseMode.is_professional_slug(self.mode):
            return True

        return False

    def activate(self):
        """Makes this `CourseEnrollment` record active. Saves immediately."""
        self.update_enrollment(is_active=True)

    def deactivate(self):
        """Makes this `CourseEnrollment` record inactive. Saves immediately. An
        inactive record means that the student is not enrolled in this course.
        """
        self.update_enrollment(is_active=False)

    def change_mode(self, mode):
        """Changes this `CourseEnrollment` record's mode to `mode`.  Saves immediately."""
        self.update_enrollment(mode=mode)

    def refundable(self):
        """
        For paid/verified certificates, students may receive a refund if they have
        a verified certificate and the deadline for refunds has not yet passed.
        """
        # In order to support manual refunds past the deadline, set can_refund on this object.
        # On unenrolling, the "UNENROLL_DONE" signal calls CertificateItem.refund_cert_callback(),
        # which calls this method to determine whether to refund the order.
        # This can't be set directly because refunds currently happen as a side-effect of unenrolling.
        # (side-effects are bad)
        if getattr(self, 'can_refund', None) is not None:
            return True

        # If the student has already been given a certificate they should not be refunded
        if GeneratedCertificate.certificate_for_student(self.user, self.course_id) is not None:
            return False

        #TODO - When Course administrators to define a refund period for paid courses then refundable will be supported. # pylint: disable=fixme

        course_mode = CourseMode.mode_for_course(self.course_id, 'verified')
        if course_mode is None:
            return False
        else:
            return True

    @property
    def username(self):
        return self.user.username

    @property
    def course(self):
        return modulestore().get_course(self.course_id)

    def is_verified_enrollment(self):
        """
        Check the course enrollment mode is verified or not
        """
        return CourseMode.is_verified_slug(self.mode)


class CourseEnrollmentAllowed(models.Model):
    """
    Table of users (specified by email address strings) who are allowed to enroll in a specified course.
    The user may or may not (yet) exist.  Enrollment by users listed in this table is allowed
    even if the enrollment time window is past.
    """
    email = models.CharField(max_length=255, db_index=True)
    course_id = CourseKeyField(max_length=255, db_index=True)
    auto_enroll = models.BooleanField(default=0)

    created = models.DateTimeField(auto_now_add=True, null=True, db_index=True)

    class Meta:  # pylint: disable=missing-docstring
        unique_together = (('email', 'course_id'),)

    def __unicode__(self):
        return "[CourseEnrollmentAllowed] %s: %s (%s)" % (self.email, self.course_id, self.created)


@total_ordering
class CourseAccessRole(models.Model):
    """
    Maps users to org, courses, and roles. Used by student.roles.CourseRole and OrgRole.
    To establish a user as having a specific role over all courses in the org, create an entry
    without a course_id.
    """

    objects = NoneToEmptyManager()

    user = models.ForeignKey(User)
    # blank org is for global group based roles such as course creator (may be deprecated)
    org = models.CharField(max_length=64, db_index=True, blank=True)
    # blank course_id implies org wide role
    course_id = CourseKeyField(max_length=255, db_index=True, blank=True)
    role = models.CharField(max_length=64, db_index=True)

    class Meta:  # pylint: disable=missing-docstring
        unique_together = ('user', 'org', 'course_id', 'role')

    @property
    def _key(self):
        """
        convenience function to make eq overrides easier and clearer. arbitrary decision
        that role is primary, followed by org, course, and then user
        """
        return (self.role, self.org, self.course_id, self.user_id)

    def __eq__(self, other):
        """
        Overriding eq b/c the django impl relies on the primary key which requires fetch. sometimes we
        just want to compare roles w/o doing another fetch.
        """
        return type(self) == type(other) and self._key == other._key  # pylint: disable=protected-access

    def __hash__(self):
        return hash(self._key)

    def __lt__(self, other):
        """
        Lexigraphic sort
        """
        return self._key < other._key  # pylint: disable=protected-access

    def __unicode__(self):
        return "[CourseAccessRole] user: {}   role: {}   org: {}   course: {}".format(self.user.username, self.role, self.org, self.course_id)


#### Helper methods for use from python manage.py shell and other classes.


def get_user_by_username_or_email(username_or_email):
    """
    Return a User object, looking up by email if username_or_email contains a
    '@', otherwise by username.

    Raises:
        User.DoesNotExist is lookup fails.
    """
    if '@' in username_or_email:
        return User.objects.get(email=username_or_email)
    else:
        return User.objects.get(username=username_or_email)


def get_user(email):
    user = User.objects.get(email=email)
    u_prof = UserProfile.objects.get(user=user)
    return user, u_prof


def user_info(email):
    user, u_prof = get_user(email)
    print "User id", user.id
    print "Username", user.username
    print "E-mail", user.email
    print "Name", u_prof.name
    print "Location", u_prof.location
    print "Language", u_prof.language
    return user, u_prof


def change_email(old_email, new_email):
    user = User.objects.get(email=old_email)
    user.email = new_email
    user.save()


def change_name(email, new_name):
    _user, u_prof = get_user(email)
    u_prof.name = new_name
    u_prof.save()


def user_count():
    print "All users", User.objects.all().count()
    print "Active users", User.objects.filter(is_active=True).count()
    return User.objects.all().count()


def active_user_count():
    return User.objects.filter(is_active=True).count()


def create_group(name, description):
    utg = UserTestGroup()
    utg.name = name
    utg.description = description
    utg.save()


def add_user_to_group(user, group):
    utg = UserTestGroup.objects.get(name=group)
    utg.users.add(User.objects.get(username=user))
    utg.save()


def remove_user_from_group(user, group):
    utg = UserTestGroup.objects.get(name=group)
    utg.users.remove(User.objects.get(username=user))
    utg.save()

DEFAULT_GROUPS = {
    'email_future_courses': 'Receive e-mails about future MITx courses',
    'email_helpers': 'Receive e-mails about how to help with MITx',
    'mitx_unenroll': 'Fully unenrolled -- no further communications',
    '6002x_unenroll': 'Took and dropped 6002x'
}


def add_user_to_default_group(user, group):
    try:
        utg = UserTestGroup.objects.get(name=group)
    except UserTestGroup.DoesNotExist:
        utg = UserTestGroup()
        utg.name = group
        utg.description = DEFAULT_GROUPS[group]
        utg.save()
    utg.users.add(User.objects.get(username=user))
    utg.save()


def create_comments_service_user(user):
    if not settings.FEATURES['ENABLE_DISCUSSION_SERVICE']:
        # Don't try--it won't work, and it will fill the logs with lots of errors
        return
    try:
        cc_user = cc.User.from_django_user(user)
        cc_user.save()
    except Exception:  # pylint: disable=broad-except
        log = logging.getLogger("edx.discussion")  # pylint: disable=redefined-outer-name
        log.error(
            "Could not create comments service user with id {}".format(user.id),
            exc_info=True
        )

# Define login and logout handlers here in the models file, instead of the views file,
# so that they are more likely to be loaded when a Studio user brings up the Studio admin
# page to login.  These are currently the only signals available, so we need to continue
# identifying and logging failures separately (in views).


@receiver(user_logged_in)
def log_successful_login(sender, request, user, **kwargs):  # pylint: disable=unused-argument
    """Handler to log when logins have occurred successfully."""
    if settings.FEATURES['SQUELCH_PII_IN_LOGS']:
        AUDIT_LOG.info(u"Login success - user.id: {0}".format(user.id))
    else:
        AUDIT_LOG.info(u"Login success - {0} ({1})".format(user.username, user.email))


@receiver(user_logged_out)
def log_successful_logout(sender, request, user, **kwargs):  # pylint: disable=unused-argument
    """Handler to log when logouts have occurred successfully."""
    if settings.FEATURES['SQUELCH_PII_IN_LOGS']:
        AUDIT_LOG.info(u"Logout - user.id: {0}".format(request.user.id))
    else:
        AUDIT_LOG.info(u"Logout - {0}".format(request.user))


@receiver(user_logged_in)
@receiver(user_logged_out)
def enforce_single_login(sender, request, user, signal, **kwargs):    # pylint: disable=unused-argument
    """
    Sets the current session id in the user profile,
    to prevent concurrent logins.
    """
    if settings.FEATURES.get('PREVENT_CONCURRENT_LOGINS', False):
        if signal == user_logged_in:
            key = request.session.session_key
        else:
            key = None
        if user:
            user.profile.set_login_session(key)


class DashboardConfiguration(ConfigurationModel):
    """Dashboard Configuration settings.

    Includes configuration options for the dashboard, which impact behavior and rendering for the application.

    """
    recent_enrollment_time_delta = models.PositiveIntegerField(
        default=0,
        help_text="The number of seconds in which a new enrollment is considered 'recent'. "
                  "Used to display notifications."
    )

    @property
    def recent_enrollment_seconds(self):
        return self.recent_enrollment_time_delta


class LinkedInAddToProfileConfiguration(ConfigurationModel):
    """
    LinkedIn Add to Profile Configuration

    This configuration enables the "Add to Profile" LinkedIn
    button on the student dashboard.  The button appears when
    users have a certificate available; when clicked,
    users are sent to the LinkedIn site with a pre-filled
    form allowing them to add the certificate to their
    LinkedIn profile.
    """

    MODE_TO_CERT_NAME = {
        "honor": ugettext_lazy(u"{platform_name} Honor Code Certificate for {course_name}"),
        "verified": ugettext_lazy(u"{platform_name} Verified Certificate for {course_name}"),
        "professional": ugettext_lazy(u"{platform_name} Professional Certificate for {course_name}"),
        "no-id-professional": ugettext_lazy(
            u"{platform_name} Professional Certificate for {course_name}"
        ),
    }

    company_identifier = models.TextField(
        help_text=ugettext_lazy(
            u"The company identifier for the LinkedIn Add-to-Profile button "
            u"e.g 0_0dPSPyS070e0HsE9HNz_13_d11_"
        )
    )

    # Deprecated
    dashboard_tracking_code = models.TextField(default="", blank=True)

    trk_partner_name = models.CharField(
        max_length=10,
        default="",
        blank=True,
        help_text=ugettext_lazy(
            u"Short identifier for the LinkedIn partner used in the tracking code.  "
            u"(Example: 'edx')  "
            u"If no value is provided, tracking codes will not be sent to LinkedIn."
        )
    )

    def add_to_profile_url(self, course_key, course_name, cert_mode, cert_url, source="o", target="dashboard"):
        """Construct the URL for the "add to profile" button.

        Arguments:
            course_key (CourseKey): The identifier for the course.
            course_name (unicode): The display name of the course.
            cert_mode (str): The course mode of the user's certificate (e.g. "verified", "honor", "professional")
            cert_url (str): The download URL for the certificate.

        Keyword Arguments:
            source (str): Either "o" (for onsite/UI), "e" (for emails), or "m" (for mobile)
            target (str): An identifier for the occurrance of the button.

        """
        params = OrderedDict([
            ('_ed', self.company_identifier),
            ('pfCertificationName', self._cert_name(course_name, cert_mode).encode('utf-8')),
            ('pfCertificationUrl', cert_url),
            ('source', source)
        ])

        tracking_code = self._tracking_code(course_key, cert_mode, target)
        if tracking_code is not None:
            params['trk'] = tracking_code

        return u'http://www.linkedin.com/profile/add?{params}'.format(
            params=urlencode(params)
        )

    def _cert_name(self, course_name, cert_mode):
        """Name of the certification, for display on LinkedIn. """
        return self.MODE_TO_CERT_NAME.get(
            cert_mode,
            _(u"{platform_name} Certificate for {course_name}")
        ).format(
            platform_name=settings.PLATFORM_NAME,
            course_name=course_name
        )

    def _tracking_code(self, course_key, cert_mode, target):
        """Create a tracking code for the button.

        Tracking codes are used by LinkedIn to collect
        analytics about certifications users are adding
        to their profiles.

        The tracking code format is:
            &trk=[partner name]-[certificate type]-[date]-[target field]

        In our case, we're sending:
            &trk=edx-{COURSE ID}_{COURSE MODE}-{TARGET}

        If no partner code is configured, then this will
        return None, indicating that tracking codes are disabled.

        Arguments:

            course_key (CourseKey): The identifier for the course.
            cert_mode (str): The enrollment mode for the course.
            target (str): Identifier for where the button is located.

        Returns:
            unicode or None

        """
        return (
            u"{partner}-{course_key}_{cert_mode}-{target}".format(
                partner=self.trk_partner_name,
                course_key=unicode(course_key),
                cert_mode=cert_mode,
                target=target
            )
            if self.trk_partner_name else None
        )


class EntranceExamConfiguration(models.Model):
    """
    Represents a Student's entrance exam specific data for a single Course
    """

    user = models.ForeignKey(User, db_index=True)
    course_id = CourseKeyField(max_length=255, db_index=True)
    created = models.DateTimeField(auto_now_add=True, null=True, db_index=True)
    updated = models.DateTimeField(auto_now=True, db_index=True)

    # if skip_entrance_exam is True, then student can skip entrance exam
    # for the course
    skip_entrance_exam = models.BooleanField(default=True)

    class Meta(object):
        """
        Meta class to make user and course_id unique in the table
        """
        unique_together = (('user', 'course_id'), )

    def __unicode__(self):
        return "[EntranceExamConfiguration] %s: %s (%s) = %s" % (
            self.user, self.course_id, self.created, self.skip_entrance_exam
        )

    @classmethod
    def user_can_skip_entrance_exam(cls, user, course_key):
        """
        Return True if given user can skip entrance exam for given course otherwise False.
        """
        can_skip = False
        if settings.FEATURES.get('ENTRANCE_EXAMS', False):
            try:
                record = EntranceExamConfiguration.objects.get(user=user, course_id=course_key)
                can_skip = record.skip_entrance_exam
            except EntranceExamConfiguration.DoesNotExist:
                can_skip = False
        return can_skip


class LanguageProficiency(models.Model):
    """
    Represents a user's language proficiency.

    Note that we have not found a way to emit analytics change events by using signals directly on this
    model or on UserProfile. Therefore if you are changing LanguageProficiency values, it is important
    to go through the accounts API (AccountsView) defined in
    /edx-platform/openedx/core/djangoapps/user_api/accounts/views.py or its associated api method
    (update_account_settings) so that the events are emitted.
    """
    class Meta:
        unique_together = (('code', 'user_profile'),)

    user_profile = models.ForeignKey(UserProfile, db_index=True, related_name='language_proficiencies')
    code = models.CharField(
        max_length=16,
        blank=False,
        choices=settings.ALL_LANGUAGES,
        help_text=ugettext_lazy("The ISO 639-1 language code for this language.")
    )<|MERGE_RESOLUTION|>--- conflicted
+++ resolved
@@ -1064,16 +1064,9 @@
                 raise CourseFullError
         if CourseEnrollment.is_enrolled(user, course_key):
             log.warning(
-<<<<<<< HEAD
-                u"User {0} attempted to enroll in {1}, but they were already enrolled".format(
-                    user.username,
-                    course_key.to_deprecated_string()
-                )
-=======
                 u"User %s attempted to enroll in %s, but they were already enrolled",
                 user.username,
                 course_key.to_deprecated_string()
->>>>>>> f91764ab
             )
             if check_access:
                 raise AlreadyEnrolledError
