"""
Helpers for the student app.
"""
import json
import logging
import mimetypes
import urllib
import urlparse
from datetime import datetime

from django.conf import settings
from django.core.exceptions import PermissionDenied
from django.urls import NoReverseMatch, reverse
from django.core.validators import ValidationError
from django.contrib.auth import load_backend
from django.contrib.auth.models import User
from django.db import IntegrityError, transaction
<<<<<<< HEAD
from django.utils import http
from django.utils.encoding import force_text
=======
>>>>>>> 441d6384
from django.utils.translation import ugettext as _
from pytz import UTC
from six import iteritems, text_type
import third_party_auth
from course_modes.models import CourseMode
from lms.djangoapps.certificates.api import (
    get_certificate_url,
    has_html_certificates_enabled
)
from lms.djangoapps.certificates.models import (
    CertificateStatuses,
    certificate_status_for_student
)
from lms.djangoapps.grades.course_grade_factory import CourseGradeFactory
from lms.djangoapps.verify_student.models import VerificationDeadline
from lms.djangoapps.verify_student.services import IDVerificationService
from lms.djangoapps.verify_student.utils import is_verification_expiring_soon, verification_for_datetime
from openedx.core.djangoapps.certificates.api import certificates_viewable_for_course
from openedx.core.djangoapps.site_configuration import helpers as configuration_helpers
from openedx.core.djangoapps.theming import helpers as theming_helpers
from openedx.core.djangoapps.theming.helpers import get_themes
from openedx.core.djangoapps.user_authn.utils import is_safe_login_or_logout_redirect
from student.models import (
    LinkedInAddToProfileConfiguration,
    Registration,
    UserAttribute,
    UserProfile,
    unique_id_for_user,
    email_exists_or_retired,
    username_exists_or_retired
)
from util.password_policy_validators import normalize_password


# Enumeration of per-course verification statuses
# we display on the student dashboard.
VERIFY_STATUS_NEED_TO_VERIFY = "verify_need_to_verify"
VERIFY_STATUS_SUBMITTED = "verify_submitted"
VERIFY_STATUS_RESUBMITTED = "re_verify_submitted"
VERIFY_STATUS_APPROVED = "verify_approved"
VERIFY_STATUS_MISSED_DEADLINE = "verify_missed_deadline"
VERIFY_STATUS_NEED_TO_REVERIFY = "verify_need_to_reverify"

DISABLE_UNENROLL_CERT_STATES = [
    'generating',
    'downloadable',
]
USERNAME_EXISTS_MSG_FMT = _("An account with the Public Username '{username}' already exists.")


log = logging.getLogger(__name__)


def check_verify_status_by_course(user, course_enrollments):
    """
    Determine the per-course verification statuses for a given user.

    The possible statuses are:
        * VERIFY_STATUS_NEED_TO_VERIFY: The student has not yet submitted photos for verification.
        * VERIFY_STATUS_SUBMITTED: The student has submitted photos for verification,
          but has have not yet been approved.
        * VERIFY_STATUS_RESUBMITTED: The student has re-submitted photos for re-verification while
          they still have an active but expiring ID verification
        * VERIFY_STATUS_APPROVED: The student has been successfully verified.
        * VERIFY_STATUS_MISSED_DEADLINE: The student did not submit photos within the course's deadline.
        * VERIFY_STATUS_NEED_TO_REVERIFY: The student has an active verification, but it is
            set to expire before the verification deadline for the course.

    It is is also possible that a course does NOT have a verification status if:
        * The user is not enrolled in a verified mode, meaning that the user didn't pay.
        * The course does not offer a verified mode.
        * The user submitted photos but an error occurred while verifying them.
        * The user submitted photos but the verification was denied.

    In the last two cases, we rely on messages in the sidebar rather than displaying
    messages for each course.

    Arguments:
        user (User): The currently logged-in user.
        course_enrollments (list[CourseEnrollment]): The courses the user is enrolled in.

    Returns:
        dict: Mapping of course keys verification status dictionaries.
            If no verification status is applicable to a course, it will not
            be included in the dictionary.
            The dictionaries have these keys:
                * status (str): One of the enumerated status codes.
                * days_until_deadline (int): Number of days until the verification deadline.
                * verification_good_until (str): Date string for the verification expiration date.

    """
    status_by_course = {}

    # Retrieve all verifications for the user, sorted in descending
    # order by submission datetime
    verifications = IDVerificationService.verifications_for_user(user)

    # Check whether the user has an active or pending verification attempt
    has_active_or_pending = IDVerificationService.user_has_valid_or_pending(user)

    # Retrieve expiration_datetime of most recent approved verification
    expiration_datetime = IDVerificationService.get_expiration_datetime(user, ['approved'])
    verification_expiring_soon = is_verification_expiring_soon(expiration_datetime)

    # Retrieve verification deadlines for the enrolled courses
    enrolled_course_keys = [enrollment.course_id for enrollment in course_enrollments]
    course_deadlines = VerificationDeadline.deadlines_for_courses(enrolled_course_keys)

    recent_verification_datetime = None

    for enrollment in course_enrollments:

        # If the user hasn't enrolled as verified, then the course
        # won't display state related to its verification status.
        if enrollment.mode in CourseMode.VERIFIED_MODES:

            # Retrieve the verification deadline associated with the course.
            # This could be None if the course doesn't have a deadline.
            deadline = course_deadlines.get(enrollment.course_id)

            relevant_verification = verification_for_datetime(deadline, verifications)

            # Picking the max verification datetime on each iteration only with approved status
            if relevant_verification is not None and relevant_verification.status == "approved":
                recent_verification_datetime = max(
                    recent_verification_datetime if recent_verification_datetime is not None
                    else relevant_verification.expiration_datetime,
                    relevant_verification.expiration_datetime
                )

            # By default, don't show any status related to verification
            status = None
            should_display = True

            # Check whether the user was approved or is awaiting approval
            if relevant_verification is not None:
                should_display = relevant_verification.should_display_status_to_user()

                if relevant_verification.status == "approved":
                    if verification_expiring_soon:
                        status = VERIFY_STATUS_NEED_TO_REVERIFY
                    else:
                        status = VERIFY_STATUS_APPROVED
                elif relevant_verification.status == "submitted":
                    if verification_expiring_soon:
                        status = VERIFY_STATUS_RESUBMITTED
                    else:
                        status = VERIFY_STATUS_SUBMITTED

            # If the user didn't submit at all, then tell them they need to verify
            # If the deadline has already passed, then tell them they missed it.
            # If they submitted but something went wrong (error or denied),
            # then don't show any messaging next to the course, since we already
            # show messages related to this on the left sidebar.
            submitted = (
                relevant_verification is not None and
                relevant_verification.status not in ["created", "ready"]
            )
            if status is None and not submitted:
                if deadline is None or deadline > datetime.now(UTC):
                    if IDVerificationService.user_is_verified(user) and verification_expiring_soon:
                        # The user has an active verification, but the verification
                        # is set to expire within "EXPIRING_SOON_WINDOW" days (default is 4 weeks).
                        # Tell the student to reverify.
                        status = VERIFY_STATUS_NEED_TO_REVERIFY
                    elif not IDVerificationService.user_is_verified(user):
                        status = VERIFY_STATUS_NEED_TO_VERIFY
                else:
                    # If a user currently has an active or pending verification,
                    # then they may have submitted an additional attempt after
                    # the verification deadline passed.  This can occur,
                    # for example, when the support team asks a student
                    # to reverify after the deadline so they can receive
                    # a verified certificate.
                    # In this case, we still want to show them as "verified"
                    # on the dashboard.
                    if has_active_or_pending:
                        status = VERIFY_STATUS_APPROVED

                    # Otherwise, the student missed the deadline, so show
                    # them as "honor" (the kind of certificate they will receive).
                    else:
                        status = VERIFY_STATUS_MISSED_DEADLINE

            # Set the status for the course only if we're displaying some kind of message
            # Otherwise, leave the course out of the dictionary.
            if status is not None:
                days_until_deadline = None

                now = datetime.now(UTC)
                if deadline is not None and deadline > now:
                    days_until_deadline = (deadline - now).days

                status_by_course[enrollment.course_id] = {
                    'status': status,
                    'days_until_deadline': days_until_deadline,
                    'should_display': should_display,
                }

    if recent_verification_datetime:
        for key, value in iteritems(status_by_course):  # pylint: disable=unused-variable
            status_by_course[key]['verification_good_until'] = recent_verification_datetime.strftime("%m/%d/%Y")

    return status_by_course


def auth_pipeline_urls(auth_entry, redirect_url=None):
    """Retrieve URLs for each enabled third-party auth provider.

    These URLs are used on the "sign up" and "sign in" buttons
    on the login/registration forms to allow users to begin
    authentication with a third-party provider.

    Optionally, we can redirect the user to an arbitrary
    url after auth completes successfully.  We use this
    to redirect the user to a page that required login,
    or to send users to the payment flow when enrolling
    in a course.

    Args:
        auth_entry (string): Either `pipeline.AUTH_ENTRY_LOGIN` or `pipeline.AUTH_ENTRY_REGISTER`

    Keyword Args:
        redirect_url (unicode): If provided, send users to this URL
            after they successfully authenticate.

    Returns:
        dict mapping provider IDs to URLs

    """
    if not third_party_auth.is_enabled():
        return {}

    return {
        provider.provider_id: third_party_auth.pipeline.get_login_url(
            provider.provider_id, auth_entry, redirect_url=redirect_url
        ) for provider in third_party_auth.provider.Registry.displayed_for_login()
    }


# Query string parameters that can be passed to the "finish_auth" view to manage
# things like auto-enrollment.
POST_AUTH_PARAMS = ('course_id', 'enrollment_action', 'course_mode', 'email_opt_in', 'purchase_workflow', 'next_origin')


def get_next_url_for_login_page(request):
    """
    Determine the URL to redirect to following login/registration/third_party_auth

    The user is currently on a login or registration page.
    If 'course_id' is set, or other POST_AUTH_PARAMS, we will need to send the user to the
    /account/finish_auth/ view following login, which will take care of auto-enrollment in
    the specified course.

    Otherwise, we go to the ?next= query param or to the dashboard if nothing else is
    specified.

    If THIRD_PARTY_AUTH_HINT is set, then `tpa_hint=<hint>` is added as a query parameter.
    """
    redirect_to = _get_redirect_to(request)
    if not redirect_to:
        try:
            redirect_to = reverse('dashboard')
        except NoReverseMatch:
            redirect_to = reverse('home')

    if any(param in request.GET for param in POST_AUTH_PARAMS):
        # Before we redirect to next/dashboard, we need to handle auto-enrollment:
        params = [(param, request.GET[param]) for param in POST_AUTH_PARAMS if param in request.GET]
        params.append(('next', redirect_to))  # After auto-enrollment, user will be sent to payment page or to this URL
        redirect_to = '{}?{}'.format(reverse('finish_auth'), urllib.urlencode(params))
        # Note: if we are resuming a third party auth pipeline, then the next URL will already
        # be saved in the session as part of the pipeline state. That URL will take priority
        # over this one.

    # Append a tpa_hint query parameter, if one is configured
    tpa_hint = configuration_helpers.get_value(
        "THIRD_PARTY_AUTH_HINT",
        settings.FEATURES.get("THIRD_PARTY_AUTH_HINT", '')
    )
    if tpa_hint:
        # Don't add tpa_hint if we're already in the TPA pipeline (prevent infinite loop),
        # and don't overwrite any existing tpa_hint params (allow tpa_hint override).
        running_pipeline = third_party_auth.pipeline.get(request)
        (scheme, netloc, path, query, fragment) = list(urlparse.urlsplit(redirect_to))
        if not running_pipeline and 'tpa_hint' not in query:
            params = urlparse.parse_qs(query)
            params['tpa_hint'] = [tpa_hint]
            query = urllib.urlencode(params, doseq=True)
            redirect_to = urlparse.urlunsplit((scheme, netloc, path, query, fragment))

    return redirect_to


<<<<<<< HEAD
def get_next_url_for_progs_login_page(request, initial_mode):
    """
    Determine the URL to redirect to following login/registration/third_party_auth
    The user is currently on a login or reigration page.
    If 'course_id' is set, or other POST_AUTH_PARAMS, we will need to send the user to the
    /account/finish_auth/ view following login, which will take care of auto-enrollment in
    the specified course.
    Otherwise, we go to the ?next= query param or to the dashboard if nothing else is
    specified.
    """
    params = []
    next = request.GET.get('next', None)

    if next:
        params.append(('next', next))

    if any(param in request.GET for param in POST_AUTH_PARAMS):
        # Before we redirect to next/dashboard, we need to handle auto-enrollment:
        params += [(param, request.GET[param]) for param in POST_AUTH_PARAMS if param in request.GET]
        # After auto-enrollment, user will be sent to payment page or to this URL
        # Note: if we are resuming a third party auth pipeline, then the next URL will already
        # be saved in the session as part of the pipeline state. That URL will take priority
        # over this one.

    from course_modes.edraak_helpers import get_progs_url

    auth_url = get_progs_url(initial_mode)

    if params:
        encoded_params = [
            (key, force_text(value).encode('utf-8'))
            for key, value in params
        ]
        redirect_to = '{}?{}'.format(auth_url, urllib.urlencode(encoded_params))
    else:
        redirect_to = auth_url

    return redirect_to


def get_redirect_to(request):
=======
def _get_redirect_to(request):
>>>>>>> 441d6384
    """
    Determine the redirect url and return if safe
    :argument
        request: request object

    :returns: redirect url if safe else None
    """
    redirect_to = request.GET.get('next')
    header_accept = request.META.get('HTTP_ACCEPT', '')

    # If we get a redirect parameter, make sure it's safe i.e. not redirecting outside our domain.
    # Also make sure that it is not redirecting to a static asset and redirected page is web page
    # not a static file. As allowing assets to be pointed to by "next" allows 3rd party sites to
    # get information about a user on edx.org. In any such case drop the parameter.
    if redirect_to:
        mime_type, _ = mimetypes.guess_type(redirect_to, strict=False)
        if not is_safe_login_or_logout_redirect(request, redirect_to):
            log.warning(
                u'Unsafe redirect parameter detected after login page: %(redirect_to)r',
                {"redirect_to": redirect_to}
            )
            redirect_to = None
        elif 'text/html' not in header_accept:
            log.info(
                u'Redirect to non html content %(content_type)r detected from %(user_agent)r'
                u' after login page: %(redirect_to)r',
                {
                    "redirect_to": redirect_to, "content_type": header_accept,
                    "user_agent": request.META.get('HTTP_USER_AGENT', '')
                }
            )
            redirect_to = None
        elif mime_type:
            log.warning(
                u'Redirect to url path with specified filed type %(mime_type)r not allowed: %(redirect_to)r',
                {"redirect_to": redirect_to, "mime_type": mime_type}
            )
            redirect_to = None
        elif settings.STATIC_URL in redirect_to:
            log.warning(
                u'Redirect to static content detected after login page: %(redirect_to)r',
                {"redirect_to": redirect_to}
            )
            redirect_to = None
        else:
            themes = get_themes()
            next_path = urlparse.urlparse(redirect_to).path
            for theme in themes:
                if theme.theme_dir_name in next_path:
                    log.warning(
                        u'Redirect to theme content detected after login page: %(redirect_to)r',
                        {"redirect_to": redirect_to}
                    )
                    redirect_to = None
                    break

    return redirect_to


def generate_activation_email_context(user, registration):
    """
    Constructs a dictionary for use in activation email contexts

    Arguments:
        user (User): Currently logged-in user
        registration (Registration): Registration object for the currently logged-in user
    """
    return {
        'name': user.profile.name,
        'key': registration.activation_key,
        'lms_url': configuration_helpers.get_value('LMS_ROOT_URL', settings.LMS_ROOT_URL),
        'platform_name': configuration_helpers.get_value('PLATFORM_NAME', settings.PLATFORM_NAME),
        'support_url': configuration_helpers.get_value('SUPPORT_SITE_LINK', settings.SUPPORT_SITE_LINK),
        'support_email': configuration_helpers.get_value('CONTACT_EMAIL', settings.CONTACT_EMAIL),
    }


def create_or_set_user_attribute_created_on_site(user, site):
    """
    Create or Set UserAttribute indicating the microsite site the user account was created on.
    User maybe created on 'courses.edx.org', or a white-label site. Due to the very high
    traffic on this table we now ignore the default site (eg. 'courses.edx.org') and
    code which comsumes this attribute should assume a 'created_on_site' which doesn't exist
    belongs to the default site.
    """
    if site and site.id != settings.SITE_ID:
        UserAttribute.set_user_attribute(user, 'created_on_site', site.domain)


# We want to allow inactive users to log in only when their account is first created
NEW_USER_AUTH_BACKEND = 'django.contrib.auth.backends.AllowAllUsersModelBackend'

# Disable this warning because it doesn't make sense to completely refactor tests to appease Pylint
# pylint: disable=logging-format-interpolation


def authenticate_new_user(request, username, password):
    """
    Immediately after a user creates an account, we log them in. They are only
    logged in until they close the browser. They can't log in again until they click
    the activation link from the email.
    """
    password = normalize_password(password)
    backend = load_backend(NEW_USER_AUTH_BACKEND)
    user = backend.authenticate(request=request, username=username, password=password)
    if not user:
        log.warning("Unable to authenticate user: {username}".format(username=username))
    user.backend = NEW_USER_AUTH_BACKEND
    return user


class AccountValidationError(Exception):
    """
    Used in account creation views to raise exceptions with details about specific invalid fields
    """
    def __init__(self, message, field):
        super(AccountValidationError, self).__init__(message)
        self.field = field


def cert_info(user, course_overview):
    """
    Get the certificate info needed to render the dashboard section for the given
    student and course.

    Arguments:
        user (User): A user.
        course_overview (CourseOverview): A course.

    Returns:
        dict: A dictionary with keys:
            'status': one of 'generating', 'downloadable', 'notpassing', 'processing', 'restricted', 'unavailable', or
                'certificate_earned_but_not_available'
            'download_url': url, only present if show_download_url is True
            'show_survey_button': bool
            'survey_url': url, only if show_survey_button is True
            'grade': if status is not 'processing'
            'can_unenroll': if status allows for unenrollment
    """
    return _cert_info(
        user,
        course_overview,
        certificate_status_for_student(user, course_overview.id)
    )


def _cert_info(user, course_overview, cert_status):
    """
    Implements the logic for cert_info -- split out for testing.

    Arguments:
        user (User): A user.
        course_overview (CourseOverview): A course.
    """
    # simplify the status for the template using this lookup table
    template_state = {
        CertificateStatuses.generating: 'generating',
        CertificateStatuses.downloadable: 'downloadable',
        CertificateStatuses.notpassing: 'notpassing',
        CertificateStatuses.restricted: 'restricted',
        CertificateStatuses.auditing: 'auditing',
        CertificateStatuses.audit_passing: 'auditing',
        CertificateStatuses.audit_notpassing: 'auditing',
        CertificateStatuses.unverified: 'unverified',
    }

    certificate_earned_but_not_available_status = 'certificate_earned_but_not_available'
    default_status = 'processing'

    default_info = {
        'status': default_status,
        'show_survey_button': False,
        'can_unenroll': True,
    }

    if cert_status is None:
        return default_info

    status = template_state.get(cert_status['status'], default_status)
    is_hidden_status = status in ('unavailable', 'processing', 'generating', 'notpassing', 'auditing')

    if (
        not certificates_viewable_for_course(course_overview) and
        (status in CertificateStatuses.PASSED_STATUSES) and
        course_overview.certificate_available_date
    ):
        status = certificate_earned_but_not_available_status

    if (
        course_overview.certificates_display_behavior == 'early_no_info' and
        is_hidden_status
    ):
        return default_info

    status_dict = {
        'status': status,
        'mode': cert_status.get('mode', None),
        'linked_in_url': None,
        'can_unenroll': status not in DISABLE_UNENROLL_CERT_STATES,
    }

    if status != default_status and course_overview.end_of_course_survey_url is not None:
        status_dict.update({
            'show_survey_button': True,
            'survey_url': process_survey_link(course_overview.end_of_course_survey_url, user)})
    else:
        status_dict['show_survey_button'] = False

    if status == 'downloadable':
        # showing the certificate web view button if certificate is downloadable state and feature flags are enabled.
        if has_html_certificates_enabled(course_overview):
            if course_overview.has_any_active_web_certificate:
                status_dict.update({
                    'show_cert_web_view': True,
                    'cert_web_view_url': get_certificate_url(course_id=course_overview.id, uuid=cert_status['uuid'])
                })
            else:
                # don't show download certificate button if we don't have an active certificate for course
                status_dict['status'] = 'unavailable'
        elif 'download_url' not in cert_status:
            log.warning(
                u"User %s has a downloadable cert for %s, but no download url",
                user.username,
                course_overview.id
            )
            return default_info
        else:
            status_dict['download_url'] = cert_status['download_url']

            # If enabled, show the LinkedIn "add to profile" button
            # Clicking this button sends the user to LinkedIn where they
            # can add the certificate information to their profile.
            linkedin_config = LinkedInAddToProfileConfiguration.current()

            # posting certificates to LinkedIn is not currently
            # supported in White Labels
            if linkedin_config.enabled and not theming_helpers.is_request_in_themed_site():
                status_dict['linked_in_url'] = linkedin_config.add_to_profile_url(
                    course_overview.id,
                    course_overview.display_name,
                    cert_status.get('mode'),
                    cert_status['download_url']
                )

    if status in {'generating', 'downloadable', 'notpassing', 'restricted', 'auditing', 'unverified'}:
        cert_grade_percent = -1
        persisted_grade_percent = -1
        persisted_grade = CourseGradeFactory().read(user, course=course_overview, create_if_needed=False)
        if persisted_grade is not None:
            persisted_grade_percent = persisted_grade.percent

        if 'grade' in cert_status:
            cert_grade_percent = float(cert_status['grade'])

        if cert_grade_percent == -1 and persisted_grade_percent == -1:
            # Note: as of 11/20/2012, we know there are students in this state-- cs169.1x,
            # who need to be regraded (we weren't tracking 'notpassing' at first).
            # We can add a log.warning here once we think it shouldn't happen.
            return default_info

        status_dict['grade'] = text_type(max(cert_grade_percent, persisted_grade_percent))

    return status_dict


def process_survey_link(survey_link, user):
    """
    If {UNIQUE_ID} appears in the link, replace it with a unique id for the user.
    Currently, this is sha1(user.username).  Otherwise, return survey_link.
    """
    return survey_link.format(UNIQUE_ID=unique_id_for_user(user))


def do_create_account(form, custom_form=None):
    """
    Given cleaned post variables, create the User and UserProfile objects, as well as the
    registration for this user.

    Returns a tuple (User, UserProfile, Registration).

    Note: this function is also used for creating test users.
    """
    # Check if ALLOW_PUBLIC_ACCOUNT_CREATION flag turned off to restrict user account creation
    if not configuration_helpers.get_value(
            'ALLOW_PUBLIC_ACCOUNT_CREATION',
            settings.FEATURES.get('ALLOW_PUBLIC_ACCOUNT_CREATION', True)
    ):
        raise PermissionDenied()

    errors = {}
    errors.update(form.errors)
    if custom_form:
        errors.update(custom_form.errors)

    if errors:
        raise ValidationError(errors)

    proposed_username = form.cleaned_data["username"]
    user = User(
        username=proposed_username,
        email=form.cleaned_data["email"],
        is_active=False
    )
    password = normalize_password(form.cleaned_data["password"])
    user.set_password(password)
    registration = Registration()

    # TODO: Rearrange so that if part of the process fails, the whole process fails.
    # Right now, we can have e.g. no registration e-mail sent out and a zombie account
    try:
        with transaction.atomic():
            user.save()
            if custom_form:
                custom_model = custom_form.save(commit=False)
                custom_model.user = user
                custom_model.save()
    except IntegrityError:
        # Figure out the cause of the integrity error
        # TODO duplicate email is already handled by form.errors above as a ValidationError.
        # The checks for duplicate email/username should occur in the same place with an
        # AccountValidationError and a consistent user message returned (i.e. both should
        # return "It looks like {username} belongs to an existing account. Try again with a
        # different username.")
        if username_exists_or_retired(user.username):
            raise AccountValidationError(
                USERNAME_EXISTS_MSG_FMT.format(username=proposed_username),
                field="username"
            )
        elif email_exists_or_retired(user.email):
            raise AccountValidationError(
                _("An account with the Email '{email}' already exists.").format(email=user.email),
                field="email"
            )
        else:
            raise

    registration.register(user)

    profile_fields = [
        "name", "level_of_education", "gender", "mailing_address", "city", "country", "goals",
        "year_of_birth"
    ]
    profile = UserProfile(
        user=user,
        **{key: form.cleaned_data.get(key) for key in profile_fields}
    )
    extended_profile = form.cleaned_extended_profile
    if extended_profile:
        profile.meta = json.dumps(extended_profile)
    try:
        profile.save()
    except Exception:
        log.exception("UserProfile creation failed for user {id}.".format(id=user.id))
        raise

    return user, profile, registration<|MERGE_RESOLUTION|>--- conflicted
+++ resolved
@@ -15,11 +15,7 @@
 from django.contrib.auth import load_backend
 from django.contrib.auth.models import User
 from django.db import IntegrityError, transaction
-<<<<<<< HEAD
-from django.utils import http
 from django.utils.encoding import force_text
-=======
->>>>>>> 441d6384
 from django.utils.translation import ugettext as _
 from pytz import UTC
 from six import iteritems, text_type
@@ -314,7 +310,6 @@
     return redirect_to
 
 
-<<<<<<< HEAD
 def get_next_url_for_progs_login_page(request, initial_mode):
     """
     Determine the URL to redirect to following login/registration/third_party_auth
@@ -355,10 +350,7 @@
     return redirect_to
 
 
-def get_redirect_to(request):
-=======
 def _get_redirect_to(request):
->>>>>>> 441d6384
     """
     Determine the redirect url and return if safe
     :argument
