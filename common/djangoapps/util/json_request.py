--- conflicted
+++ resolved
@@ -66,13 +66,8 @@
         elif isinstance(resp_obj, QuerySet):
             content = serialize('json', resp_obj)
         else:
-<<<<<<< HEAD
-            content = json.dumps(object, cls=encoder, indent=2, ensure_ascii=False)
+            content = json.dumps(resp_obj, cls=encoder, indent=2, ensure_ascii=False)
         kwargs.setdefault("content_type", "application/json; charset=utf-8")
-=======
-            content = json.dumps(resp_obj, cls=encoder, indent=2, ensure_ascii=False)
-        kwargs.setdefault("content_type", "application/json")
->>>>>>> 1ebb78c9
         if status:
             kwargs["status"] = status
         super(JsonResponse, self).__init__(content, *args, **kwargs)
