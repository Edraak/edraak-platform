--- conflicted
+++ resolved
@@ -6,11 +6,6 @@
 from unittest import skip
 from uuid import uuid4
 
-<<<<<<< HEAD
-from flaky import flaky
-from unittest import skip
-=======
->>>>>>> 896e66f8
 from nose.plugins.attrib import attr
 from nose.tools import nottest
 from pytz import UTC
@@ -331,11 +326,7 @@
         self.thread_page = self.create_single_thread_page(thread_id)  # pylint: disable=attribute-defined-outside-init
         self.thread_page.visit()
 
-<<<<<<< HEAD
-    @skip('Edraak: Disable until we support SVG output for the Arabic MathJax extension.')
-=======
     @skip("andya: 10/19/17: re-enable once the failure on Jenkins is determined")
->>>>>>> 896e66f8
     def test_mathjax_rendering(self):
         thread_id = "test_thread_{}".format(uuid4().hex)
 
