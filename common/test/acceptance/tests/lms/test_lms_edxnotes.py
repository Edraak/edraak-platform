"""
Test LMS Notes
"""
from unittest import skip
import random
from uuid import uuid4
from datetime import datetime
from nose.plugins.attrib import attr
from common.test.acceptance.tests.helpers import UniqueCourseTest, EventsTestMixin
from common.test.acceptance.fixtures.course import CourseFixture, XBlockFixtureDesc
from common.test.acceptance.pages.lms.auto_auth import AutoAuthPage
from common.test.acceptance.pages.lms.course_nav import CourseNavPage
from common.test.acceptance.pages.lms.courseware import CoursewarePage
from common.test.acceptance.pages.lms.edxnotes import EdxNotesUnitPage, EdxNotesPage, EdxNotesPageNoContent
from common.test.acceptance.fixtures.edxnotes import EdxNotesFixture, Note, Range
from flaky import flaky


class EdxNotesTestMixin(UniqueCourseTest):
    """
    Creates a course with initial data and contains useful helper methods.
    """
    def setUp(self):
        """
        Initialize pages and install a course fixture.
        """
        super(EdxNotesTestMixin, self).setUp()
        self.courseware_page = CoursewarePage(self.browser, self.course_id)
        self.course_nav = CourseNavPage(self.browser)
        self.note_unit_page = EdxNotesUnitPage(self.browser, self.course_id)
        self.notes_page = EdxNotesPage(self.browser, self.course_id)

        self.username = str(uuid4().hex)[:5]
        self.email = "{}@email.com".format(self.username)

        self.selector = "annotate-id"
        self.edxnotes_fixture = EdxNotesFixture()
        self.course_fixture = CourseFixture(
            self.course_info["org"], self.course_info["number"],
            self.course_info["run"], self.course_info["display_name"]
        )

        self.course_fixture.add_advanced_settings({
            u"edxnotes": {u"value": True}
        })

        self.course_fixture.add_children(
            XBlockFixtureDesc("chapter", "Test Section 1").add_children(
                XBlockFixtureDesc("sequential", "Test Subsection 1").add_children(
                    XBlockFixtureDesc("vertical", "Test Unit 1").add_children(
                        XBlockFixtureDesc(
                            "html",
                            "Test HTML 1",
                            data="""
                                <p><span class="{}">Annotate this!</span></p>
                                <p>Annotate this</p>
                            """.format(self.selector)
                        ),
                        XBlockFixtureDesc(
                            "html",
                            "Test HTML 2",
                            data="""<p><span class="{}">Annotate this!</span></p>""".format(self.selector)
                        ),
                    ),
                    XBlockFixtureDesc("vertical", "Test Unit 2").add_children(
                        XBlockFixtureDesc(
                            "html",
                            "Test HTML 3",
                            data="""<p><span class="{}">Annotate this!</span></p>""".format(self.selector)
                        ),
                    ),
                ),
                XBlockFixtureDesc("sequential", "Test Subsection 2").add_children(
                    XBlockFixtureDesc("vertical", "Test Unit 3").add_children(
                        XBlockFixtureDesc(
                            "html",
                            "Test HTML 4",
                            data="""
                                <p><span class="{}">Annotate this!</span></p>
                            """.format(self.selector)
                        ),
                    ),
                ),
            ),
            XBlockFixtureDesc("chapter", "Test Section 2").add_children(
                XBlockFixtureDesc("sequential", "Test Subsection 3").add_children(
                    XBlockFixtureDesc("vertical", "Test Unit 4").add_children(
                        XBlockFixtureDesc(
                            "html",
                            "Test HTML 5",
                            data="""
                                <p><span class="{}">Annotate this!</span></p>
                            """.format(self.selector)
                        ),
                        XBlockFixtureDesc(
                            "html",
                            "Test HTML 6",
                            data="""<p><span class="{}">Annotate this!</span></p>""".format(self.selector)
                        ),
                    ),
                ),
            )).install()

        self.addCleanup(self.edxnotes_fixture.cleanup)

        AutoAuthPage(self.browser, username=self.username, email=self.email, course_id=self.course_id).visit()

    def _add_notes(self):
        xblocks = self.course_fixture.get_nested_xblocks(category="html")
        notes_list = []
        for index, xblock in enumerate(xblocks):
            notes_list.append(
                Note(
                    user=self.username,
                    usage_id=xblock.locator,
                    course_id=self.course_fixture._course_key,
                    ranges=[Range(startOffset=index, endOffset=index + 5)]
                )
            )

        self.edxnotes_fixture.create_notes(notes_list)
        self.edxnotes_fixture.install()


@attr(shard=4)
class EdxNotesDefaultInteractionsTest(EdxNotesTestMixin):
    """
    Tests for creation, editing, deleting annotations inside annotatable components in LMS.
    """
    def create_notes(self, components, offset=0):
        self.assertGreater(len(components), 0)
        index = offset
        for component in components:
            for note in component.create_note(".{}".format(self.selector)):
                note.text = "TEST TEXT {}".format(index)
                index += 1

    def edit_notes(self, components, offset=0):
        self.assertGreater(len(components), 0)
        index = offset
        for component in components:
            self.assertGreater(len(component.notes), 0)
            for note in component.edit_note():
                note.text = "TEST TEXT {}".format(index)
                index += 1

    def edit_tags_in_notes(self, components, tags):
        self.assertGreater(len(components), 0)
        index = 0
        for component in components:
            self.assertGreater(len(component.notes), 0)
            for note in component.edit_note():
                note.tags = tags[index]
                index += 1
        self.assertEqual(index, len(tags), "Number of supplied tags did not match components")

    def remove_notes(self, components):
        self.assertGreater(len(components), 0)
        for component in components:
            self.assertGreater(len(component.notes), 0)
            component.remove_note()

    def assert_notes_are_removed(self, components):
        for component in components:
            self.assertEqual(0, len(component.notes))

    def assert_text_in_notes(self, notes):
        actual = [note.text for note in notes]
        expected = ["TEST TEXT {}".format(i) for i in xrange(len(notes))]
        self.assertEqual(expected, actual)

    def assert_tags_in_notes(self, notes, expected_tags):
        actual = [note.tags for note in notes]
        expected = [expected_tags[i] for i in xrange(len(notes))]
        self.assertEqual(expected, actual)

    def test_can_create_notes(self):
        """
        Scenario: User can create notes.
        Given I have a course with 3 annotatable components
        And I open the unit with 2 annotatable components
        When I add 2 notes for the first component and 1 note for the second
        Then I see that notes were correctly created
        When I change sequential position to "2"
        And I add note for the annotatable component on the page
        Then I see that note was correctly created
        When I refresh the page
        Then I see that note was correctly stored
        When I change sequential position to "1"
        Then I see that notes were correctly stored on the page
        """
        self.note_unit_page.visit()

        components = self.note_unit_page.components
        self.create_notes(components)
        self.assert_text_in_notes(self.note_unit_page.notes)

        self.courseware_page.go_to_sequential_position(2)
        components = self.note_unit_page.components
        self.create_notes(components)

        components = self.note_unit_page.refresh()
        self.assert_text_in_notes(self.note_unit_page.notes)

        self.courseware_page.go_to_sequential_position(1)
        components = self.note_unit_page.components
        self.assert_text_in_notes(self.note_unit_page.notes)

    def test_can_edit_notes(self):
        """
        Scenario: User can edit notes.
        Given I have a course with 3 components with notes
        And I open the unit with 2 annotatable components
        When I change text in the notes
        Then I see that notes were correctly changed
        When I change sequential position to "2"
        And I change the note on the page
        Then I see that note was correctly changed
        When I refresh the page
        Then I see that edited note was correctly stored
        When I change sequential position to "1"
        Then I see that edited notes were correctly stored on the page
        """
        self._add_notes()
        self.note_unit_page.visit()

        components = self.note_unit_page.components
        self.edit_notes(components)
        self.assert_text_in_notes(self.note_unit_page.notes)

        self.courseware_page.go_to_sequential_position(2)
        components = self.note_unit_page.components
        self.edit_notes(components)
        self.assert_text_in_notes(self.note_unit_page.notes)

        components = self.note_unit_page.refresh()
        self.assert_text_in_notes(self.note_unit_page.notes)

        self.courseware_page.go_to_sequential_position(1)
        components = self.note_unit_page.components
        self.assert_text_in_notes(self.note_unit_page.notes)

    def test_can_delete_notes(self):
        """
        Scenario: User can delete notes.
        Given I have a course with 3 components with notes
        And I open the unit with 2 annotatable components
        When I remove all notes on the page
        Then I do not see any notes on the page
        When I change sequential position to "2"
        And I remove all notes on the page
        Then I do not see any notes on the page
        When I refresh the page
        Then I do not see any notes on the page
        When I change sequential position to "1"
        Then I do not see any notes on the page
        """
        self._add_notes()
        self.note_unit_page.visit()

        components = self.note_unit_page.components
        self.remove_notes(components)
        self.assert_notes_are_removed(components)

        self.courseware_page.go_to_sequential_position(2)
        components = self.note_unit_page.components
        self.remove_notes(components)
        self.assert_notes_are_removed(components)

        components = self.note_unit_page.refresh()
        self.assert_notes_are_removed(components)

        self.courseware_page.go_to_sequential_position(1)
        components = self.note_unit_page.components
        self.assert_notes_are_removed(components)

    @flaky  # TODO: fix this, see TNL-6494
    def test_can_create_note_with_tags(self):
        """
        Scenario: a user of notes can define one with tags
        Given I have a course with 3 annotatable components
        And I open the unit with 2 annotatable components
        When I add a note with tags for the first component
        And I refresh the page
        Then I see that note was correctly stored with its tags
        """
        self.note_unit_page.visit()

        components = self.note_unit_page.components
        for note in components[0].create_note(".{}".format(self.selector)):
            note.tags = ["fruit", "tasty"]

        self.note_unit_page.refresh()
        self.assertEqual(["fruit", "tasty"], self.note_unit_page.notes[0].tags)

    def test_can_change_tags(self):
        """
        Scenario: a user of notes can edit tags on notes
        Given I have a course with 3 components with notes
        When I open the unit with 2 annotatable components
        And I edit tags on the notes for the 2 annotatable components
        Then I see that the tags were correctly changed
        And I again edit tags on the notes for the 2 annotatable components
        And I refresh the page
        Then I see that the tags were correctly changed
        """
        self._add_notes()
        self.note_unit_page.visit()

        components = self.note_unit_page.components
        self.edit_tags_in_notes(components, [["hard"], ["apple", "pear"]])
        self.assert_tags_in_notes(self.note_unit_page.notes, [["hard"], ["apple", "pear"]])

        self.edit_tags_in_notes(components, [[], ["avocado"]])
        self.assert_tags_in_notes(self.note_unit_page.notes, [[], ["avocado"]])

        self.note_unit_page.refresh()
        self.assert_tags_in_notes(self.note_unit_page.notes, [[], ["avocado"]])

    def test_sr_labels(self):
        """
        Scenario: screen reader labels exist for text and tags fields
        Given I have a course with 3 components with notes
        When I open the unit with 2 annotatable components
        And I open the editor for each note
        Then the text and tags fields both have screen reader labels
        """
        self._add_notes()
        self.note_unit_page.visit()

        # First note is in the first annotatable component, will have field indexes 0 and 1.
        for note in self.note_unit_page.components[0].edit_note():
            self.assertTrue(note.has_sr_label(0, 0, "Note"))
            self.assertTrue(note.has_sr_label(1, 1, "Tags (space-separated)"))

        # Second note is in the second annotatable component, will have field indexes 2 and 3.
        for note in self.note_unit_page.components[1].edit_note():
            self.assertTrue(note.has_sr_label(0, 2, "Note"))
            self.assertTrue(note.has_sr_label(1, 3, "Tags (space-separated)"))


@attr(shard=4)
class EdxNotesPageTest(EventsTestMixin, EdxNotesTestMixin):
    """
    Tests for Notes page.
    """
    def _add_notes(self, notes_list):
        self.edxnotes_fixture.create_notes(notes_list)
        self.edxnotes_fixture.install()

    def _add_default_notes(self, tags=None, extra_notes=0):
        """
        Creates 5 test notes by default & number of extra_notes will be created if specified.
        If tags are not specified, will populate the notes with some test tag data.
        If tags are specified, they will be used for each of the 3 notes that have tags.
        """
        xblocks = self.course_fixture.get_nested_xblocks(category="html")
        # pylint: disable=attribute-defined-outside-init
        self.raw_note_list = [
            Note(
                usage_id=xblocks[4].locator,
                user=self.username,
                course_id=self.course_fixture._course_key,
                text="First note",
                quote="Annotate this",
                updated=datetime(2011, 1, 1, 1, 1, 1, 1).isoformat(),
            ),
            Note(
                usage_id=xblocks[2].locator,
                user=self.username,
                course_id=self.course_fixture._course_key,
                text="",
                quote=u"Annotate this",
                updated=datetime(2012, 1, 1, 1, 1, 1, 1).isoformat(),
                tags=["Review", "cool"] if tags is None else tags
            ),
            Note(
                usage_id=xblocks[0].locator,
                user=self.username,
                course_id=self.course_fixture._course_key,
                text="Third note",
                quote="Annotate this",
                updated=datetime(2013, 1, 1, 1, 1, 1, 1).isoformat(),
                ranges=[Range(startOffset=0, endOffset=18)],
                tags=["Cool", "TODO"] if tags is None else tags
            ),
            Note(
                usage_id=xblocks[3].locator,
                user=self.username,
                course_id=self.course_fixture._course_key,
                text="Fourth note",
                quote="",
                updated=datetime(2014, 1, 1, 1, 1, 1, 1).isoformat(),
                tags=["review"] if tags is None else tags
            ),
            Note(
                usage_id=xblocks[1].locator,
                user=self.username,
                course_id=self.course_fixture._course_key,
                text="Fifth note",
                quote="Annotate this",
                updated=datetime(2015, 1, 1, 1, 1, 1, 1).isoformat()
            ),
        ]
        if extra_notes > 0:
            for __ in range(extra_notes):
                self.raw_note_list.append(
                    Note(
                        usage_id=xblocks[random.choice([0, 1, 2, 3, 4, 5])].locator,
                        user=self.username,
                        course_id=self.course_fixture._course_key,  # pylint: disable=protected-access
                        text="Fourth note",
                        quote="",
                        updated=datetime(2014, 1, 1, 1, 1, 1, 1).isoformat(),
                        tags=["review"] if tags is None else tags
                    )
                )
        self._add_notes(self.raw_note_list)

    def assertNoteContent(self, item, text=None, quote=None, unit_name=None, time_updated=None, tags=None):
        """ Verifies the expected properties of the note. """
        self.assertEqual(text, item.text)
        if item.quote is not None:
            self.assertIn(quote, item.quote)
        else:
            self.assertIsNone(quote)
        self.assertEqual(unit_name, item.unit_name)
        self.assertEqual(time_updated, item.time_updated)
        self.assertEqual(tags, item.tags)

    def assertChapterContent(self, item, title=None, subtitles=None):
        """
        Verifies the expected title and subsection titles (subtitles) for the given chapter.
        """
        self.assertEqual(item.title, title)
        self.assertEqual(item.subtitles, subtitles)

    def assertGroupContent(self, item, title=None, notes=None):
        """
        Verifies the expected title and child notes for the given group.
        """
        self.assertEqual(item.title, title)
        self.assertEqual(item.notes, notes)

    def assert_viewed_event(self, view=None):
        """
        Verifies that the correct view event was captured for the Notes page.
        """
        # There will always be an initial event for "Recent Activity" because that is the default view.
        # If view is something besides "Recent Activity", expect 2 events, with the second one being
        # the view name passed in.
        if view == 'Recent Activity':
            view = None
        actual_events = self.wait_for_events(
            event_filter={'event_type': 'edx.course.student_notes.notes_page_viewed'},
            number_of_matches=1 if view is None else 2
        )
        expected_events = [{'event': {'view': 'Recent Activity'}}]
        if view:
            expected_events.append({'event': {'view': view}})
        self.assert_events_match(expected_events, actual_events)

    def assert_unit_link_event(self, usage_id, view):
        """
        Verifies that the correct used_unit_link event was captured for the Notes page.
        """
        actual_events = self.wait_for_events(
            event_filter={'event_type': 'edx.course.student_notes.used_unit_link'},
            number_of_matches=1
        )
        expected_events = [
            {'event': {'component_usage_id': usage_id, 'view': view}}
        ]
        self.assert_events_match(expected_events, actual_events)

    def assert_search_event(self, search_string, number_of_results):
        """
        Verifies that the correct searched event was captured for the Notes page.
        """
        actual_events = self.wait_for_events(
            event_filter={'event_type': 'edx.course.student_notes.searched'},
            number_of_matches=1
        )
        expected_events = [
            {'event': {'search_string': search_string, 'number_of_results': number_of_results}}
        ]
        self.assert_events_match(expected_events, actual_events)

    def _verify_pagination_info(
            self,
            notes_count_on_current_page,
            header_text,
            previous_button_enabled,
            next_button_enabled,
            current_page_number,
            total_pages
    ):
        """
        Verify pagination info
        """
        self.assertEqual(self.notes_page.count(), notes_count_on_current_page)
        self.assertEqual(self.notes_page.get_pagination_header_text(), header_text)

        if total_pages > 1:
            self.assertEqual(self.notes_page.footer_visible, True)
            self.assertEqual(self.notes_page.is_previous_page_button_enabled(), previous_button_enabled)
            self.assertEqual(self.notes_page.is_next_page_button_enabled(), next_button_enabled)
            self.assertEqual(self.notes_page.get_current_page_number(), current_page_number)
            self.assertEqual(self.notes_page.get_total_pages, total_pages)
        else:
            self.assertEqual(self.notes_page.footer_visible, False)

    def search_and_verify(self):
        """
        Add, search and verify notes.
        """
        self._add_default_notes(extra_notes=22)
        self.notes_page.visit()
        # Run the search
        self.notes_page.search("note")
        # No error message appears
        self.assertFalse(self.notes_page.is_error_visible)
        self.assertIn(u"Search Results", self.notes_page.tabs)

        self.assertEqual(self.notes_page.get_total_pages, 2)

    def test_no_content(self):
        """
        Scenario: User can see `No content` message.
        Given I have a course without notes
        When I open Notes page
        Then I see only "You do not have any notes within the course." message
        """
        notes_page_empty = EdxNotesPageNoContent(self.browser, self.course_id)
        notes_page_empty.visit()
        self.assertIn(
            "You have not made any notes in this course yet. Other students in this course are using notes to:",
            notes_page_empty.no_content_text)

    def test_notes_works_correctly_with_xss(self):
        """
        Scenario: Note text & tags should be HTML and JS escaped
        Given I am enrolled in a course with notes enabled
        When I visit the Notes page, with a Notes text and tag containing HTML characters like < and >
        Then the text and tags appear as expected due to having been properly escaped
        """
        xblocks = self.course_fixture.get_nested_xblocks(category="html")
        self._add_notes([
            Note(
                usage_id=xblocks[0].locator,
                user=self.username,
                course_id=self.course_fixture._course_key,  # pylint: disable=protected-access
                text='<script>alert("XSS")</script>',
                quote="quote",
                updated=datetime(2014, 1, 1, 1, 1, 1, 1).isoformat(),
                tags=['<script>alert("XSS")</script>']
            ),
            Note(
                usage_id=xblocks[1].locator,
                user=self.username,
                course_id=self.course_fixture._course_key,  # pylint: disable=protected-access
                text='<b>bold</b>',
                quote="quote",
                updated=datetime(2014, 2, 1, 1, 1, 1, 1).isoformat(),
                tags=['<i>bold</i>']
            )
        ])
        self.notes_page.visit()

        notes = self.notes_page.notes
        self.assertEqual(len(notes), 2)

        self.assertNoteContent(
            notes[0],
            quote=u"quote",
            text='<b>bold</b>',
            unit_name="Test Unit 1",
            time_updated="Feb 01, 2014 at 01:01 UTC",
            tags=['<i>bold</i>']
        )

        self.assertNoteContent(
            notes[1],
            quote=u"quote",
            text='<script>alert("XSS")</script>',
            unit_name="Test Unit 1",
            time_updated="Jan 01, 2014 at 01:01 UTC",
            tags=['<script>alert("XSS")</script>']
        )

    def test_recent_activity_view(self):
        """
        Scenario: User can view all notes by recent activity.
        Given I have a course with 5 notes
        When I open Notes page
        Then I see 5 notes sorted by the updated date
        And I see correct content in the notes
        And an event has fired indicating that the Recent Activity view was selected
        """
        self._add_default_notes()
        self.notes_page.visit()
        notes = self.notes_page.notes
        self.assertEqual(len(notes), 5)

        self.assertNoteContent(
            notes[0],
            quote=u"Annotate this",
            text=u"Fifth note",
            unit_name="Test Unit 1",
            time_updated="Jan 01, 2015 at 01:01 UTC"
        )

        self.assertNoteContent(
            notes[1],
            text=u"Fourth note",
            unit_name="Test Unit 3",
            time_updated="Jan 01, 2014 at 01:01 UTC",
            tags=["review"]
        )

        self.assertNoteContent(
            notes[2],
            quote="Annotate this",
            text=u"Third note",
            unit_name="Test Unit 1",
            time_updated="Jan 01, 2013 at 01:01 UTC",
            tags=["Cool", "TODO"]
        )

        self.assertNoteContent(
            notes[3],
            quote=u"Annotate this",
            unit_name="Test Unit 2",
            time_updated="Jan 01, 2012 at 01:01 UTC",
            tags=["Review", "cool"]
        )

        self.assertNoteContent(
            notes[4],
            quote=u"Annotate this",
            text=u"First note",
            unit_name="Test Unit 4",
            time_updated="Jan 01, 2011 at 01:01 UTC"
        )

        self.assert_viewed_event()

    def test_course_structure_view(self):
        """
        Scenario: User can view all notes by location in Course.
        Given I have a course with 5 notes
        When I open Notes page
        And I switch to "Location in Course" view
        Then I see 2 groups, 3 sections and 5 notes
        And I see correct content in the notes and groups
        And an event has fired indicating that the Location in Course view was selected
        """
        self._add_default_notes()
        self.notes_page.visit().switch_to_tab("structure")

        notes = self.notes_page.notes
        groups = self.notes_page.chapter_groups
        sections = self.notes_page.subsection_groups
        self.assertEqual(len(notes), 5)
        self.assertEqual(len(groups), 2)
        self.assertEqual(len(sections), 3)

        self.assertChapterContent(
            groups[0],
            title=u"Test Section 1",
            subtitles=[u"Test Subsection 1", u"Test Subsection 2"]
        )

        self.assertGroupContent(
            sections[0],
            title=u"Test Subsection 1",
            notes=[u"Fifth note", u"Third note", None]
        )

        self.assertNoteContent(
            notes[0],
            quote=u"Annotate this",
            text=u"Fifth note",
            unit_name="Test Unit 1",
            time_updated="Jan 01, 2015 at 01:01 UTC"
        )

        self.assertNoteContent(
            notes[1],
            quote=u"Annotate this",
            text=u"Third note",
            unit_name="Test Unit 1",
            time_updated="Jan 01, 2013 at 01:01 UTC",
            tags=["Cool", "TODO"]
        )

        self.assertNoteContent(
            notes[2],
            quote=u"Annotate this",
            unit_name="Test Unit 2",
            time_updated="Jan 01, 2012 at 01:01 UTC",
            tags=["Review", "cool"]
        )

        self.assertGroupContent(
            sections[1],
            title=u"Test Subsection 2",
            notes=[u"Fourth note"]
        )

        self.assertNoteContent(
            notes[3],
            text=u"Fourth note",
            unit_name="Test Unit 3",
            time_updated="Jan 01, 2014 at 01:01 UTC",
            tags=["review"]
        )

        self.assertChapterContent(
            groups[1],
            title=u"Test Section 2",
            subtitles=[u"Test Subsection 3"],
        )

        self.assertGroupContent(
            sections[2],
            title=u"Test Subsection 3",
            notes=[u"First note"]
        )

        self.assertNoteContent(
            notes[4],
            quote=u"Annotate this",
            text=u"First note",
            unit_name="Test Unit 4",
            time_updated="Jan 01, 2011 at 01:01 UTC"
        )

        self.assert_viewed_event('Location in Course')

    def test_tags_view(self):
        """
        Scenario: User can view all notes by associated tags.
        Given I have a course with 5 notes and I am viewing the Notes page
        When I switch to the "Tags" view
        Then I see 4 tag groups
        And I see correct content in the notes and groups
        And an event has fired indicating that the Tags view was selected
        """
        self._add_default_notes()
        self.notes_page.visit().switch_to_tab("tags")

        notes = self.notes_page.notes
        groups = self.notes_page.tag_groups
        self.assertEqual(len(notes), 7)
        self.assertEqual(len(groups), 4)

        # Tag group "cool"
        self.assertGroupContent(
            groups[0],
            title=u"cool (2)",
            notes=[u"Third note", None]
        )

        self.assertNoteContent(
            notes[0],
            quote=u"Annotate this",
            text=u"Third note",
            unit_name="Test Unit 1",
            time_updated="Jan 01, 2013 at 01:01 UTC",
            tags=["Cool", "TODO"]
        )

        self.assertNoteContent(
            notes[1],
            quote=u"Annotate this",
            unit_name="Test Unit 2",
            time_updated="Jan 01, 2012 at 01:01 UTC",
            tags=["Review", "cool"]
        )

        # Tag group "review"
        self.assertGroupContent(
            groups[1],
            title=u"review (2)",
            notes=[u"Fourth note", None]
        )

        self.assertNoteContent(
            notes[2],
            text=u"Fourth note",
            unit_name="Test Unit 3",
            time_updated="Jan 01, 2014 at 01:01 UTC",
            tags=["review"]
        )

        self.assertNoteContent(
            notes[3],
            quote=u"Annotate this",
            unit_name="Test Unit 2",
            time_updated="Jan 01, 2012 at 01:01 UTC",
            tags=["Review", "cool"]
        )

        # Tag group "todo"
        self.assertGroupContent(
            groups[2],
            title=u"todo (1)",
            notes=["Third note"]
        )

        self.assertNoteContent(
            notes[4],
            quote=u"Annotate this",
            text=u"Third note",
            unit_name="Test Unit 1",
            time_updated="Jan 01, 2013 at 01:01 UTC",
            tags=["Cool", "TODO"]
        )

        # Notes with no tags
        self.assertGroupContent(
            groups[3],
            title=u"[no tags] (2)",
            notes=["Fifth note", "First note"]
        )

        self.assertNoteContent(
            notes[5],
            quote=u"Annotate this",
            text=u"Fifth note",
            unit_name="Test Unit 1",
            time_updated="Jan 01, 2015 at 01:01 UTC"
        )

        self.assertNoteContent(
            notes[6],
            quote=u"Annotate this",
            text=u"First note",
            unit_name="Test Unit 4",
            time_updated="Jan 01, 2011 at 01:01 UTC"
        )

        self.assert_viewed_event('Tags')

<<<<<<< HEAD
    @skip('Eraak: Skip edX failing test')  # @flaky  # TNL-4590
=======
>>>>>>> 420ed091
    def test_easy_access_from_notes_page(self):
        """
        Scenario: Ensure that the link to the Unit works correctly.
        Given I have a course with 5 notes
        When I open Notes page
        And I click on the first unit link
        Then I see correct text on the unit page and a unit link event was fired
        When go back to the Notes page
        And I switch to "Location in Course" view
        And I click on the second unit link
        Then I see correct text on the unit page and a unit link event was fired
        When go back to the Notes page
        And I switch to "Tags" view
        And I click on the first unit link
        Then I see correct text on the unit page and a unit link event was fired
        When go back to the Notes page
        And I run the search with "Fifth" query
        And I click on the first unit link
        Then I see correct text on the unit page  and a unit link event was fired
        """
        def assert_page(note, usage_id, view):
            """ Verify that clicking on the unit link works properly. """
            quote = note.quote
            note.go_to_unit()
            self.courseware_page.wait_for_page()
            self.assertIn(quote, self.courseware_page.xblock_component_html_content())
            self.assert_unit_link_event(usage_id, view)
            self.reset_event_tracking()

        self._add_default_notes()
        self.notes_page.visit()
        note = self.notes_page.notes[0]
        assert_page(note, self.raw_note_list[4]['usage_id'], "Recent Activity")

        self.notes_page.visit()
        self.notes_page.switch_to_tab("structure")
        note = self.notes_page.notes[1]
        assert_page(note, self.raw_note_list[2]['usage_id'], "Location in Course")

        self.notes_page.visit()
        self.notes_page.switch_to_tab("tags")
        note = self.notes_page.notes[0]
        assert_page(note, self.raw_note_list[2]['usage_id'], "Tags")

        self.notes_page.visit()
        self.notes_page.search("Fifth")
        self.notes_page.wait_for_ajax()
        note = self.notes_page.notes[0]
        assert_page(note, self.raw_note_list[4]['usage_id'], "Search Results")

    def test_search_behaves_correctly(self):
        """
        Scenario: Searching behaves correctly.
        Given I have a course with 5 notes
        When I open Notes page
        When I run the search with "   " query
        Then I see the following error message "Please enter a term in the search field."
        And I do not see "Search Results" tab
        When I run the search with "note" query
        Then I see that error message disappears
        And I see that "Search Results" tab appears with 4 notes found
        And an event has fired indicating that the Search Results view was selected
        And an event has fired recording the search that was performed
        """
        self._add_default_notes()
        self.notes_page.visit()
        # Run the search with whitespaces only
        self.notes_page.search("   ")
        # Displays error message
        self.assertTrue(self.notes_page.is_error_visible)
        self.assertEqual(self.notes_page.error_text, u"Please enter a term in the search field.")
        # Search results tab does not appear
        self.assertNotIn(u"Search Results", self.notes_page.tabs)
        # Run the search with correct query
        self.notes_page.search("note")
        # Error message disappears
        self.assertFalse(self.notes_page.is_error_visible)
        self.assertIn(u"Search Results", self.notes_page.tabs)
        notes = self.notes_page.notes
        self.assertEqual(len(notes), 4)

        self.assertNoteContent(
            notes[0],
            quote=u"Annotate this",
            text=u"Fifth note",
            unit_name="Test Unit 1",
            time_updated="Jan 01, 2015 at 01:01 UTC"
        )

        self.assertNoteContent(
            notes[1],
            text=u"Fourth note",
            unit_name="Test Unit 3",
            time_updated="Jan 01, 2014 at 01:01 UTC",
            tags=["review"]
        )

        self.assertNoteContent(
            notes[2],
            quote="Annotate this",
            text=u"Third note",
            unit_name="Test Unit 1",
            time_updated="Jan 01, 2013 at 01:01 UTC",
            tags=["Cool", "TODO"]
        )

        self.assertNoteContent(
            notes[3],
            quote=u"Annotate this",
            text=u"First note",
            unit_name="Test Unit 4",
            time_updated="Jan 01, 2011 at 01:01 UTC"
        )

        self.assert_viewed_event('Search Results')
        self.assert_search_event('note', 4)

    @skip("scroll to tag functionality is disabled")
    def test_scroll_to_tag_recent_activity(self):
        """
        Scenario: Can scroll to a tag group from the Recent Activity view (default view)
        Given I have a course with 5 notes and I open the Notes page
        When I click on a tag associated with a note
        Then the Tags view tab gets focus and I scroll to the section of notes associated with that tag
        """
        self._add_default_notes(["apple", "banana", "kiwi", "pear", "pumpkin", "squash", "zucchini"])
        self.notes_page.visit()
        self._scroll_to_tag_and_verify("pear", 3)

    @skip("scroll to tag functionality is disabled")
    def test_scroll_to_tag_course_structure(self):
        """
        Scenario: Can scroll to a tag group from the Course Structure view
        Given I have a course with 5 notes and I open the Notes page and select the Course Structure view
        When I click on a tag associated with a note
        Then the Tags view tab gets focus and I scroll to the section of notes associated with that tag
        """
        self._add_default_notes(["apple", "banana", "kiwi", "pear", "pumpkin", "squash", "zucchini"])
        self.notes_page.visit().switch_to_tab("structure")
        self._scroll_to_tag_and_verify("squash", 5)

    @skip("scroll to tag functionality is disabled")
    def test_scroll_to_tag_search(self):
        """
        Scenario: Can scroll to a tag group from the Search Results view
        Given I have a course with 5 notes and I open the Notes page and perform a search
        Then the Search view tab opens and gets focus
        And when I click on a tag associated with a note
        Then the Tags view tab gets focus and I scroll to the section of notes associated with that tag
        """
        self._add_default_notes(["apple", "banana", "kiwi", "pear", "pumpkin", "squash", "zucchini"])
        self.notes_page.visit().search("note")
        self._scroll_to_tag_and_verify("pumpkin", 4)

    @skip("scroll to tag functionality is disabled")
    def test_scroll_to_tag_from_tag_view(self):
        """
        Scenario: Can scroll to a tag group from the Tags view
        Given I have a course with 5 notes and I open the Notes page and select the Tag view
        When I click on a tag associated with a note
        Then I scroll to the section of notes associated with that tag
        """
        self._add_default_notes(["apple", "banana", "kiwi", "pear", "pumpkin", "squash", "zucchini"])
        self.notes_page.visit().switch_to_tab("tags")
        self._scroll_to_tag_and_verify("kiwi", 2)

    def _scroll_to_tag_and_verify(self, tag_name, group_index):
        """ Helper method for all scroll to tag tests """
        self.notes_page.notes[1].go_to_tag(tag_name)

        # Because all the notes (with tags) have the same tags, they will end up ordered alphabetically.
        pear_group = self.notes_page.tag_groups[group_index]
        self.assertEqual(tag_name + " (3)", pear_group.title)
        self.assertTrue(pear_group.scrolled_to_top(group_index))

    def test_tabs_behaves_correctly(self):
        """
        Scenario: Tabs behaves correctly.
        Given I have a course with 5 notes
        When I open Notes page
        Then I see only "Recent Activity", "Location in Course", and "Tags" tabs
        When I run the search with "note" query
        And I see that "Search Results" tab appears with 4 notes found
        Then I switch to "Recent Activity" tab
        And I see all 5 notes
        Then I switch to "Location in Course" tab
        And I see all 2 groups and 5 notes
        When I switch back to "Search Results" tab
        Then I can still see 4 notes found
        When I close "Search Results" tab
        Then I see that "Recent Activity" tab becomes active
        And "Search Results" tab disappears
        And I see all 5 notes
        """
        self._add_default_notes()
        self.notes_page.visit()

        # We're on Recent Activity tab.
        self.assertEqual(len(self.notes_page.tabs), 3)
        self.assertEqual([u"Recent Activity", u"Location in Course", u"Tags"], self.notes_page.tabs)
        self.notes_page.search("note")
        # We're on Search Results tab
        self.assertEqual(len(self.notes_page.tabs), 4)
        self.assertIn(u"Search Results", self.notes_page.tabs)
        self.assertEqual(len(self.notes_page.notes), 4)
        # We can switch on Recent Activity tab and back.
        self.notes_page.switch_to_tab("recent")
        self.assertEqual(len(self.notes_page.notes), 5)
        self.notes_page.switch_to_tab("structure")
        self.assertEqual(len(self.notes_page.chapter_groups), 2)
        self.assertEqual(len(self.notes_page.notes), 5)
        self.notes_page.switch_to_tab("search")
        self.assertEqual(len(self.notes_page.notes), 4)
        # Can close search results page
        self.notes_page.close_tab()
        self.assertEqual(len(self.notes_page.tabs), 3)
        self.assertNotIn(u"Search Results", self.notes_page.tabs)
        self.assertEqual(len(self.notes_page.notes), 5)

    @flaky  # TODO: fix this, see TNL-6493
    def test_open_note_when_accessed_from_notes_page(self):
        """
        Scenario: Ensure that the link to the Unit opens a note only once.
        Given I have a course with 2 sequentials that contain respectively one note and two notes
        When I open Notes page
        And I click on the first unit link
        Then I see the note opened on the unit page
        When I switch to the second sequential
        I do not see any note opened
        When I switch back to first sequential
        I do not see any note opened
        """
        xblocks = self.course_fixture.get_nested_xblocks(category="html")
        self._add_notes([
            Note(
                usage_id=xblocks[1].locator,
                user=self.username,
                course_id=self.course_fixture._course_key,
                text="Third note",
                quote="Annotate this",
                updated=datetime(2012, 1, 1, 1, 1, 1, 1).isoformat(),
                ranges=[Range(startOffset=0, endOffset=14)],
            ),
            Note(
                usage_id=xblocks[2].locator,
                user=self.username,
                course_id=self.course_fixture._course_key,
                text="Second note",
                quote="Annotate this",
                updated=datetime(2013, 1, 1, 1, 1, 1, 1).isoformat(),
                ranges=[Range(startOffset=0, endOffset=14)],
            ),
            Note(
                usage_id=xblocks[0].locator,
                user=self.username,
                course_id=self.course_fixture._course_key,
                text="First note",
                quote="Annotate this",
                updated=datetime(2014, 1, 1, 1, 1, 1, 1).isoformat(),
                ranges=[Range(startOffset=0, endOffset=14)],
            ),
        ])
        self.notes_page.visit()
        item = self.notes_page.notes[0]
        item.go_to_unit()
        self.courseware_page.wait_for_page()
        note = self.note_unit_page.notes[0]
        self.assertTrue(note.is_visible)
        note = self.note_unit_page.notes[1]
        self.assertFalse(note.is_visible)
        self.courseware_page.go_to_sequential_position(2)
        note = self.note_unit_page.notes[0]
        self.assertFalse(note.is_visible)
        self.courseware_page.go_to_sequential_position(1)
        self.courseware_page.wait_for_ajax()
        note = self.note_unit_page.notes[0]
        self.assertFalse(note.is_visible)

    def test_page_size_limit(self):
        """
        Scenario: Verify that we can't get notes more than default page size.

        Given that I am a registered user
        And I have a course with 11 notes
        When I open Notes page
        Then I can see notes list contains 10 items
        And I should see paging header and footer with correct data
        And I should see disabled previous button
        And I should also see enabled next button
        """
        self._add_default_notes(extra_notes=21)
        self.notes_page.visit()

        self._verify_pagination_info(
            notes_count_on_current_page=25,
            header_text='Showing 1-25 out of 26 total',
            previous_button_enabled=False,
            next_button_enabled=True,
            current_page_number=1,
            total_pages=2
        )

    def test_pagination_with_single_page(self):
        """
        Scenario: Notes list pagination works as expected for single page
        Given that I am a registered user
        And I have a course with 5 notes
        When I open Notes page
        Then I can see notes list contains 5 items
        And I should see paging header and footer with correct data
        And I should see disabled previous and next buttons
        """
        self._add_default_notes()
        self.notes_page.visit()
        self._verify_pagination_info(
            notes_count_on_current_page=5,
            header_text='Showing 1-5 out of 5 total',
            previous_button_enabled=False,
            next_button_enabled=False,
            current_page_number=1,
            total_pages=1
        )

    def test_next_and_previous_page_button(self):
        """
        Scenario: Next & Previous buttons are working as expected for notes list pagination

        Given that I am a registered user
        And I have a course with 26 notes
        When I open Notes page
        Then I can see notes list contains 25 items
        And I should see paging header and footer with correct data
        And I should see disabled previous button
        And I should see enabled next button

        When I click on next page button in footer
        Then I should be navigated to second page
        And I should see a list with 1 item
        And I should see paging header and footer with correct info
        And I should see enabled previous button
        And I should also see disabled next button

        When I click on previous page button in footer
        Then I should be navigated to first page
        And I should see a list with 25 items
        And I should see paging header and footer with correct info
        And I should see disabled previous button
        And I should also see enabled next button
        """
        self._add_default_notes(extra_notes=21)
        self.notes_page.visit()

        self._verify_pagination_info(
            notes_count_on_current_page=25,
            header_text='Showing 1-25 out of 26 total',
            previous_button_enabled=False,
            next_button_enabled=True,
            current_page_number=1,
            total_pages=2
        )

        self.notes_page.press_next_page_button()
        self._verify_pagination_info(
            notes_count_on_current_page=1,
            header_text='Showing 26-26 out of 26 total',
            previous_button_enabled=True,
            next_button_enabled=False,
            current_page_number=2,
            total_pages=2
        )
        self.notes_page.press_previous_page_button()
        self._verify_pagination_info(
            notes_count_on_current_page=25,
            header_text='Showing 1-25 out of 26 total',
            previous_button_enabled=False,
            next_button_enabled=True,
            current_page_number=1,
            total_pages=2
        )

    def test_pagination_with_valid_and_invalid_page_number(self):
        """
        Scenario: Notes list pagination works as expected for valid & invalid page number

        Given that I am a registered user
        And I have a course with 26 notes
        When I open Notes page
        Then I can see notes list contains 25 items
        And I should see paging header and footer with correct data
        And I should see total page value is 2
        When I enter 2 in the page number input
        Then I should be navigated to page 2

        When I enter 3 in the page number input
        Then I should not be navigated away from page 2
        """
        self._add_default_notes(extra_notes=21)
        self.notes_page.visit()

        self.assertEqual(self.notes_page.get_total_pages, 2)

        # test pagination with valid page number
        self.notes_page.go_to_page(2)
        self._verify_pagination_info(
            notes_count_on_current_page=1,
            header_text='Showing 26-26 out of 26 total',
            previous_button_enabled=True,
            next_button_enabled=False,
            current_page_number=2,
            total_pages=2
        )

        # test pagination with invalid page number
        self.notes_page.go_to_page(3)
        self._verify_pagination_info(
            notes_count_on_current_page=1,
            header_text='Showing 26-26 out of 26 total',
            previous_button_enabled=True,
            next_button_enabled=False,
            current_page_number=2,
            total_pages=2
        )

    def test_search_behaves_correctly_with_pagination(self):
        """
        Scenario: Searching behaves correctly with pagination.

        Given that I am a registered user
        And I have a course with 27 notes
        When I open Notes page
        Then I can see notes list with 25 items
        And I should see paging header and footer with correct data
        And previous button is disabled
        And next button is enabled
        When I run the search with "note" query
        Then I see no error message
        And I see that "Search Results" tab appears with 26 notes found
        And an event has fired indicating that the Search Results view was selected
        And an event has fired recording the search that was performed
        """
        self.search_and_verify()
        self._verify_pagination_info(
            notes_count_on_current_page=25,
            header_text='Showing 1-25 out of 26 total',
            previous_button_enabled=False,
            next_button_enabled=True,
            current_page_number=1,
            total_pages=2
        )

        self.assert_viewed_event('Search Results')
        self.assert_search_event('note', 26)

    def test_search_with_next_and_prev_page_button(self):
        """
        Scenario: Next & Previous buttons are working as expected for search

        Given that I am a registered user
        And I have a course with 27 notes
        When I open Notes page
        Then I can see notes list with 25 items
        And I should see paging header and footer with correct data
        And previous button is disabled
        And next button is enabled

        When I run the search with "note" query
        Then I see that "Search Results" tab appears with 26 notes found
        And an event has fired indicating that the Search Results view was selected
        And an event has fired recording the search that was performed

        When I click on next page button in footer
        Then I should be navigated to second page
        And I should see a list with 1 item
        And I should see paging header and footer with correct info
        And I should see enabled previous button
        And I should also see disabled next button

        When I click on previous page button in footer
        Then I should be navigated to first page
        And I should see a list with 25 items
        And I should see paging header and footer with correct info
        And I should see disabled previous button
        And I should also see enabled next button
        """
        self.search_and_verify()

        self._verify_pagination_info(
            notes_count_on_current_page=25,
            header_text='Showing 1-25 out of 26 total',
            previous_button_enabled=False,
            next_button_enabled=True,
            current_page_number=1,
            total_pages=2
        )

        self.assert_viewed_event('Search Results')
        self.assert_search_event('note', 26)

        self.notes_page.press_next_page_button()
        self._verify_pagination_info(
            notes_count_on_current_page=1,
            header_text='Showing 26-26 out of 26 total',
            previous_button_enabled=True,
            next_button_enabled=False,
            current_page_number=2,
            total_pages=2
        )
        self.notes_page.press_previous_page_button()
        self._verify_pagination_info(
            notes_count_on_current_page=25,
            header_text='Showing 1-25 out of 26 total',
            previous_button_enabled=False,
            next_button_enabled=True,
            current_page_number=1,
            total_pages=2
        )

    def test_search_with_valid_and_invalid_page_number(self):
        """
        Scenario: Notes list pagination works as expected for valid & invalid page number

        Given that I am a registered user
        And I have a course with 27 notes
        When I open Notes page
        Then I can see notes list contains 25 items
        And I should see paging header and footer with correct data
        And I should see total page value is 2

        When I run the search with "note" query
        Then I see that "Search Results" tab appears with 26 notes found
        And an event has fired indicating that the Search Results view was selected
        And an event has fired recording the search that was performed

        When I enter 2 in the page number input
        Then I should be navigated to page 2

        When I enter 3 in the page number input
        Then I should not be navigated away from page 2
        """
        self.search_and_verify()

        # test pagination with valid page number
        self.notes_page.go_to_page(2)
        self._verify_pagination_info(
            notes_count_on_current_page=1,
            header_text='Showing 26-26 out of 26 total',
            previous_button_enabled=True,
            next_button_enabled=False,
            current_page_number=2,
            total_pages=2
        )

        # test pagination with invalid page number
        self.notes_page.go_to_page(3)
        self._verify_pagination_info(
            notes_count_on_current_page=1,
            header_text='Showing 26-26 out of 26 total',
            previous_button_enabled=True,
            next_button_enabled=False,
            current_page_number=2,
            total_pages=2
        )


@attr(shard=4)
class EdxNotesToggleSingleNoteTest(EdxNotesTestMixin):
    """
    Tests for toggling single annotation.
    """

    def setUp(self):
        super(EdxNotesToggleSingleNoteTest, self).setUp()
        self._add_notes()
        self.note_unit_page.visit()

    def test_can_toggle_by_clicking_on_highlighted_text(self):
        """
        Scenario: User can toggle a single note by clicking on highlighted text.
        Given I have a course with components with notes
        When I click on highlighted text
        And I move mouse out of the note
        Then I see that the note is still shown
        When I click outside the note
        Then I see the the note is closed
        """
        note = self.note_unit_page.notes[0]

        note.click_on_highlight()
        self.note_unit_page.move_mouse_to("body")
        self.assertTrue(note.is_visible)
        self.note_unit_page.click("body")
        self.assertFalse(note.is_visible)

    def test_can_toggle_by_clicking_on_the_note(self):
        """
        Scenario: User can toggle a single note by clicking on the note.
        Given I have a course with components with notes
        When I click on the note
        And I move mouse out of the note
        Then I see that the note is still shown
        When I click outside the note
        Then I see the the note is closed
        """
        note = self.note_unit_page.notes[0]

        note.show().click_on_viewer()
        self.note_unit_page.move_mouse_to("body")
        self.assertTrue(note.is_visible)
        self.note_unit_page.click("body")
        self.assertFalse(note.is_visible)

    def test_interaction_between_notes(self):
        """
        Scenario: Interactions between notes works well.
        Given I have a course with components with notes
        When I click on highlighted text in the first component
        And I move mouse out of the note
        Then I see that the note is still shown
        When I click on highlighted text in the second component
        Then I see that the new note is shown
        """
        note_1 = self.note_unit_page.notes[0]
        note_2 = self.note_unit_page.notes[1]

        note_1.click_on_highlight()
        self.note_unit_page.move_mouse_to("body")
        self.assertTrue(note_1.is_visible)

        note_2.click_on_highlight()
        self.assertFalse(note_1.is_visible)
        self.assertTrue(note_2.is_visible)


@attr(shard=4)
class EdxNotesToggleNotesTest(EdxNotesTestMixin):
    """
    Tests for toggling visibility of all notes.
    """

    def setUp(self):
        super(EdxNotesToggleNotesTest, self).setUp()
        self._add_notes()
        self.note_unit_page.visit()

    def test_can_disable_all_notes(self):
        """
        Scenario: User can disable all notes.
        Given I have a course with components with notes
        And I open the unit with annotatable components
        When I click on "Show notes" checkbox
        Then I do not see any notes on the sequential position
        When I change sequential position to "2"
        Then I still do not see any notes on the sequential position
        When I go to "Test Subsection 2" subsection
        Then I do not see any notes on the subsection
        """
        # Disable all notes
        self.note_unit_page.toggle_visibility()
        self.assertEqual(len(self.note_unit_page.notes), 0)
        self.courseware_page.go_to_sequential_position(2)
        self.assertEqual(len(self.note_unit_page.notes), 0)
        self.course_nav.go_to_section(u"Test Section 1", u"Test Subsection 2")
        self.assertEqual(len(self.note_unit_page.notes), 0)

    def test_can_reenable_all_notes(self):
        """
        Scenario: User can toggle notes visibility.
        Given I have a course with components with notes
        And I open the unit with annotatable components
        When I click on "Show notes" checkbox
        Then I do not see any notes on the sequential position
        When I click on "Show notes" checkbox again
        Then I see that all notes appear
        When I change sequential position to "2"
        Then I still can see all notes on the sequential position
        When I go to "Test Subsection 2" subsection
        Then I can see all notes on the subsection
        """
        # Disable notes
        self.note_unit_page.toggle_visibility()
        self.assertEqual(len(self.note_unit_page.notes), 0)
        # Enable notes to make sure that I can enable notes without refreshing
        # the page.
        self.note_unit_page.toggle_visibility()
        self.assertGreater(len(self.note_unit_page.notes), 0)
        self.courseware_page.go_to_sequential_position(2)
        self.assertGreater(len(self.note_unit_page.notes), 0)
        self.course_nav.go_to_section(u"Test Section 1", u"Test Subsection 2")
        self.assertGreater(len(self.note_unit_page.notes), 0)<|MERGE_RESOLUTION|>--- conflicted
+++ resolved
@@ -843,10 +843,6 @@
 
         self.assert_viewed_event('Tags')
 
-<<<<<<< HEAD
-    @skip('Eraak: Skip edX failing test')  # @flaky  # TNL-4590
-=======
->>>>>>> 420ed091
     def test_easy_access_from_notes_page(self):
         """
         Scenario: Ensure that the link to the Unit works correctly.
