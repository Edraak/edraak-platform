# -*- coding: utf-8 -*-

"""
Acceptance tests for CMS Video Transcripts.

For transcripts acceptance tests there are 3 available caption
files. They can be used to test various transcripts features. Two of
them can be imported from YouTube.

The length of each file name is 11 characters. This is because the
YouTube's ID length is 11 characters. If file name is not of length 11,
front-end validation will not pass.

    t__eq_exist - this file exists on YouTube, and can be imported
                  via the transcripts menu; after import, this file will
                  be equal to the one stored locally
    t_neq_exist - same as above, except local file will differ from the
                  one stored on YouTube
    t_not_exist - this file does not exist on YouTube; it exists locally
"""
from nose.plugins.attrib import attr
from unittest import skip

from common.test.acceptance.tests.video.test_studio_video_module import CMSVideoBaseTest


@attr(shard=18)
class VideoTranscriptTest(CMSVideoBaseTest):
    """
    CMS Video Transcript Test Class
    """

    def _create_video_component(self, subtitles=False, subtitle_id='3_yD_cEKoCk'):
        """
        Create a video component and navigate to unit page

        Arguments:
            subtitles (bool): Upload subtitles or not
            subtitle_id (str): subtitle file id

        """
        if subtitles:
            self.assets.append('subs_{}.srt.sjson'.format(subtitle_id))

        self.navigate_to_course_unit()

    def test_input_validation(self):
        """
        Scenario: Check input error messages
        Given I have created a Video component

        Entering "123.webm" and "456.webm" source to field number 1 and 2 respectively should disable field 1 and 3
        Then I see error message "Link types should be unique."
        When I clear fields, input fields should be enabled

        And I enter a "http://link.c" source to field number 1 should disable fields 2 and 3
        Then I see error message "Incorrect url format."

        Entering "http://goo.gl/pxxZrg" source to both field number 1 and 2 should disable fields 1 and 3
        Then I see error message "Links should be unique."
        When I clear fields, input fields should be enabled

        And I enter a "http://youtu.be/t_not_exist" source to field number 1
        Then I do not see error message
        And I expect inputs are enabled
        """
        self._create_video_component()
        self.edit_component()

        #User inputs html5 links with equal extension
        self.video.set_url_field('123.webm', 1)
        self.video.set_url_field('456.webm', 2)
        self.assertEqual(self.video.message('error'), 'Link types should be unique.')

        # Currently we are working with 2nd field. It means, that if 2nd field
        # contain incorrect value, 1st and 3rd fields should be disabled until
        # 2nd field will be filled by correct correct value
        self.assertEqual(self.video.url_field_status(1, 3).values(), [False, False])
        self.video.clear_fields()
        self.assertEqual(self.video.url_field_status().values(), [True, True, True])

        #User input URL with incorrect format
        self.video.set_url_field('http://link.c', 1)
        self.assertEqual(self.video.message('error'), 'Incorrect url format.')
        self.assertEqual(self.video.url_field_status(2, 3).values(), [False, False])

        #User input URL with incorrect format
        self.video.set_url_field('http://goo.gl/pxxZrg', 1)
        self.video.set_url_field('http://goo.gl/pxxZrg', 2)
        self.assertEqual(self.video.message('error'), 'Links should be unique.')
        self.assertEqual(self.video.url_field_status(1, 3).values(), [False, False])
        self.video.clear_fields()
        self.assertEqual(self.video.url_field_status().values(), [True, True, True])

        self.video.set_url_field('http://youtu.be/t_not_exist', 1)
        self.assertEqual(self.video.message('error'), '')
        self.assertEqual(self.video.url_field_status().values(), [True, True, True])

    def test_youtube_server_interaction(self):
        """
        Scenario: Testing interaction with test youtube server
        Given I have created a Video component with subtitles

        And I enter a "http://youtu.be/t__eq_exist" source to field number 1
        Then I see status message "No EdX Timed Transcript"
        And I see button "import"

        And I enter a "http://youtu.be/t_not_exist" source to field number 1
        Then I see status message "No Timed Transcript"
        And I do not see button "import"
        And I see button "disabled_download_to_edit"
        """
        self._create_video_component(subtitles=True)
        self.edit_component()

        # first part of url will be substituted by mock_youtube_server address
        # for t__eq_exist id server will respond with transcripts
        self.video.set_url_field('http://youtu.be/t__eq_exist', 1)
        self.assertEqual(self.video.message('status'), 'No EdX Timed Transcript')
        self.assertTrue(self.video.is_transcript_button_visible('import'))

        self.video.set_url_field('http://youtu.be/t_not_exist', 1)
        self.assertEqual(self.video.message('status'), 'No Timed Transcript')
        self.assertFalse(self.video.is_transcript_button_visible('import'))
        self.assertTrue(self.video.is_transcript_button_visible('disabled_download_to_edit'))

<<<<<<< HEAD
    def test_youtube_id_w_found_state(self):
        """
        Scenario: Youtube id only: check "Found" state
        Given I have created a Video component with subtitles "t_not_exist"

        And I enter a "http://youtu.be/t_not_exist" source to field number 1
        Then I see status message "Timed Transcript Found"
        And I see value "t_not_exist" in the field "Default Timed Transcript"
        """
        self._create_video_component(subtitles=True, subtitle_id='t_not_exist')
        self.edit_component()

        self.video.set_url_field('http://youtu.be/t_not_exist', 1)
        self.assertEqual(self.video.message('status'), 'Timed Transcript Found')
        self.open_advanced_tab()
        self.assertTrue(self.video.verify_field_value('Default Timed Transcript', 't_not_exist'))

    def test_youtube_id_w_same_local_server_subs(self):
        """
        Scenario: Youtube id only: check "Found" state when user sets youtube_id with same local and server subs
        Given I have created a Video component with subtitles "t__eq_exist"

        And I enter a "http://youtu.be/t__eq_exist" source to field number 1
        And I see status message "Timed Transcript Found"
        And I see value "t__eq_exist" in the field "Default Timed Transcript"
        """
        self._create_video_component(subtitles=True, subtitle_id='t__eq_exist')
        self.edit_component()

        self.video.set_url_field('http://youtu.be/t__eq_exist', 1)
        self.assertEqual(self.video.message('status'), 'Timed Transcript Found')
        self.open_advanced_tab()
        self.assertTrue(self.video.verify_field_value('Default Timed Transcript', 't__eq_exist'))

    @skip('Edraak: Failing edX test.')
=======
>>>>>>> 896e66f8
    def test_youtube_id_w_different_local_server_sub(self):
        """
        Scenario: Youtube id only: check "Found" state when user sets youtube_id with different local and server subs
        Given I have created a Video component with subtitles "t_neq_exist"

        And I enter a "http://youtu.be/t_neq_exist" source to field number 1
        And I see status message "Timed Transcript Conflict"
        And I see button "replace"
        And I click transcript button "replace"
        And I see status message "Timed Transcript Found"
        Then I save video component And captions are visible.
        """
        self._create_video_component(subtitles=True, subtitle_id='t_neq_exist')
        self.edit_component()

        self.video.set_url_field('http://youtu.be/t_neq_exist', 1)
        self.assertEqual(self.video.message('status'), 'Timed Transcript Conflict')
        self.assertTrue(self.video.is_transcript_button_visible('replace'))
        self.video.click_button_subtitles()
        self.video.wait_for_message('status', 'Timed Transcript Found')
        self.save_unit_settings()
        self.assertTrue(self.video.is_captions_visible())

    def test_html5_source_w_not_found_state(self):
        """
        Scenario: html5 source only: check "Not Found" state
        Given I have created a Video component

        And I enter a "t_not_exist.mp4" source to field number 1
        Then I see status message "No Timed Transcript"
        """
        self._create_video_component()
        self.edit_component()

        self.video.set_url_field('t_not_exist.mp4', 1)
        self.assertEqual(self.video.message('status'), 'No Timed Transcript')

    def test_set_youtube_id_wo_local(self):
        """
        Scenario: User sets youtube_id w/o local but with server subs and one html5 link w/o
                  transcripts w/o import action, then another one html5 link w/o transcripts
        Given I have created a Video component

        urls = ['http://youtu.be/t__eq_exist', 't_not_exist.mp4', 't_not_exist.webm']
        for each url in urls do the following
            Enter `url` to field number `n`
            Status message `No EdX Timed Transcript` is shown
            `import` and `upload_new_timed_transcripts` are shown
        """
        self._create_video_component()
        self.edit_component()

        urls = ['http://youtu.be/t__eq_exist', 't_not_exist.mp4', 't_not_exist.webm']
        for index, url in enumerate(urls, 1):
            self.video.set_url_field(url, index)
            self.assertEqual(self.video.message('status'), 'No EdX Timed Transcript')
            self.assertTrue(self.video.is_transcript_button_visible('import'))
            self.assertTrue(self.video.is_transcript_button_visible('upload_new_timed_transcripts'))

    def test_youtube_no_import(self):
        """
        Scenario: Entering youtube (no importing), and 2 html5 sources without transcripts - "Not Found"
        Given I have created a Video component

        urls = ['http://youtu.be/t_not_exist', 't_not_exist.mp4', 't_not_exist.webm']
        for each url in urls do the following
            Enter `url` to field number `n`
            Status message `No Timed Transcript` is shown
            `disabled_download_to_edit` and `upload_new_timed_transcripts` buttons are shown
        """
        self._create_video_component()
        self.edit_component()

        urls = ['http://youtu.be/t_not_exist', 't_not_exist.mp4', 't_not_exist.webm']
        for index, url in enumerate(urls, 1):
            self.video.set_url_field(url, index)
            self.assertEqual(self.video.message('status'), 'No Timed Transcript')
            self.assertTrue(self.video.is_transcript_button_visible('disabled_download_to_edit'))
            self.assertTrue(self.video.is_transcript_button_visible('upload_new_timed_transcripts'))

    def test_youtube_with_import(self):
        """
        Scenario: Entering youtube with imported transcripts, and 2 html5 sources without transcripts - "Found"
        Given I have created a Video component

        And I enter a "http://youtu.be/t__eq_exist" source to field number 1
        Then I see status message "No EdX Timed Transcript"
        And I see button "import"
        And I click transcript button "import"
        Then I see status message "Timed Transcript Found"
        And I see button "upload_new_timed_transcripts"

        urls = ['t_not_exist.mp4', 't_not_exist.webm']
        for each url in urls do the following
            Enter `url` to field number `n`
            Status message `Timed Transcript Found` is shown
            `download_to_edit` and `upload_new_timed_transcripts` buttons are shown
        """
        self._create_video_component()
        self.edit_component()

        self.video.set_url_field('http://youtu.be/t__eq_exist', 1)
        self.assertEqual(self.video.message('status'), 'No EdX Timed Transcript')
        self.assertTrue(self.video.is_transcript_button_visible('import'))
        self.video.click_button('import')
        self.assertEqual(self.video.message('status'), 'Timed Transcript Found')
        self.assertTrue(self.video.is_transcript_button_visible('upload_new_timed_transcripts'))

        urls = ['t_not_exist.mp4', 't_not_exist.webm']
        for index, url in enumerate(urls, 2):
            self.video.set_url_field(url, index)
            self.assertEqual(self.video.message('status'), 'Timed Transcript Found')
            self.assertTrue(self.video.is_transcript_button_visible('download_to_edit'))
            self.assertTrue(self.video.is_transcript_button_visible('upload_new_timed_transcripts'))

    def test_youtube_wo_transcripts(self):
        """
        Scenario: Entering youtube w/o transcripts - html5 w/o transcripts - html5 with transcripts
        Given I have created a Video component with subtitles "t_neq_exist"

        urls = ['http://youtu.be/t_not_exist', 't_not_exist.mp4']
        for each url in urls do the following
            Enter `url` to field number `n`
            Status message `No Timed Transcript` is shown
            `disabled_download_to_edit` and `upload_new_timed_transcripts` buttons are shown

        And I enter a "t_neq_exist.webm" source to field number 3
        Then I see status message "Timed Transcript Found"
        `download_to_edit` and `upload_new_timed_transcripts` buttons are shown
        """
        self._create_video_component(subtitles=True, subtitle_id='t_neq_exist')
        self.edit_component()

        urls = ['http://youtu.be/t_not_exist', 't_not_exist.mp4']
        for index, url in enumerate(urls, 1):
            self.video.set_url_field(url, index)
            self.assertEqual(self.video.message('status'), 'No Timed Transcript')
            self.assertTrue(self.video.is_transcript_button_visible('disabled_download_to_edit'))
            self.assertTrue(self.video.is_transcript_button_visible('upload_new_timed_transcripts'))

        self.video.set_url_field('t_neq_exist.webm', 3)
        self.assertEqual(self.video.message('status'), 'Timed Transcript Found')
        self.assertTrue(self.video.is_transcript_button_visible('download_to_edit'))
        self.assertTrue(self.video.is_transcript_button_visible('upload_new_timed_transcripts'))

    def test_youtube_wo_imported_transcripts(self):
        """
        Scenario: Entering youtube w/o imported transcripts - html5 w/o transcripts w/o import - html5 with transcripts
        Given I have created a Video component with subtitles "t_neq_exist"

        urls = ['http://youtu.be/t__eq_exist', 't_not_exist.mp4', 't_neq_exist.webm']
        for each url in urls do the following
            Enter `url` to field number `n`
            Status message `No EdX Timed Transcript` is shown
            `import` and `upload_new_timed_transcripts` buttons are shown
        """
        self._create_video_component(subtitles=True, subtitle_id='t_neq_exist')
        self.edit_component()

        urls = ['http://youtu.be/t__eq_exist', 't_not_exist.mp4', 't_neq_exist.webm']
        for index, url in enumerate(urls, 1):
            self.video.set_url_field(url, index)
            self.assertEqual(self.video.message('status'), 'No EdX Timed Transcript')
            self.assertTrue(self.video.is_transcript_button_visible('import'))
            self.assertTrue(self.video.is_transcript_button_visible('upload_new_timed_transcripts'))

    def test_youtube_wo_imported_transcripts2(self):
        """
        Scenario: Entering youtube w/o imported transcripts - html5 with transcripts - html5 w/o transcripts w/o import
        Given I have created a Video component with subtitles "t_neq_exist"

        urls = ['http://youtu.be/t__eq_exist', 't_neq_exist.mp4', 't_not_exist.webm']
        for each url in urls do the following
            Enter `url` to field number `n`
            Status message `No EdX Timed Transcript` is shown
            `import` and `upload_new_timed_transcripts` buttons are shown
        """
        self._create_video_component(subtitles=True, subtitle_id='t_neq_exist')
        self.edit_component()

        urls = ['http://youtu.be/t__eq_exist', 't_neq_exist.mp4', 't_not_exist.webm']
        for index, url in enumerate(urls, 1):
            self.video.set_url_field(url, index)
            self.assertEqual(self.video.message('status'), 'No EdX Timed Transcript')
            self.assertTrue(self.video.is_transcript_button_visible('import'))
            self.assertTrue(self.video.is_transcript_button_visible('upload_new_timed_transcripts'))

    def test_youtube_w_imported_transcripts(self):
        """
        Scenario: Entering youtube with imported transcripts - html5 with transcripts - html5 w/o transcripts
        Given I have created a Video component with subtitles "t_neq_exist"

        And I enter a "http://youtu.be/t__eq_exist" source to field number 1
        Then I see status message "No EdX Timed Transcript"
        And I see button "import"
        And I click transcript button "import"
        Then I see status message "Timed Transcript Found"
        And I see button "upload_new_timed_transcripts"

        urls = ['t_neq_exist.mp4', 't_not_exist.webm']
        for each url in urls do the following
            Enter `url` to field number `n`
            Status message `Timed Transcript Found` is shown
            `download_to_edit` and `upload_new_timed_transcripts` buttons are shown
        """
        self._create_video_component(subtitles=True, subtitle_id='t_neq_exist')
        self.edit_component()

        self.video.set_url_field('http://youtu.be/t__eq_exist', 1)
        self.assertEqual(self.video.message('status'), 'No EdX Timed Transcript')
        self.assertTrue(self.video.is_transcript_button_visible('import'))
        self.video.click_button('import')
        self.assertEqual(self.video.message('status'), 'Timed Transcript Found')
        self.assertTrue(self.video.is_transcript_button_visible('upload_new_timed_transcripts'))

        urls = ['t_neq_exist.mp4', 't_not_exist.webm']
        for index, url in enumerate(urls, 2):
            self.video.set_url_field(url, index)
            self.assertEqual(self.video.message('status'), 'Timed Transcript Found')
            self.assertTrue(self.video.is_transcript_button_visible('download_to_edit'))
            self.assertTrue(self.video.is_transcript_button_visible('upload_new_timed_transcripts'))

    def test_youtube_w_imported_transcripts2(self):
        """
        Scenario: Entering youtube with imported transcripts - html5 w/o transcripts - html5 with transcripts
        Given I have created a Video component with subtitles "t_neq_exist"

        And I enter a "http://youtu.be/t__eq_exist" source to field number 1
        Then I see status message "No EdX Timed Transcript"
        And I see button "import"
        And I click transcript button "import"
        Then I see status message "Timed Transcript Found"
        And I see button "upload_new_timed_transcripts"

        urls = ['t_not_exist.mp4', 't_neq_exist.webm']
        for each url in urls do the following
            Enter `url` to field number `n`
            Status message `Timed Transcript Found` is shown
            `download_to_edit` and `upload_new_timed_transcripts` buttons are shown
        """
        self._create_video_component(subtitles=True, subtitle_id='t_neq_exist')
        self.edit_component()

        self.video.set_url_field('http://youtu.be/t__eq_exist', 1)
        self.assertEqual(self.video.message('status'), 'No EdX Timed Transcript')
        self.assertTrue(self.video.is_transcript_button_visible('import'))
        self.video.click_button('import')
        self.assertEqual(self.video.message('status'), 'Timed Transcript Found')
        self.assertTrue(self.video.is_transcript_button_visible('upload_new_timed_transcripts'))

        urls = ['t_not_exist.mp4', 't_neq_exist.webm']
        for index, url in enumerate(urls, 2):
            self.video.set_url_field(url, index)
            self.assertEqual(self.video.message('status'), 'Timed Transcript Found')
            self.assertTrue(self.video.is_transcript_button_visible('download_to_edit'))
            self.assertTrue(self.video.is_transcript_button_visible('upload_new_timed_transcripts'))

    def test_html5_with_transcripts(self):
        """
        Scenario: Entering html5 with transcripts - upload - youtube w/o transcripts
        Given I have created a Video component with subtitles "t__eq_exist"

        And I enter a "t__eq_exist.mp4" source to field number 1
        Then I see status message "Timed Transcript Found"
        `download_to_edit` and `upload_new_timed_transcripts` buttons are shown
        And I upload the transcripts file "uk_transcripts.srt"
        Then I see status message "Timed Transcript Uploaded Successfully"
        `download_to_edit` and `upload_new_timed_transcripts` buttons are shown

        And I enter a "http://youtu.be/t_not_exist" source to field number 2
        Then I see status message "Timed Transcript Found"
        `download_to_edit` and `upload_new_timed_transcripts` buttons are shown

        And I enter a "uk_transcripts.webm" source to field number 3
        Then I see status message "Timed Transcript Found"
        """
        self._create_video_component(subtitles=True, subtitle_id='t__eq_exist')
        self.edit_component()

        self.video.set_url_field('t__eq_exist.mp4', 1)
        self.assertEqual(self.video.message('status'), 'Timed Transcript Found')
        self.assertTrue(self.video.is_transcript_button_visible('download_to_edit'))
        self.assertTrue(self.video.is_transcript_button_visible('upload_new_timed_transcripts'))
        self.video.upload_transcript('uk_transcripts.srt')
        self.assertEqual(self.video.message('status'), 'Timed Transcript Uploaded Successfully')
        self.assertTrue(self.video.is_transcript_button_visible('download_to_edit'))
        self.assertTrue(self.video.is_transcript_button_visible('upload_new_timed_transcripts'))

        self.video.set_url_field('http://youtu.be/t_not_exist', 2)
        self.assertEqual(self.video.message('status'), 'Timed Transcript Found')
        self.assertTrue(self.video.is_transcript_button_visible('download_to_edit'))
        self.assertTrue(self.video.is_transcript_button_visible('upload_new_timed_transcripts'))

        self.video.set_url_field('uk_transcripts.webm', 3)
        self.assertEqual(self.video.message('status'), 'Timed Transcript Found')

    def test_two_html5_sources_w_transcripts(self):
        """
        Scenario: Enter 2 HTML5 sources with transcripts, they are not the same, choose
        Given I have created a Video component and subtitles "t_not_exist" and "t__eq_exist"
        are present in contentstore.

        And I enter a "t_not_exist.mp4" source to field number 1
        Then I see status message "Timed Transcript Found"
        `download_to_edit` and `upload_new_timed_transcripts` buttons are shown

        And I enter a "t__eq_exist.webm" source to field number 2
        Then I see status message "Timed Transcript Conflict"
        `Timed Transcript from t_not_exist.mp4` and `Timed Transcript from t__eq_exist.webm` buttons are shown
        And I click transcript button "Timed Transcript from t_not_exist.mp4"
        Then I see status message "Timed Transcript Found" And I save video component
        Then I see that the captions are visible.
        """
        # Setup a course, navigate to the unit containing
        # video component and edit the video component.
        self.assets.append('subs_t_not_exist.srt.sjson')
        self.assets.append('subs_t__eq_exist.srt.sjson')
        self.navigate_to_course_unit()
        self.edit_component()

        self.video.set_url_field('t_not_exist.mp4', 1)
        self.assertEqual(self.video.message('status'), 'Timed Transcript Found')
        self.assertTrue(self.video.is_transcript_button_visible('download_to_edit'))
        self.assertTrue(self.video.is_transcript_button_visible('upload_new_timed_transcripts'))

        self.video.set_url_field('t__eq_exist.webm', 2)
        self.assertEqual(self.video.message('status'), 'Timed Transcript Conflict')

        self.assertTrue(self.video.is_transcript_button_visible(
            'choose',
            button_text='Timed Transcript from t__eq_exist.webm'
        ))
        self.assertTrue(self.video.is_transcript_button_visible(
            'choose',
            index=1,
            button_text='Timed Transcript from t_not_exist.mp4'
        ))

        self.video.click_button('choose', index=1)
        self.assertEqual(self.video.message('status'), 'Timed Transcript Found')
        self.save_unit_settings()

        self.assertTrue(self.video.is_captions_visible())

    def test_one_field_only(self):
        """
        Scenario: Work with 1 field only: Enter HTML5 source with transcripts - save -> change it to another one
                  HTML5 source w/o transcripts - click on use existing ->  change it to another one HTML5 source
                  w/o transcripts - do not click on use existing -> change it to another one HTML5 source w/o
                  transcripts - click on use existing
        Given I have created a Video component with subtitles "t_not_exist"

        If i enter "t_not_exist.mp4" source to field number 1 Then I see status message "Timed Transcript Found"
        `download_to_edit` and `upload_new_timed_transcripts` buttons are shown
        And I save changes And then edit the component

        If i enter "video_name_2.mp4" source to field number 1 Then I see status message "Confirm Timed Transcript"
        I see button "use_existing"

        If i enter "video_name_3.mp4" source to field number 1 Then I see status message "Confirm Timed Transcript"
        And I see button "use_existing"

        If i enter a "video_name_4.mp4" source to field number 1 Then I see status message "Confirm Timed Transcript"
        I see button "use_existing" And I click on it And I see status message "Timed Transcript Found"

        I save video component And see that the captions are visible
        Then I edit video component And I see status message "Timed Transcript Found"
        """
        self.metadata = {'sub': 't_not_exist'}
        self._create_video_component(subtitles=True, subtitle_id='t_not_exist')
        self.edit_component()

        self.video.set_url_field('t_not_exist.mp4', 1)
        self.assertEqual(self.video.message('status'), 'Timed Transcript Found')
        self.assertTrue(self.video.is_transcript_button_visible('download_to_edit'))
        self.assertTrue(self.video.is_transcript_button_visible('upload_new_timed_transcripts'))
        self.save_unit_settings()

        self.edit_component()
        self.video.set_url_field('video_name_2.mp4', 1)
        self.assertEqual(self.video.message('status'), 'Confirm Timed Transcript')
        self.assertTrue(self.video.is_transcript_button_visible('use_existing'))
        self.assertTrue(self.video.is_transcript_button_visible('upload_new_timed_transcripts'))

        self.video.set_url_field('video_name_3.mp4', 1)
        self.assertEqual(self.video.message('status'), 'Confirm Timed Transcript')
        self.assertTrue(self.video.is_transcript_button_visible('use_existing'))

        self.video.set_url_field('video_name_4.mp4', 1)
        self.assertEqual(self.video.message('status'), 'Confirm Timed Transcript')
        self.assertTrue(self.video.is_transcript_button_visible('use_existing'))
        self.video.click_button('use_existing')

        self.save_unit_settings()
        self.assertTrue(self.video.is_captions_visible())

        self.edit_component()
        self.assertEqual(self.video.message('status'), 'Timed Transcript Found')

    def test_two_fields_only(self):
        """
        Scenario: Work with 2 fields: Enter HTML5 source with transcripts - save -> change it to another one HTML5
                  source w/o transcripts - do not click on use existing ->  add another one HTML5 source w/o
                  transcripts - click on use existing
        Given I have created a Video component with subtitles "t_not_exist"

        And I enter a "t_not_exist.mp4" source to field number 1
        Then I see status message "Timed Transcript Found"
       `download_to_edit` and `upload_new_timed_transcripts` buttons are shown
        And I save changes
        And I edit the component

        And I enter a "video_name_2.mp4" source to field number 1
        Then I see status message "Confirm Timed Transcript"
        And I see button "use_existing"

        And I enter a "video_name_3.webm" source to field number 2
        Then I see status message "Confirm Timed Transcript"
        And I see button "use_existing"
        And I click transcript button "use_existing"
        And I see status message "Timed Transcript Found"

        I save video component And see that the captions are visible
        Then I edit video component And I see status message "Timed Transcript Found"
        """
        self.metadata = {'sub': 't_not_exist'}
        self._create_video_component(subtitles=True, subtitle_id='t_not_exist')
        self.edit_component()

        self.video.set_url_field('t_not_exist.mp4', 1)
        self.assertEqual(self.video.message('status'), 'Timed Transcript Found')
        self.assertTrue(self.video.is_transcript_button_visible('download_to_edit'))
        self.assertTrue(self.video.is_transcript_button_visible('upload_new_timed_transcripts'))
        self.save_unit_settings()
        self.edit_component()

        self.video.set_url_field('video_name_2.mp4', 1)
        self.assertEqual(self.video.message('status'), 'Confirm Timed Transcript')
        self.assertTrue(self.video.is_transcript_button_visible('use_existing'))

        self.video.set_url_field('video_name_3.webm', 2)
        self.assertEqual(self.video.message('status'), 'Confirm Timed Transcript')
        self.assertTrue(self.video.is_transcript_button_visible('use_existing'))
        self.video.click_button('use_existing')
        self.assertEqual(self.video.message('status'), 'Timed Transcript Found')

        self.save_unit_settings()
        self.video.is_captions_visible()

        self.edit_component()
        self.assertEqual(self.video.message('status'), 'Timed Transcript Found')

    def test_upload_subtitles(self):
        """
        Scenario: Transcript upload for a video who has Video ID set on it.
        Given I have created a Video component

        I enter a "video_name_1.mp4" source to field number 1
        And set "Video ID" to "video_001"
        And I see status message "No Timed Transcript"
        And I upload the transcripts file "uk_transcripts.srt"
        Then I see status message "Timed Transcript Uploaded Successfully"
        And I save changes
        Then when I view the video it does show the captions
        And I edit the component
        Then I see status message "Timed Transcript Found"
        """
        self._create_video_component()

        self.edit_component()
        self.video.set_field_value('Video ID', 'video_001')
        self.save_unit_settings()

        self.edit_component()
        self.video.set_url_field('video_name_1.mp4', 1)
        self.assertEqual(self.video.message('status'), 'No Timed Transcript')
        self.video.upload_transcript('uk_transcripts.srt')
        self.assertEqual(self.video.message('status'), 'Timed Transcript Uploaded Successfully')
        self.save_unit_settings()
        self.video.is_captions_visible()

        self.edit_component()
        self.video.verify_field_value('Video ID', 'video_001')
        self.assertEqual(self.video.message('status'), 'Timed Transcript Found')

    def test_video_wo_subtitles(self):
        """
        Scenario: Video w/o subs - another video w/o subs - Not found message
                  Video can have filled item.sub, but doesn't have subs file.
                  In this case, after changing this video by another one without subs
                  `No Timed Transcript` message should appear ( not 'Confirm Timed Transcript').
        Given I have created a Video component

        And I enter a "video_name_1.mp4" source to field number 1
        Then I see status message "No Timed Transcript"
        """
        self._create_video_component()
        self.edit_component()

        self.video.set_url_field('video_name_1.mp4', 1)
        self.assertEqual(self.video.message('status'), 'No Timed Transcript')

    def test_upload_button_w_youtube(self):
        """
        Scenario: Upload button for single youtube id
        Given I have created a Video component

        After I enter a "http://youtu.be/t_not_exist" source to field number 1 I see message "No Timed Transcript"
        And I see button "upload_new_timed_transcripts"
        After I upload the transcripts file "uk_transcripts.srt" I see message "Timed Transcript Uploaded Successfully"
        After saving the changes video captions should be visible
        When I edit the component Then I see status message "Timed Transcript Found"
        """
        self._create_video_component()
        self.edit_component()

        self.video.set_url_field('http://youtu.be/t_not_exist', 1)
        self.assertEqual(self.video.message('status'), 'No Timed Transcript')
        self.assertTrue(self.video.is_transcript_button_visible('upload_new_timed_transcripts'))
        self.video.upload_transcript('uk_transcripts.srt')
        self.assertEqual(self.video.message('status'), 'Timed Transcript Uploaded Successfully')
        self.save_unit_settings()
        self.assertTrue(self.video.is_captions_visible())

        self.edit_component()
        self.assertEqual(self.video.message('status'), 'Timed Transcript Found')

    def test_upload_button_w_html5_ids(self):
        """
        Scenario: Upload button for youtube id with html5 ids
        Given I have created a Video component

        After I enter a "http://youtu.be/t_not_exist" source to field number 1 I see message "No Timed Transcript"
        And I see button "upload_new_timed_transcripts"

        After I enter a "video_name_1.mp4" source to field number 2 Then I see status message "No Timed Transcript"
        And I see button "upload_new_timed_transcripts"
        After I upload the transcripts file "uk_transcripts.srt"I see message "Timed Transcript Uploaded Successfully"
        When I clear field number 1 Then I see status message "Timed Transcript Found"
        After saving the changes video captions are visible
        When I edit the component Then I see status message "Timed Transcript Found"
        """
        self._create_video_component()
        self.edit_component()

        self.video.set_url_field('http://youtu.be/t_not_exist', 1)
        self.assertEqual(self.video.message('status'), 'No Timed Transcript')
        self.assertTrue(self.video.is_transcript_button_visible('upload_new_timed_transcripts'))

        self.video.set_url_field('video_name_1.mp4', 2)
        self.assertEqual(self.video.message('status'), 'No Timed Transcript')
        self.assertTrue(self.video.is_transcript_button_visible('upload_new_timed_transcripts'))
        self.video.upload_transcript('uk_transcripts.srt')
        self.assertEqual(self.video.message('status'), 'Timed Transcript Uploaded Successfully')
        # Removing a source from "Video URL" field will make an ajax call to `check_transcripts`.
        self.video.clear_field(1)
        self.assertEqual(self.video.message('status'), 'Timed Transcript Found')
        self.save_unit_settings()
        self.assertTrue(self.video.is_captions_visible())

        self.edit_component()
        self.assertEqual(self.video.message('status'), 'Timed Transcript Found')

    def test_non_ascii_transcripts(self):
        """
        Scenario: Check non-ascii (chinese) transcripts
        Given I have created a Video component

        After I enter a "video_name_1.mp4" source to field number 1 Then I see status message "No Timed Transcript"
        After I upload the transcripts "chinese_transcripts.srt" I see message "Timed Transcript Uploaded Successfully"
        After saving the changes video captions should be visible
        """
        self._create_video_component()
        self.edit_component()

        self.video.set_url_field('video_name_1.mp4', 1)
        self.assertEqual(self.video.message('status'), 'No Timed Transcript')
        self.video.upload_transcript('chinese_transcripts.srt')
        self.assertEqual(self.video.message('status'), 'Timed Transcript Uploaded Successfully')
        self.save_unit_settings()
        self.assertTrue(self.video.is_captions_visible())

    def test_upload_subtitles_w_different_names2(self):
        """
        Scenario: Uploading subtitles for file with periods in it does not effect the uploaded transcript in anyway
        Given I have created a Video component

        After I enter a "video_name_1.1.2.mp4" source to field number 1, I see status message "No Timed Transcript"
        After I upload the transcripts file "uk_transcripts.srt" I see message "Timed Transcript Uploaded Successfully"
        After saving the changes video captions should be visible
        After I edit the component I should see status message "Timed Transcript Found"
        """
        self._create_video_component()
        self.edit_component()

        self.video.set_url_field('video_name_1.1.2.mp4', 1)
        self.assertEqual(self.video.message('status'), 'No Timed Transcript')
        self.video.upload_transcript('uk_transcripts.srt')
        self.assertEqual(self.video.message('status'), 'Timed Transcript Uploaded Successfully')
        self.save_unit_settings()
        self.assertTrue(self.video.is_captions_visible())

        self.edit_component()
        self.assertEqual(self.video.message('status'), 'Timed Transcript Found')

    def test_upload_subtitles_w_different_names3(self):
        """
        Scenario: Shortened link: Shortened link to the source does not effect the uploaded
        transcript, given I have created a Video component

        After I enter a "http://goo.gl/pxxZrg" source to field number 1 Then I see status message "No Timed Transcript"
        After I upload the transcripts file "uk_transcripts.srt" I see message "Timed Transcript Uploaded Successfully"
        After saving the changes video captions should be visible
        After I edit the component I should see status message "Timed Transcript Found"
        """
        self._create_video_component()
        self.edit_component()

        self.video.set_url_field('http://goo.gl/pxxZrg', 1)
        self.assertEqual(self.video.message('status'), 'No Timed Transcript')
        self.video.upload_transcript('uk_transcripts.srt')
        self.assertEqual(self.video.message('status'), 'Timed Transcript Uploaded Successfully')
        self.save_unit_settings()
        self.assertTrue(self.video.is_captions_visible())

        self.edit_component()
        self.assertEqual(self.video.message('status'), 'Timed Transcript Found')

    def test_upload_subtitles_w_different_names4(self):
        """
        Scenario: Relative link: Relative link to the source does not effect the uploaded
        transcript, given I have created a Video component

        After i enter a "/gizmo.webm" source to field number 1 Then I see status message "No Timed Transcript"
        After I upload the transcripts file "uk_transcripts.srt" I see message "Timed Transcript Uploaded Successfully"
        After saving the changes video captions should be visible
        After I edit the component I should see status message "Timed Transcript Found"
        """
        self._create_video_component()
        self.edit_component()

        self.video.set_url_field('/gizmo.webm', 1)
        self.assertEqual(self.video.message('status'), 'No Timed Transcript')
        self.video.upload_transcript('uk_transcripts.srt')
        self.assertEqual(self.video.message('status'), 'Timed Transcript Uploaded Successfully')
        self.save_unit_settings()
        self.assertTrue(self.video.is_captions_visible())

        self.edit_component()
        self.assertEqual(self.video.message('status'), 'Timed Transcript Found')<|MERGE_RESOLUTION|>--- conflicted
+++ resolved
@@ -124,44 +124,6 @@
         self.assertFalse(self.video.is_transcript_button_visible('import'))
         self.assertTrue(self.video.is_transcript_button_visible('disabled_download_to_edit'))
 
-<<<<<<< HEAD
-    def test_youtube_id_w_found_state(self):
-        """
-        Scenario: Youtube id only: check "Found" state
-        Given I have created a Video component with subtitles "t_not_exist"
-
-        And I enter a "http://youtu.be/t_not_exist" source to field number 1
-        Then I see status message "Timed Transcript Found"
-        And I see value "t_not_exist" in the field "Default Timed Transcript"
-        """
-        self._create_video_component(subtitles=True, subtitle_id='t_not_exist')
-        self.edit_component()
-
-        self.video.set_url_field('http://youtu.be/t_not_exist', 1)
-        self.assertEqual(self.video.message('status'), 'Timed Transcript Found')
-        self.open_advanced_tab()
-        self.assertTrue(self.video.verify_field_value('Default Timed Transcript', 't_not_exist'))
-
-    def test_youtube_id_w_same_local_server_subs(self):
-        """
-        Scenario: Youtube id only: check "Found" state when user sets youtube_id with same local and server subs
-        Given I have created a Video component with subtitles "t__eq_exist"
-
-        And I enter a "http://youtu.be/t__eq_exist" source to field number 1
-        And I see status message "Timed Transcript Found"
-        And I see value "t__eq_exist" in the field "Default Timed Transcript"
-        """
-        self._create_video_component(subtitles=True, subtitle_id='t__eq_exist')
-        self.edit_component()
-
-        self.video.set_url_field('http://youtu.be/t__eq_exist', 1)
-        self.assertEqual(self.video.message('status'), 'Timed Transcript Found')
-        self.open_advanced_tab()
-        self.assertTrue(self.video.verify_field_value('Default Timed Transcript', 't__eq_exist'))
-
-    @skip('Edraak: Failing edX test.')
-=======
->>>>>>> 896e66f8
     def test_youtube_id_w_different_local_server_sub(self):
         """
         Scenario: Youtube id only: check "Found" state when user sets youtube_id with different local and server subs
