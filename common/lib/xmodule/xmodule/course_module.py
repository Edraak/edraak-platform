--- conflicted
+++ resolved
@@ -919,7 +919,6 @@
         scope=Scope.settings
     )
 
-<<<<<<< HEAD
     enable_university_id = Boolean(
         # This settings is for the edraak_university app
         display_name=_("Edraak University: Enable ID Tab"),
@@ -931,7 +930,8 @@
         ),
         default=False,
         scope=Scope.settings,
-=======
+    )
+
     course_visibility = String(
         display_name=_("Course Visibility For Unenrolled Learners"),
         help=_(
@@ -948,7 +948,6 @@
             {"display_name": "public_outline", "value": COURSE_VISIBILITY_PUBLIC_OUTLINE},
             {"display_name": "public", "value": COURSE_VISIBILITY_PUBLIC},
         ],
->>>>>>> 441d6384
     )
 
     """
