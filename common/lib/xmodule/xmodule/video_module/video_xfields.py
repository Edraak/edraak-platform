"""
XFields for video module.
"""
import datetime

from xblock.fields import Scope, String, Float, Boolean, List, Dict, DateTime

from xmodule.fields import RelativeTime
from xmodule.mixin import LicenseMixin

# Make '_' a no-op so we can scrape strings
_ = lambda text: text


class VideoFields(object):
    """Fields for `VideoModule` and `VideoDescriptor`."""
    display_name = String(
        help=_("The name students see. This name appears in the course ribbon and as a header for the video."),
        display_name=_("Component Display Name"),
        default="Video",
        scope=Scope.settings
    )

    saved_video_position = RelativeTime(
        help=_("Current position in the video."),
        scope=Scope.user_state,
        default=datetime.timedelta(seconds=0)
    )
    # TODO: This should be moved to Scope.content, but this will
    # require data migration to support the old video module.
    youtube_id_1_0 = String(
        help=_("Optional, for older browsers: the YouTube ID for the normal speed video."),
        display_name=_("YouTube ID"),
        scope=Scope.settings,
        default="3_yD_cEKoCk"
    )
    youtube_id_0_75 = String(
        help=_("Optional, for older browsers: the YouTube ID for the .75x speed video."),
        display_name=_("YouTube ID for .75x speed"),
        scope=Scope.settings,
        default=""
    )
    youtube_id_1_25 = String(
        help=_("Optional, for older browsers: the YouTube ID for the 1.25x speed video."),
        display_name=_("YouTube ID for 1.25x speed"),
        scope=Scope.settings,
        default=""
    )
    youtube_id_1_5 = String(
        help=_("Optional, for older browsers: the YouTube ID for the 1.5x speed video."),
        display_name=_("YouTube ID for 1.5x speed"),
        scope=Scope.settings,
        default=""
    )
    start_time = RelativeTime(  # datetime.timedelta object
        help=_(
            "Time you want the video to start if you don't want the entire video to play. "
            "Not supported in the native mobile app: the full video file will play. "
            "Formatted as HH:MM:SS. The maximum value is 23:59:59."
        ),
        display_name=_("Video Start Time"),
        scope=Scope.settings,
        default=datetime.timedelta(seconds=0)
    )
    end_time = RelativeTime(  # datetime.timedelta object
        help=_(
            "Time you want the video to stop if you don't want the entire video to play. "
            "Not supported in the native mobile app: the full video file will play. "
            "Formatted as HH:MM:SS. The maximum value is 23:59:59."
        ),
        display_name=_("Video Stop Time"),
        scope=Scope.settings,
        default=datetime.timedelta(seconds=0)
    )
    #front-end code of video player checks logical validity of (start_time, end_time) pair.

    # `source` is deprecated field and should not be used in future.
    # `download_video` is used instead.
    source = String(
        help=_("The external URL to download the video."),
        display_name=_("Download Video"),
        scope=Scope.settings,
        default=""
    )
    download_video = Boolean(
        help=_("Allow students to download versions of this video in different formats if they cannot use the edX video player or do not have access to YouTube. You must add at least one non-YouTube URL in the Video File URLs field."),
        display_name=_("Video Download Allowed"),
        scope=Scope.settings,
        default=False
    )
    html5_sources = List(
        help=_("The URL or URLs where you've posted non-YouTube versions of the video. Each URL must end in .mpeg, .mp4, .ogg, or .webm and cannot be a YouTube URL. (For browser compatibility, we strongly recommend .mp4 and .webm format.) Students will be able to view the first listed video that's compatible with the student's computer. To allow students to download these videos, set Video Download Allowed to True."),
        display_name=_("Video File URLs"),
        scope=Scope.settings,
    )
    track = String(
        help=_("By default, students can download an .srt or .txt transcript when you set Download Transcript Allowed to True. If you want to provide a downloadable transcript in a different format, we recommend that you upload a handout by using the Upload a Handout field. If this isn't possible, you can post a transcript file on the Files & Uploads page or on the Internet, and then add the URL for the transcript here. Students see a link to download that transcript below the video."),
        display_name=_("Downloadable Transcript URL"),
        scope=Scope.settings,
        default=''
    )
    download_track = Boolean(
        help=_("Allow students to download the timed transcript. A link to download the file appears below the video. By default, the transcript is an .srt or .txt file. If you want to provide the transcript for download in a different format, upload a file by using the Upload Handout field."),
        display_name=_("Download Transcript Allowed"),
        scope=Scope.settings,
        default=False
    )
    sub = String(
        help=_("The default transcript for the video, from the Default Timed Transcript field on the Basic tab. This transcript should be in English. You don't have to change this setting."),
        display_name=_("Default Timed Transcript"),
        scope=Scope.settings,
        default=""
    )
    show_captions = Boolean(
        help=_("Specify whether the transcripts appear with the video by default."),
        display_name=_("Show Transcript"),
        scope=Scope.settings,
        default=True
    )
    # Data format: {'de': 'german_translation', 'uk': 'ukrainian_translation'}
    transcripts = Dict(
        help=_("Add transcripts in different languages. Click below to specify a language and upload an .srt transcript file for that language."),
        display_name=_("Transcript Languages"),
        scope=Scope.settings,
        default={}
    )
    transcript_language = String(
        help=_("Preferred language for transcript."),
        display_name=_("Preferred language for transcript"),
        scope=Scope.preferences,
        default="en"
    )
    transcript_download_format = String(
        help=_("Transcript file format to download by user."),
        scope=Scope.preferences,
        values=[
            # Translators: This is a type of file used for captioning in the video player.
            {"display_name": _("SubRip (.srt) file"), "value": "srt"},
            {"display_name": _("Text (.txt) file"), "value": "txt"}
        ],
        default='srt',
    )
    speed = Float(
        help=_("The last speed that the user specified for the video."),
        scope=Scope.user_state
    )
    global_speed = Float(
        help=_("The default speed for the video."),
        scope=Scope.preferences,
        default=1.0
    )
    youtube_is_available = Boolean(
        help=_("Specify whether YouTube is available for the user."),
        scope=Scope.user_info,
        default=True
    )
    handout = String(
        help=_("Upload a handout to accompany this video. Students can download the handout by clicking Download Handout under the video."),
        display_name=_("Upload Handout"),
        scope=Scope.settings,
    )
    only_on_web = Boolean(
        help=_(
            "Specify whether access to this video is limited to browsers only, or if it can be "
            "accessed from other applications including mobile apps."
        ),
        display_name="Video Available on Web Only",
        scope=Scope.settings,
        default=False
    )
    edx_video_id = String(
        help=_("If you were assigned a Video ID by edX for the video to play in this component, enter the ID here. In this case, do not enter values in the Default Video URL, the Video File URLs, and the YouTube ID fields. If you were not assigned a Video ID, enter values in those other fields and ignore this field."),  # pylint: disable=line-too-long
        display_name=_("Video ID"),
        scope=Scope.settings,
        default="",
    )
<<<<<<< HEAD
    non_sign_language_video_id = String(
        # Translators: Edraak-specific
        help=_("The default assumption is all the videos have sign-language enabled. "
               "This option allows the course authors to provide alternative video without sign-language subtitling."),
        # Translators: Edraak-specific
        display_name=_("Youtube ID for non-sign language version"),
        scope=Scope.settings,
        default="",
=======
    bumper_last_view_date = DateTime(
        display_name=_("Date of the last view of the bumper"),
        scope=Scope.preferences,
    )
    bumper_do_not_show_again = Boolean(
        display_name=_("Do not show bumper again"),
        scope=Scope.preferences,
        default=False,
>>>>>>> cf24d4d7
    )<|MERGE_RESOLUTION|>--- conflicted
+++ resolved
@@ -174,7 +174,6 @@
         scope=Scope.settings,
         default="",
     )
-<<<<<<< HEAD
     non_sign_language_video_id = String(
         # Translators: Edraak-specific
         help=_("The default assumption is all the videos have sign-language enabled. "
@@ -183,7 +182,7 @@
         display_name=_("Youtube ID for non-sign language version"),
         scope=Scope.settings,
         default="",
-=======
+    )
     bumper_last_view_date = DateTime(
         display_name=_("Date of the last view of the bumper"),
         scope=Scope.preferences,
@@ -192,5 +191,4 @@
         display_name=_("Do not show bumper again"),
         scope=Scope.preferences,
         default=False,
->>>>>>> cf24d4d7
     )